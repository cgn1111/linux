/*
 * Copyright (C) 2012 ARM Ltd.
 * Author: Marc Zyngier <marc.zyngier@arm.com>
 *
 * This program is free software; you can redistribute it and/or modify
 * it under the terms of the GNU General Public License version 2 as
 * published by the Free Software Foundation.
 *
 * This program is distributed in the hope that it will be useful,
 * but WITHOUT ANY WARRANTY; without even the implied warranty of
 * MERCHANTABILITY or FITNESS FOR A PARTICULAR PURPOSE.  See the
 * GNU General Public License for more details.
 *
 * You should have received a copy of the GNU General Public License
 * along with this program; if not, write to the Free Software
 * Foundation, Inc., 59 Temple Place, Suite 330, Boston, MA 02111-1307 USA
 */

#include <linux/cpu.h>
#include <linux/kvm.h>
#include <linux/kvm_host.h>
#include <linux/interrupt.h>
#include <linux/irq.h>
#include <linux/uaccess.h>

#include <clocksource/arm_arch_timer.h>
#include <asm/arch_timer.h>
#include <asm/kvm_hyp.h>

#include <kvm/arm_vgic.h>
#include <kvm/arm_arch_timer.h>

#include "trace.h"

static struct timecounter *timecounter;
static unsigned int host_vtimer_irq;
static u32 host_vtimer_irq_flags;

static DEFINE_STATIC_KEY_FALSE(has_gic_active_state);

static const struct kvm_irq_level default_ptimer_irq = {
	.irq	= 30,
	.level	= 1,
};

static const struct kvm_irq_level default_vtimer_irq = {
	.irq	= 27,
	.level	= 1,
};

static bool kvm_timer_irq_can_fire(struct arch_timer_context *timer_ctx);
static void kvm_timer_update_irq(struct kvm_vcpu *vcpu, bool new_level,
				 struct arch_timer_context *timer_ctx);
static bool kvm_timer_should_fire(struct arch_timer_context *timer_ctx);

u64 kvm_phys_timer_read(void)
{
	return timecounter->cc->read(timecounter->cc);
}

<<<<<<< HEAD
static void soft_timer_start(struct hrtimer *hrt, u64 ns)
{
	hrtimer_start(hrt, ktime_add_ns(ktime_get(), ns),
		      HRTIMER_MODE_ABS);
}

static void soft_timer_cancel(struct hrtimer *hrt, struct work_struct *work)
{
	hrtimer_cancel(hrt);
	if (work)
		cancel_work_sync(work);
}

static void kvm_vtimer_update_mask_user(struct kvm_vcpu *vcpu)
{
	struct arch_timer_context *vtimer = vcpu_vtimer(vcpu);

	/*
	 * When using a userspace irqchip with the architected timers, we must
	 * prevent continuously exiting from the guest, and therefore mask the
	 * physical interrupt by disabling it on the host interrupt controller
	 * when the virtual level is high, such that the guest can make
	 * forward progress.  Once we detect the output level being
	 * de-asserted, we unmask the interrupt again so that we exit from the
	 * guest when the timer fires.
	 */
	if (vtimer->irq.level)
		disable_percpu_irq(host_vtimer_irq);
	else
		enable_percpu_irq(host_vtimer_irq, 0);
=======
static inline bool userspace_irqchip(struct kvm *kvm)
{
	return static_branch_unlikely(&userspace_irqchip_in_use) &&
		unlikely(!irqchip_in_kernel(kvm));
}

static void soft_timer_start(struct hrtimer *hrt, u64 ns)
{
	hrtimer_start(hrt, ktime_add_ns(ktime_get(), ns),
		      HRTIMER_MODE_ABS);
}

static void soft_timer_cancel(struct hrtimer *hrt, struct work_struct *work)
{
	hrtimer_cancel(hrt);
	if (work)
		cancel_work_sync(work);
>>>>>>> 661e50bc
}

static irqreturn_t kvm_arch_timer_handler(int irq, void *dev_id)
{
	struct kvm_vcpu *vcpu = *(struct kvm_vcpu **)dev_id;
	struct arch_timer_context *vtimer;
<<<<<<< HEAD
	u32 cnt_ctl;
=======
>>>>>>> 661e50bc

	/*
	 * We may see a timer interrupt after vcpu_put() has been called which
	 * sets the CPU's vcpu pointer to NULL, because even though the timer
	 * has been disabled in vtimer_save_state(), the hardware interrupt
	 * signal may not have been retired from the interrupt controller yet.
	 */
	if (!vcpu)
		return IRQ_HANDLED;

	vtimer = vcpu_vtimer(vcpu);
<<<<<<< HEAD
	if (!vtimer->irq.level) {
		cnt_ctl = read_sysreg_el0(cntv_ctl);
		cnt_ctl &= ARCH_TIMER_CTRL_ENABLE | ARCH_TIMER_CTRL_IT_STAT |
			   ARCH_TIMER_CTRL_IT_MASK;
		if (cnt_ctl == (ARCH_TIMER_CTRL_ENABLE | ARCH_TIMER_CTRL_IT_STAT))
			kvm_timer_update_irq(vcpu, true, vtimer);
	}

	if (unlikely(!irqchip_in_kernel(vcpu->kvm)))
		kvm_vtimer_update_mask_user(vcpu);
=======
	if (kvm_timer_should_fire(vtimer))
		kvm_timer_update_irq(vcpu, true, vtimer);

	if (userspace_irqchip(vcpu->kvm) &&
	    !static_branch_unlikely(&has_gic_active_state))
		disable_percpu_irq(host_vtimer_irq);
>>>>>>> 661e50bc

	return IRQ_HANDLED;
}

/*
 * Work function for handling the backup timer that we schedule when a vcpu is
 * no longer running, but had a timer programmed to fire in the future.
 */
static void kvm_timer_inject_irq_work(struct work_struct *work)
{
	struct kvm_vcpu *vcpu;

	vcpu = container_of(work, struct kvm_vcpu, arch.timer_cpu.expired);

	/*
	 * If the vcpu is blocked we want to wake it up so that it will see
	 * the timer has expired when entering the guest.
	 */
	kvm_vcpu_wake_up(vcpu);
}

static u64 kvm_timer_compute_delta(struct arch_timer_context *timer_ctx)
{
	u64 cval, now;

	cval = timer_ctx->cnt_cval;
	now = kvm_phys_timer_read() - timer_ctx->cntvoff;

	if (now < cval) {
		u64 ns;

		ns = cyclecounter_cyc2ns(timecounter->cc,
					 cval - now,
					 timecounter->mask,
					 &timecounter->frac);
		return ns;
	}

	return 0;
}

static bool kvm_timer_irq_can_fire(struct arch_timer_context *timer_ctx)
{
	return !(timer_ctx->cnt_ctl & ARCH_TIMER_CTRL_IT_MASK) &&
		(timer_ctx->cnt_ctl & ARCH_TIMER_CTRL_ENABLE);
}

/*
 * Returns the earliest expiration time in ns among guest timers.
 * Note that it will return 0 if none of timers can fire.
 */
static u64 kvm_timer_earliest_exp(struct kvm_vcpu *vcpu)
{
	u64 min_virt = ULLONG_MAX, min_phys = ULLONG_MAX;
	struct arch_timer_context *vtimer = vcpu_vtimer(vcpu);
	struct arch_timer_context *ptimer = vcpu_ptimer(vcpu);

	if (kvm_timer_irq_can_fire(vtimer))
		min_virt = kvm_timer_compute_delta(vtimer);

	if (kvm_timer_irq_can_fire(ptimer))
		min_phys = kvm_timer_compute_delta(ptimer);

	/* If none of timers can fire, then return 0 */
	if ((min_virt == ULLONG_MAX) && (min_phys == ULLONG_MAX))
		return 0;

	return min(min_virt, min_phys);
}

static enum hrtimer_restart kvm_bg_timer_expire(struct hrtimer *hrt)
{
	struct arch_timer_cpu *timer;
	struct kvm_vcpu *vcpu;
	u64 ns;

	timer = container_of(hrt, struct arch_timer_cpu, bg_timer);
	vcpu = container_of(timer, struct kvm_vcpu, arch.timer_cpu);

	/*
	 * Check that the timer has really expired from the guest's
	 * PoV (NTP on the host may have forced it to expire
	 * early). If we should have slept longer, restart it.
	 */
	ns = kvm_timer_earliest_exp(vcpu);
	if (unlikely(ns)) {
		hrtimer_forward_now(hrt, ns_to_ktime(ns));
		return HRTIMER_RESTART;
	}

	schedule_work(&timer->expired);
	return HRTIMER_NORESTART;
}

static enum hrtimer_restart kvm_phys_timer_expire(struct hrtimer *hrt)
{
	struct arch_timer_context *ptimer;
	struct arch_timer_cpu *timer;
	struct kvm_vcpu *vcpu;
	u64 ns;

	timer = container_of(hrt, struct arch_timer_cpu, phys_timer);
	vcpu = container_of(timer, struct kvm_vcpu, arch.timer_cpu);
	ptimer = vcpu_ptimer(vcpu);

	/*
	 * Check that the timer has really expired from the guest's
	 * PoV (NTP on the host may have forced it to expire
	 * early). If not ready, schedule for a later time.
	 */
	ns = kvm_timer_compute_delta(ptimer);
	if (unlikely(ns)) {
		hrtimer_forward_now(hrt, ns_to_ktime(ns));
		return HRTIMER_RESTART;
	}

	kvm_timer_update_irq(vcpu, true, ptimer);
	return HRTIMER_NORESTART;
}

static bool kvm_timer_should_fire(struct arch_timer_context *timer_ctx)
{
	u64 cval, now;

	if (timer_ctx->loaded) {
		u32 cnt_ctl;

		/* Only the virtual timer can be loaded so far */
		cnt_ctl = read_sysreg_el0(cntv_ctl);
		return  (cnt_ctl & ARCH_TIMER_CTRL_ENABLE) &&
		        (cnt_ctl & ARCH_TIMER_CTRL_IT_STAT) &&
		       !(cnt_ctl & ARCH_TIMER_CTRL_IT_MASK);
	}

	if (!kvm_timer_irq_can_fire(timer_ctx))
		return false;

	cval = timer_ctx->cnt_cval;
	now = kvm_phys_timer_read() - timer_ctx->cntvoff;

	return cval <= now;
}

bool kvm_timer_is_pending(struct kvm_vcpu *vcpu)
{
	struct arch_timer_context *vtimer = vcpu_vtimer(vcpu);
	struct arch_timer_context *ptimer = vcpu_ptimer(vcpu);

<<<<<<< HEAD
	if (vtimer->irq.level || ptimer->irq.level)
		return true;

	/*
	 * When this is called from withing the wait loop of kvm_vcpu_block(),
	 * the software view of the timer state is up to date (timer->loaded
	 * is false), and so we can simply check if the timer should fire now.
	 */
	if (!vtimer->loaded && kvm_timer_should_fire(vtimer))
=======
	if (kvm_timer_should_fire(vtimer))
>>>>>>> 661e50bc
		return true;

	return kvm_timer_should_fire(ptimer);
}

/*
 * Reflect the timer output level into the kvm_run structure
 */
void kvm_timer_update_run(struct kvm_vcpu *vcpu)
{
	struct arch_timer_context *vtimer = vcpu_vtimer(vcpu);
	struct arch_timer_context *ptimer = vcpu_ptimer(vcpu);
	struct kvm_sync_regs *regs = &vcpu->run->s.regs;

	/* Populate the device bitmap with the timer states */
	regs->device_irq_level &= ~(KVM_ARM_DEV_EL1_VTIMER |
				    KVM_ARM_DEV_EL1_PTIMER);
	if (kvm_timer_should_fire(vtimer))
		regs->device_irq_level |= KVM_ARM_DEV_EL1_VTIMER;
	if (kvm_timer_should_fire(ptimer))
		regs->device_irq_level |= KVM_ARM_DEV_EL1_PTIMER;
}

static void kvm_timer_update_irq(struct kvm_vcpu *vcpu, bool new_level,
				 struct arch_timer_context *timer_ctx)
{
	int ret;

	timer_ctx->irq.level = new_level;
	trace_kvm_timer_update_irq(vcpu->vcpu_id, timer_ctx->irq.irq,
				   timer_ctx->irq.level);

	if (!userspace_irqchip(vcpu->kvm)) {
		ret = kvm_vgic_inject_irq(vcpu->kvm, vcpu->vcpu_id,
					  timer_ctx->irq.irq,
					  timer_ctx->irq.level,
					  timer_ctx);
		WARN_ON(ret);
	}
}

/* Schedule the background timer for the emulated timer. */
static void phys_timer_emulate(struct kvm_vcpu *vcpu)
{
	struct arch_timer_cpu *timer = &vcpu->arch.timer_cpu;
	struct arch_timer_context *ptimer = vcpu_ptimer(vcpu);

	/*
	 * If the timer can fire now we have just raised the IRQ line and we
	 * don't need to have a soft timer scheduled for the future.  If the
	 * timer cannot fire at all, then we also don't need a soft timer.
	 */
	if (kvm_timer_should_fire(ptimer) || !kvm_timer_irq_can_fire(ptimer)) {
		soft_timer_cancel(&timer->phys_timer, NULL);
		return;
	}

	soft_timer_start(&timer->phys_timer, kvm_timer_compute_delta(ptimer));
}

/*
 * Check if there was a change in the timer state, so that we should either
 * raise or lower the line level to the GIC or schedule a background timer to
 * emulate the physical timer.
 */
static void kvm_timer_update_state(struct kvm_vcpu *vcpu)
{
	struct arch_timer_cpu *timer = &vcpu->arch.timer_cpu;
	struct arch_timer_context *vtimer = vcpu_vtimer(vcpu);
	struct arch_timer_context *ptimer = vcpu_ptimer(vcpu);
	bool level;

	if (unlikely(!timer->enabled))
		return;

	/*
	 * The vtimer virtual interrupt is a 'mapped' interrupt, meaning part
	 * of its lifecycle is offloaded to the hardware, and we therefore may
	 * not have lowered the irq.level value before having to signal a new
	 * interrupt, but have to signal an interrupt every time the level is
	 * asserted.
	 */
	level = kvm_timer_should_fire(vtimer);
	kvm_timer_update_irq(vcpu, level, vtimer);

	if (kvm_timer_should_fire(ptimer) != ptimer->irq.level)
		kvm_timer_update_irq(vcpu, !ptimer->irq.level, ptimer);

	phys_timer_emulate(vcpu);
}

static void vtimer_save_state(struct kvm_vcpu *vcpu)
{
	struct arch_timer_cpu *timer = &vcpu->arch.timer_cpu;
	struct arch_timer_context *vtimer = vcpu_vtimer(vcpu);
	unsigned long flags;

	local_irq_save(flags);

	if (!vtimer->loaded)
		goto out;
<<<<<<< HEAD

	if (timer->enabled) {
		vtimer->cnt_ctl = read_sysreg_el0(cntv_ctl);
		vtimer->cnt_cval = read_sysreg_el0(cntv_cval);
	}

=======

	if (timer->enabled) {
		vtimer->cnt_ctl = read_sysreg_el0(cntv_ctl);
		vtimer->cnt_cval = read_sysreg_el0(cntv_cval);
	}

>>>>>>> 661e50bc
	/* Disable the virtual timer */
	write_sysreg_el0(0, cntv_ctl);
	isb();

	vtimer->loaded = false;
out:
	local_irq_restore(flags);
}

/*
 * Schedule the background timer before calling kvm_vcpu_block, so that this
 * thread is removed from its waitqueue and made runnable when there's a timer
 * interrupt to handle.
 */
void kvm_timer_schedule(struct kvm_vcpu *vcpu)
{
	struct arch_timer_cpu *timer = &vcpu->arch.timer_cpu;
	struct arch_timer_context *vtimer = vcpu_vtimer(vcpu);
	struct arch_timer_context *ptimer = vcpu_ptimer(vcpu);

	vtimer_save_state(vcpu);

	/*
	 * No need to schedule a background timer if any guest timer has
	 * already expired, because kvm_vcpu_block will return before putting
	 * the thread to sleep.
	 */
	if (kvm_timer_should_fire(vtimer) || kvm_timer_should_fire(ptimer))
		return;

	/*
	 * If both timers are not capable of raising interrupts (disabled or
	 * masked), then there's no more work for us to do.
	 */
	if (!kvm_timer_irq_can_fire(vtimer) && !kvm_timer_irq_can_fire(ptimer))
		return;

	/*
	 * The guest timers have not yet expired, schedule a background timer.
	 * Set the earliest expiration time among the guest timers.
	 */
	soft_timer_start(&timer->bg_timer, kvm_timer_earliest_exp(vcpu));
}

static void vtimer_restore_state(struct kvm_vcpu *vcpu)
{
	struct arch_timer_cpu *timer = &vcpu->arch.timer_cpu;
	struct arch_timer_context *vtimer = vcpu_vtimer(vcpu);
	unsigned long flags;

	local_irq_save(flags);

	if (vtimer->loaded)
		goto out;

	if (timer->enabled) {
		write_sysreg_el0(vtimer->cnt_cval, cntv_cval);
		isb();
		write_sysreg_el0(vtimer->cnt_ctl, cntv_ctl);
	}

	vtimer->loaded = true;
out:
	local_irq_restore(flags);
}

void kvm_timer_unschedule(struct kvm_vcpu *vcpu)
{
	struct arch_timer_cpu *timer = &vcpu->arch.timer_cpu;

	vtimer_restore_state(vcpu);

	soft_timer_cancel(&timer->bg_timer, &timer->expired);
<<<<<<< HEAD
}

static void set_cntvoff(u64 cntvoff)
{
	u32 low = lower_32_bits(cntvoff);
	u32 high = upper_32_bits(cntvoff);

	/*
	 * Since kvm_call_hyp doesn't fully support the ARM PCS especially on
	 * 32-bit systems, but rather passes register by register shifted one
	 * place (we put the function address in r0/x0), we cannot simply pass
	 * a 64-bit value as an argument, but have to split the value in two
	 * 32-bit halves.
	 */
	kvm_call_hyp(__kvm_timer_set_cntvoff, low, high);
}

static void kvm_timer_vcpu_load_vgic(struct kvm_vcpu *vcpu)
=======
}

static void set_cntvoff(u64 cntvoff)
{
	u32 low = lower_32_bits(cntvoff);
	u32 high = upper_32_bits(cntvoff);

	/*
	 * Since kvm_call_hyp doesn't fully support the ARM PCS especially on
	 * 32-bit systems, but rather passes register by register shifted one
	 * place (we put the function address in r0/x0), we cannot simply pass
	 * a 64-bit value as an argument, but have to split the value in two
	 * 32-bit halves.
	 */
	kvm_call_hyp(__kvm_timer_set_cntvoff, low, high);
}

static inline void set_vtimer_irq_phys_active(struct kvm_vcpu *vcpu, bool active)
{
	int r;
	r = irq_set_irqchip_state(host_vtimer_irq, IRQCHIP_STATE_ACTIVE, active);
	WARN_ON(r);
}

static void kvm_timer_vcpu_load_gic(struct kvm_vcpu *vcpu)
>>>>>>> 661e50bc
{
	struct arch_timer_context *vtimer = vcpu_vtimer(vcpu);
	bool phys_active;

<<<<<<< HEAD
	phys_active = vtimer->irq.level ||
		      kvm_vgic_map_is_active(vcpu, vtimer->irq.irq);

	ret = irq_set_irqchip_state(host_vtimer_irq,
				    IRQCHIP_STATE_ACTIVE,
				    phys_active);
	WARN_ON(ret);
}

static void kvm_timer_vcpu_load_user(struct kvm_vcpu *vcpu)
{
	kvm_vtimer_update_mask_user(vcpu);
}

void kvm_timer_vcpu_load(struct kvm_vcpu *vcpu)
{
	struct arch_timer_cpu *timer = &vcpu->arch.timer_cpu;
	struct arch_timer_context *vtimer = vcpu_vtimer(vcpu);

	if (unlikely(!timer->enabled))
		return;

	if (unlikely(!irqchip_in_kernel(vcpu->kvm)))
		kvm_timer_vcpu_load_user(vcpu);
	else
		kvm_timer_vcpu_load_vgic(vcpu);

	set_cntvoff(vtimer->cntvoff);

	vtimer_restore_state(vcpu);

=======
	if (irqchip_in_kernel(vcpu->kvm))
		phys_active = kvm_vgic_map_is_active(vcpu, vtimer->irq.irq);
	else
		phys_active = vtimer->irq.level;
	set_vtimer_irq_phys_active(vcpu, phys_active);
}

static void kvm_timer_vcpu_load_nogic(struct kvm_vcpu *vcpu)
{
	struct arch_timer_context *vtimer = vcpu_vtimer(vcpu);

	/*
	 * When using a userspace irqchip with the architected timers and a
	 * host interrupt controller that doesn't support an active state, we
	 * must still prevent continuously exiting from the guest, and
	 * therefore mask the physical interrupt by disabling it on the host
	 * interrupt controller when the virtual level is high, such that the
	 * guest can make forward progress.  Once we detect the output level
	 * being de-asserted, we unmask the interrupt again so that we exit
	 * from the guest when the timer fires.
	 */
	if (vtimer->irq.level)
		disable_percpu_irq(host_vtimer_irq);
	else
		enable_percpu_irq(host_vtimer_irq, host_vtimer_irq_flags);
}

void kvm_timer_vcpu_load(struct kvm_vcpu *vcpu)
{
	struct arch_timer_cpu *timer = &vcpu->arch.timer_cpu;
	struct arch_timer_context *vtimer = vcpu_vtimer(vcpu);

	if (unlikely(!timer->enabled))
		return;

	if (static_branch_likely(&has_gic_active_state))
		kvm_timer_vcpu_load_gic(vcpu);
	else
		kvm_timer_vcpu_load_nogic(vcpu);

	set_cntvoff(vtimer->cntvoff);

	vtimer_restore_state(vcpu);

>>>>>>> 661e50bc
	/* Set the background timer for the physical timer emulation. */
	phys_timer_emulate(vcpu);
}

bool kvm_timer_should_notify_user(struct kvm_vcpu *vcpu)
{
	struct arch_timer_context *vtimer = vcpu_vtimer(vcpu);
	struct arch_timer_context *ptimer = vcpu_ptimer(vcpu);
	struct kvm_sync_regs *sregs = &vcpu->run->s.regs;
	bool vlevel, plevel;

	if (likely(irqchip_in_kernel(vcpu->kvm)))
		return false;

	vlevel = sregs->device_irq_level & KVM_ARM_DEV_EL1_VTIMER;
	plevel = sregs->device_irq_level & KVM_ARM_DEV_EL1_PTIMER;

	return kvm_timer_should_fire(vtimer) != vlevel ||
	       kvm_timer_should_fire(ptimer) != plevel;
}

void kvm_timer_vcpu_put(struct kvm_vcpu *vcpu)
<<<<<<< HEAD
{
	struct arch_timer_cpu *timer = &vcpu->arch.timer_cpu;

	if (unlikely(!timer->enabled))
		return;

	vtimer_save_state(vcpu);

	/*
	 * Cancel the physical timer emulation, because the only case where we
	 * need it after a vcpu_put is in the context of a sleeping VCPU, and
	 * in that case we already factor in the deadline for the physical
	 * timer when scheduling the bg_timer.
	 *
	 * In any case, we re-schedule the hrtimer for the physical timer when
	 * coming back to the VCPU thread in kvm_timer_vcpu_load().
	 */
	soft_timer_cancel(&timer->phys_timer, NULL);

	/*
	 * The kernel may decide to run userspace after calling vcpu_put, so
	 * we reset cntvoff to 0 to ensure a consistent read between user
	 * accesses to the virtual counter and kernel access to the physical
	 * counter.
	 */
	set_cntvoff(0);
}

static void unmask_vtimer_irq(struct kvm_vcpu *vcpu)
=======
>>>>>>> 661e50bc
{
	struct arch_timer_context *vtimer = vcpu_vtimer(vcpu);

	if (unlikely(!irqchip_in_kernel(vcpu->kvm))) {
		kvm_vtimer_update_mask_user(vcpu);
		return;
	}

<<<<<<< HEAD
	/*
	 * If the guest disabled the timer without acking the interrupt, then
	 * we must make sure the physical and virtual active states are in
	 * sync by deactivating the physical interrupt, because otherwise we
	 * wouldn't see the next timer interrupt in the host.
	 */
	if (!kvm_vgic_map_is_active(vcpu, vtimer->irq.irq)) {
		int ret;
		ret = irq_set_irqchip_state(host_vtimer_irq,
					    IRQCHIP_STATE_ACTIVE,
					    false);
		WARN_ON(ret);
	}
=======
	vtimer_save_state(vcpu);

	/*
	 * Cancel the physical timer emulation, because the only case where we
	 * need it after a vcpu_put is in the context of a sleeping VCPU, and
	 * in that case we already factor in the deadline for the physical
	 * timer when scheduling the bg_timer.
	 *
	 * In any case, we re-schedule the hrtimer for the physical timer when
	 * coming back to the VCPU thread in kvm_timer_vcpu_load().
	 */
	soft_timer_cancel(&timer->phys_timer, NULL);

	/*
	 * The kernel may decide to run userspace after calling vcpu_put, so
	 * we reset cntvoff to 0 to ensure a consistent read between user
	 * accesses to the virtual counter and kernel access to the physical
	 * counter.
	 */
	set_cntvoff(0);
>>>>>>> 661e50bc
}

/*
 * With a userspace irqchip we have to check if the guest de-asserted the
 * timer and if so, unmask the timer irq signal on the host interrupt
 * controller to ensure that we see future timer signals.
 */
static void unmask_vtimer_irq_user(struct kvm_vcpu *vcpu)
{
	struct arch_timer_context *vtimer = vcpu_vtimer(vcpu);

	if (!kvm_timer_should_fire(vtimer)) {
		kvm_timer_update_irq(vcpu, false, vtimer);
		if (static_branch_likely(&has_gic_active_state))
			set_vtimer_irq_phys_active(vcpu, false);
		else
			enable_percpu_irq(host_vtimer_irq, host_vtimer_irq_flags);
	}
}

void kvm_timer_sync_hwstate(struct kvm_vcpu *vcpu)
{
<<<<<<< HEAD
	struct arch_timer_context *vtimer = vcpu_vtimer(vcpu);

	/*
	 * If we entered the guest with the vtimer output asserted we have to
	 * check if the guest has modified the timer so that we should lower
	 * the line at this point.
	 */
	if (vtimer->irq.level) {
		vtimer->cnt_ctl = read_sysreg_el0(cntv_ctl);
		vtimer->cnt_cval = read_sysreg_el0(cntv_cval);
		if (!kvm_timer_should_fire(vtimer)) {
			kvm_timer_update_irq(vcpu, false, vtimer);
			unmask_vtimer_irq(vcpu);
		}
	}
=======
	struct arch_timer_cpu *timer = &vcpu->arch.timer_cpu;

	if (unlikely(!timer->enabled))
		return;

	if (unlikely(!irqchip_in_kernel(vcpu->kvm)))
		unmask_vtimer_irq_user(vcpu);
>>>>>>> 661e50bc
}

int kvm_timer_vcpu_reset(struct kvm_vcpu *vcpu)
{
	struct arch_timer_context *vtimer = vcpu_vtimer(vcpu);
	struct arch_timer_context *ptimer = vcpu_ptimer(vcpu);

	/*
	 * The bits in CNTV_CTL are architecturally reset to UNKNOWN for ARMv8
	 * and to 0 for ARMv7.  We provide an implementation that always
	 * resets the timer to be disabled and unmasked and is compliant with
	 * the ARMv7 architecture.
	 */
	vtimer->cnt_ctl = 0;
	ptimer->cnt_ctl = 0;
	kvm_timer_update_state(vcpu);

	return 0;
}

/* Make the updates of cntvoff for all vtimer contexts atomic */
static void update_vtimer_cntvoff(struct kvm_vcpu *vcpu, u64 cntvoff)
{
	int i;
	struct kvm *kvm = vcpu->kvm;
	struct kvm_vcpu *tmp;

	mutex_lock(&kvm->lock);
	kvm_for_each_vcpu(i, tmp, kvm)
		vcpu_vtimer(tmp)->cntvoff = cntvoff;

	/*
	 * When called from the vcpu create path, the CPU being created is not
	 * included in the loop above, so we just set it here as well.
	 */
	vcpu_vtimer(vcpu)->cntvoff = cntvoff;
	mutex_unlock(&kvm->lock);
}

void kvm_timer_vcpu_init(struct kvm_vcpu *vcpu)
{
	struct arch_timer_cpu *timer = &vcpu->arch.timer_cpu;
	struct arch_timer_context *vtimer = vcpu_vtimer(vcpu);
	struct arch_timer_context *ptimer = vcpu_ptimer(vcpu);

	/* Synchronize cntvoff across all vtimers of a VM. */
	update_vtimer_cntvoff(vcpu, kvm_phys_timer_read());
	vcpu_ptimer(vcpu)->cntvoff = 0;

	INIT_WORK(&timer->expired, kvm_timer_inject_irq_work);
	hrtimer_init(&timer->bg_timer, CLOCK_MONOTONIC, HRTIMER_MODE_ABS);
	timer->bg_timer.function = kvm_bg_timer_expire;

	hrtimer_init(&timer->phys_timer, CLOCK_MONOTONIC, HRTIMER_MODE_ABS);
	timer->phys_timer.function = kvm_phys_timer_expire;

	vtimer->irq.irq = default_vtimer_irq.irq;
	ptimer->irq.irq = default_ptimer_irq.irq;
}

static void kvm_timer_init_interrupt(void *info)
{
	enable_percpu_irq(host_vtimer_irq, host_vtimer_irq_flags);
}

int kvm_arm_timer_set_reg(struct kvm_vcpu *vcpu, u64 regid, u64 value)
{
	struct arch_timer_context *vtimer = vcpu_vtimer(vcpu);
	struct arch_timer_context *ptimer = vcpu_ptimer(vcpu);

	switch (regid) {
	case KVM_REG_ARM_TIMER_CTL:
		vtimer->cnt_ctl = value & ~ARCH_TIMER_CTRL_IT_STAT;
		break;
	case KVM_REG_ARM_TIMER_CNT:
		update_vtimer_cntvoff(vcpu, kvm_phys_timer_read() - value);
		break;
	case KVM_REG_ARM_TIMER_CVAL:
		vtimer->cnt_cval = value;
		break;
	case KVM_REG_ARM_PTIMER_CTL:
		ptimer->cnt_ctl = value & ~ARCH_TIMER_CTRL_IT_STAT;
		break;
	case KVM_REG_ARM_PTIMER_CVAL:
		ptimer->cnt_cval = value;
		break;

	default:
		return -1;
	}

	kvm_timer_update_state(vcpu);
	return 0;
}

static u64 read_timer_ctl(struct arch_timer_context *timer)
{
	/*
	 * Set ISTATUS bit if it's expired.
	 * Note that according to ARMv8 ARM Issue A.k, ISTATUS bit is
	 * UNKNOWN when ENABLE bit is 0, so we chose to set ISTATUS bit
	 * regardless of ENABLE bit for our implementation convenience.
	 */
	if (!kvm_timer_compute_delta(timer))
		return timer->cnt_ctl | ARCH_TIMER_CTRL_IT_STAT;
	else
		return timer->cnt_ctl;
}

u64 kvm_arm_timer_get_reg(struct kvm_vcpu *vcpu, u64 regid)
{
	struct arch_timer_context *ptimer = vcpu_ptimer(vcpu);
	struct arch_timer_context *vtimer = vcpu_vtimer(vcpu);

	switch (regid) {
	case KVM_REG_ARM_TIMER_CTL:
		return read_timer_ctl(vtimer);
	case KVM_REG_ARM_TIMER_CNT:
		return kvm_phys_timer_read() - vtimer->cntvoff;
	case KVM_REG_ARM_TIMER_CVAL:
		return vtimer->cnt_cval;
	case KVM_REG_ARM_PTIMER_CTL:
		return read_timer_ctl(ptimer);
	case KVM_REG_ARM_PTIMER_CVAL:
		return ptimer->cnt_cval;
	case KVM_REG_ARM_PTIMER_CNT:
		return kvm_phys_timer_read();
	}
	return (u64)-1;
}

static int kvm_timer_starting_cpu(unsigned int cpu)
{
	kvm_timer_init_interrupt(NULL);
	return 0;
}

static int kvm_timer_dying_cpu(unsigned int cpu)
{
	disable_percpu_irq(host_vtimer_irq);
	return 0;
}

int kvm_timer_hyp_init(bool has_gic)
{
	struct arch_timer_kvm_info *info;
	int err;

	info = arch_timer_get_kvm_info();
	timecounter = &info->timecounter;

	if (!timecounter->cc) {
		kvm_err("kvm_arch_timer: uninitialized timecounter\n");
		return -ENODEV;
	}

	if (info->virtual_irq <= 0) {
		kvm_err("kvm_arch_timer: invalid virtual timer IRQ: %d\n",
			info->virtual_irq);
		return -ENODEV;
	}
	host_vtimer_irq = info->virtual_irq;

	host_vtimer_irq_flags = irq_get_trigger_type(host_vtimer_irq);
	if (host_vtimer_irq_flags != IRQF_TRIGGER_HIGH &&
	    host_vtimer_irq_flags != IRQF_TRIGGER_LOW) {
		kvm_err("Invalid trigger for IRQ%d, assuming level low\n",
			host_vtimer_irq);
		host_vtimer_irq_flags = IRQF_TRIGGER_LOW;
	}

	err = request_percpu_irq(host_vtimer_irq, kvm_arch_timer_handler,
				 "kvm guest timer", kvm_get_running_vcpus());
	if (err) {
		kvm_err("kvm_arch_timer: can't request interrupt %d (%d)\n",
			host_vtimer_irq, err);
		return err;
	}

	if (has_gic) {
		err = irq_set_vcpu_affinity(host_vtimer_irq,
					    kvm_get_running_vcpus());
		if (err) {
			kvm_err("kvm_arch_timer: error setting vcpu affinity\n");
			goto out_free_irq;
		}
<<<<<<< HEAD
=======

		static_branch_enable(&has_gic_active_state);
>>>>>>> 661e50bc
	}

	kvm_info("virtual timer IRQ%d\n", host_vtimer_irq);

	cpuhp_setup_state(CPUHP_AP_KVM_ARM_TIMER_STARTING,
			  "kvm/arm/timer:starting", kvm_timer_starting_cpu,
			  kvm_timer_dying_cpu);
	return 0;
out_free_irq:
	free_percpu_irq(host_vtimer_irq, kvm_get_running_vcpus());
	return err;
}

void kvm_timer_vcpu_terminate(struct kvm_vcpu *vcpu)
{
	struct arch_timer_cpu *timer = &vcpu->arch.timer_cpu;
	struct arch_timer_context *vtimer = vcpu_vtimer(vcpu);

	soft_timer_cancel(&timer->bg_timer, &timer->expired);
	soft_timer_cancel(&timer->phys_timer, NULL);
	kvm_vgic_unmap_phys_irq(vcpu, vtimer->irq.irq);
}

static bool timer_irqs_are_valid(struct kvm_vcpu *vcpu)
{
	int vtimer_irq, ptimer_irq;
	int i, ret;

	vtimer_irq = vcpu_vtimer(vcpu)->irq.irq;
	ret = kvm_vgic_set_owner(vcpu, vtimer_irq, vcpu_vtimer(vcpu));
	if (ret)
		return false;

	ptimer_irq = vcpu_ptimer(vcpu)->irq.irq;
	ret = kvm_vgic_set_owner(vcpu, ptimer_irq, vcpu_ptimer(vcpu));
	if (ret)
		return false;

	kvm_for_each_vcpu(i, vcpu, vcpu->kvm) {
		if (vcpu_vtimer(vcpu)->irq.irq != vtimer_irq ||
		    vcpu_ptimer(vcpu)->irq.irq != ptimer_irq)
			return false;
	}

	return true;
}

bool kvm_arch_timer_get_input_level(int vintid)
{
	struct kvm_vcpu *vcpu = kvm_arm_get_running_vcpu();
	struct arch_timer_context *timer;

	if (vintid == vcpu_vtimer(vcpu)->irq.irq)
		timer = vcpu_vtimer(vcpu);
	else
		BUG(); /* We only map the vtimer so far */

	return kvm_timer_should_fire(timer);
}

int kvm_timer_enable(struct kvm_vcpu *vcpu)
{
	struct arch_timer_cpu *timer = &vcpu->arch.timer_cpu;
	struct arch_timer_context *vtimer = vcpu_vtimer(vcpu);
	int ret;

	if (timer->enabled)
		return 0;

	/* Without a VGIC we do not map virtual IRQs to physical IRQs */
	if (!irqchip_in_kernel(vcpu->kvm))
		goto no_vgic;

	if (!vgic_initialized(vcpu->kvm))
		return -ENODEV;

	if (!timer_irqs_are_valid(vcpu)) {
		kvm_debug("incorrectly configured timer irqs\n");
		return -EINVAL;
	}

<<<<<<< HEAD
	ret = kvm_vgic_map_phys_irq(vcpu, host_vtimer_irq, vtimer->irq.irq);
=======
	ret = kvm_vgic_map_phys_irq(vcpu, host_vtimer_irq, vtimer->irq.irq,
				    kvm_arch_timer_get_input_level);
>>>>>>> 661e50bc
	if (ret)
		return ret;

no_vgic:
	preempt_disable();
	timer->enabled = 1;
	kvm_timer_vcpu_load(vcpu);
	preempt_enable();

	return 0;
}

/*
 * On VHE system, we only need to configure trap on physical timer and counter
 * accesses in EL0 and EL1 once, not for every world switch.
 * The host kernel runs at EL2 with HCR_EL2.TGE == 1,
 * and this makes those bits have no effect for the host kernel execution.
 */
void kvm_timer_init_vhe(void)
{
	/* When HCR_EL2.E2H ==1, EL1PCEN and EL1PCTEN are shifted by 10 */
	u32 cnthctl_shift = 10;
	u64 val;

	/*
	 * Disallow physical timer access for the guest.
	 * Physical counter access is allowed.
	 */
	val = read_sysreg(cnthctl_el2);
	val &= ~(CNTHCTL_EL1PCEN << cnthctl_shift);
	val |= (CNTHCTL_EL1PCTEN << cnthctl_shift);
	write_sysreg(val, cnthctl_el2);
}

static void set_timer_irqs(struct kvm *kvm, int vtimer_irq, int ptimer_irq)
{
	struct kvm_vcpu *vcpu;
	int i;

	kvm_for_each_vcpu(i, vcpu, kvm) {
		vcpu_vtimer(vcpu)->irq.irq = vtimer_irq;
		vcpu_ptimer(vcpu)->irq.irq = ptimer_irq;
	}
}

int kvm_arm_timer_set_attr(struct kvm_vcpu *vcpu, struct kvm_device_attr *attr)
{
	int __user *uaddr = (int __user *)(long)attr->addr;
	struct arch_timer_context *vtimer = vcpu_vtimer(vcpu);
	struct arch_timer_context *ptimer = vcpu_ptimer(vcpu);
	int irq;

	if (!irqchip_in_kernel(vcpu->kvm))
		return -EINVAL;

	if (get_user(irq, uaddr))
		return -EFAULT;

	if (!(irq_is_ppi(irq)))
		return -EINVAL;

	if (vcpu->arch.timer_cpu.enabled)
		return -EBUSY;

	switch (attr->attr) {
	case KVM_ARM_VCPU_TIMER_IRQ_VTIMER:
		set_timer_irqs(vcpu->kvm, irq, ptimer->irq.irq);
		break;
	case KVM_ARM_VCPU_TIMER_IRQ_PTIMER:
		set_timer_irqs(vcpu->kvm, vtimer->irq.irq, irq);
		break;
	default:
		return -ENXIO;
	}

	return 0;
}

int kvm_arm_timer_get_attr(struct kvm_vcpu *vcpu, struct kvm_device_attr *attr)
{
	int __user *uaddr = (int __user *)(long)attr->addr;
	struct arch_timer_context *timer;
	int irq;

	switch (attr->attr) {
	case KVM_ARM_VCPU_TIMER_IRQ_VTIMER:
		timer = vcpu_vtimer(vcpu);
		break;
	case KVM_ARM_VCPU_TIMER_IRQ_PTIMER:
		timer = vcpu_ptimer(vcpu);
		break;
	default:
		return -ENXIO;
	}

	irq = timer->irq.irq;
	return put_user(irq, uaddr);
}

int kvm_arm_timer_has_attr(struct kvm_vcpu *vcpu, struct kvm_device_attr *attr)
{
	switch (attr->attr) {
	case KVM_ARM_VCPU_TIMER_IRQ_VTIMER:
	case KVM_ARM_VCPU_TIMER_IRQ_PTIMER:
		return 0;
	}

	return -ENXIO;
}<|MERGE_RESOLUTION|>--- conflicted
+++ resolved
@@ -58,7 +58,12 @@
 	return timecounter->cc->read(timecounter->cc);
 }
 
-<<<<<<< HEAD
+static inline bool userspace_irqchip(struct kvm *kvm)
+{
+	return static_branch_unlikely(&userspace_irqchip_in_use) &&
+		unlikely(!irqchip_in_kernel(kvm));
+}
+
 static void soft_timer_start(struct hrtimer *hrt, u64 ns)
 {
 	hrtimer_start(hrt, ktime_add_ns(ktime_get(), ns),
@@ -72,52 +77,10 @@
 		cancel_work_sync(work);
 }
 
-static void kvm_vtimer_update_mask_user(struct kvm_vcpu *vcpu)
-{
-	struct arch_timer_context *vtimer = vcpu_vtimer(vcpu);
-
-	/*
-	 * When using a userspace irqchip with the architected timers, we must
-	 * prevent continuously exiting from the guest, and therefore mask the
-	 * physical interrupt by disabling it on the host interrupt controller
-	 * when the virtual level is high, such that the guest can make
-	 * forward progress.  Once we detect the output level being
-	 * de-asserted, we unmask the interrupt again so that we exit from the
-	 * guest when the timer fires.
-	 */
-	if (vtimer->irq.level)
-		disable_percpu_irq(host_vtimer_irq);
-	else
-		enable_percpu_irq(host_vtimer_irq, 0);
-=======
-static inline bool userspace_irqchip(struct kvm *kvm)
-{
-	return static_branch_unlikely(&userspace_irqchip_in_use) &&
-		unlikely(!irqchip_in_kernel(kvm));
-}
-
-static void soft_timer_start(struct hrtimer *hrt, u64 ns)
-{
-	hrtimer_start(hrt, ktime_add_ns(ktime_get(), ns),
-		      HRTIMER_MODE_ABS);
-}
-
-static void soft_timer_cancel(struct hrtimer *hrt, struct work_struct *work)
-{
-	hrtimer_cancel(hrt);
-	if (work)
-		cancel_work_sync(work);
->>>>>>> 661e50bc
-}
-
 static irqreturn_t kvm_arch_timer_handler(int irq, void *dev_id)
 {
 	struct kvm_vcpu *vcpu = *(struct kvm_vcpu **)dev_id;
 	struct arch_timer_context *vtimer;
-<<<<<<< HEAD
-	u32 cnt_ctl;
-=======
->>>>>>> 661e50bc
 
 	/*
 	 * We may see a timer interrupt after vcpu_put() has been called which
@@ -129,25 +92,12 @@
 		return IRQ_HANDLED;
 
 	vtimer = vcpu_vtimer(vcpu);
-<<<<<<< HEAD
-	if (!vtimer->irq.level) {
-		cnt_ctl = read_sysreg_el0(cntv_ctl);
-		cnt_ctl &= ARCH_TIMER_CTRL_ENABLE | ARCH_TIMER_CTRL_IT_STAT |
-			   ARCH_TIMER_CTRL_IT_MASK;
-		if (cnt_ctl == (ARCH_TIMER_CTRL_ENABLE | ARCH_TIMER_CTRL_IT_STAT))
-			kvm_timer_update_irq(vcpu, true, vtimer);
-	}
-
-	if (unlikely(!irqchip_in_kernel(vcpu->kvm)))
-		kvm_vtimer_update_mask_user(vcpu);
-=======
 	if (kvm_timer_should_fire(vtimer))
 		kvm_timer_update_irq(vcpu, true, vtimer);
 
 	if (userspace_irqchip(vcpu->kvm) &&
 	    !static_branch_unlikely(&has_gic_active_state))
 		disable_percpu_irq(host_vtimer_irq);
->>>>>>> 661e50bc
 
 	return IRQ_HANDLED;
 }
@@ -296,19 +246,7 @@
 	struct arch_timer_context *vtimer = vcpu_vtimer(vcpu);
 	struct arch_timer_context *ptimer = vcpu_ptimer(vcpu);
 
-<<<<<<< HEAD
-	if (vtimer->irq.level || ptimer->irq.level)
-		return true;
-
-	/*
-	 * When this is called from withing the wait loop of kvm_vcpu_block(),
-	 * the software view of the timer state is up to date (timer->loaded
-	 * is false), and so we can simply check if the timer should fire now.
-	 */
-	if (!vtimer->loaded && kvm_timer_should_fire(vtimer))
-=======
 	if (kvm_timer_should_fire(vtimer))
->>>>>>> 661e50bc
 		return true;
 
 	return kvm_timer_should_fire(ptimer);
@@ -410,21 +348,12 @@
 
 	if (!vtimer->loaded)
 		goto out;
-<<<<<<< HEAD
 
 	if (timer->enabled) {
 		vtimer->cnt_ctl = read_sysreg_el0(cntv_ctl);
 		vtimer->cnt_cval = read_sysreg_el0(cntv_cval);
 	}
 
-=======
-
-	if (timer->enabled) {
-		vtimer->cnt_ctl = read_sysreg_el0(cntv_ctl);
-		vtimer->cnt_cval = read_sysreg_el0(cntv_cval);
-	}
-
->>>>>>> 661e50bc
 	/* Disable the virtual timer */
 	write_sysreg_el0(0, cntv_ctl);
 	isb();
@@ -498,7 +427,6 @@
 	vtimer_restore_state(vcpu);
 
 	soft_timer_cancel(&timer->bg_timer, &timer->expired);
-<<<<<<< HEAD
 }
 
 static void set_cntvoff(u64 cntvoff)
@@ -516,25 +444,6 @@
 	kvm_call_hyp(__kvm_timer_set_cntvoff, low, high);
 }
 
-static void kvm_timer_vcpu_load_vgic(struct kvm_vcpu *vcpu)
-=======
-}
-
-static void set_cntvoff(u64 cntvoff)
-{
-	u32 low = lower_32_bits(cntvoff);
-	u32 high = upper_32_bits(cntvoff);
-
-	/*
-	 * Since kvm_call_hyp doesn't fully support the ARM PCS especially on
-	 * 32-bit systems, but rather passes register by register shifted one
-	 * place (we put the function address in r0/x0), we cannot simply pass
-	 * a 64-bit value as an argument, but have to split the value in two
-	 * 32-bit halves.
-	 */
-	kvm_call_hyp(__kvm_timer_set_cntvoff, low, high);
-}
-
 static inline void set_vtimer_irq_phys_active(struct kvm_vcpu *vcpu, bool active)
 {
 	int r;
@@ -543,44 +452,10 @@
 }
 
 static void kvm_timer_vcpu_load_gic(struct kvm_vcpu *vcpu)
->>>>>>> 661e50bc
 {
 	struct arch_timer_context *vtimer = vcpu_vtimer(vcpu);
 	bool phys_active;
 
-<<<<<<< HEAD
-	phys_active = vtimer->irq.level ||
-		      kvm_vgic_map_is_active(vcpu, vtimer->irq.irq);
-
-	ret = irq_set_irqchip_state(host_vtimer_irq,
-				    IRQCHIP_STATE_ACTIVE,
-				    phys_active);
-	WARN_ON(ret);
-}
-
-static void kvm_timer_vcpu_load_user(struct kvm_vcpu *vcpu)
-{
-	kvm_vtimer_update_mask_user(vcpu);
-}
-
-void kvm_timer_vcpu_load(struct kvm_vcpu *vcpu)
-{
-	struct arch_timer_cpu *timer = &vcpu->arch.timer_cpu;
-	struct arch_timer_context *vtimer = vcpu_vtimer(vcpu);
-
-	if (unlikely(!timer->enabled))
-		return;
-
-	if (unlikely(!irqchip_in_kernel(vcpu->kvm)))
-		kvm_timer_vcpu_load_user(vcpu);
-	else
-		kvm_timer_vcpu_load_vgic(vcpu);
-
-	set_cntvoff(vtimer->cntvoff);
-
-	vtimer_restore_state(vcpu);
-
-=======
 	if (irqchip_in_kernel(vcpu->kvm))
 		phys_active = kvm_vgic_map_is_active(vcpu, vtimer->irq.irq);
 	else
@@ -625,7 +500,6 @@
 
 	vtimer_restore_state(vcpu);
 
->>>>>>> 661e50bc
 	/* Set the background timer for the physical timer emulation. */
 	phys_timer_emulate(vcpu);
 }
@@ -648,7 +522,6 @@
 }
 
 void kvm_timer_vcpu_put(struct kvm_vcpu *vcpu)
-<<<<<<< HEAD
 {
 	struct arch_timer_cpu *timer = &vcpu->arch.timer_cpu;
 
@@ -677,55 +550,6 @@
 	set_cntvoff(0);
 }
 
-static void unmask_vtimer_irq(struct kvm_vcpu *vcpu)
-=======
->>>>>>> 661e50bc
-{
-	struct arch_timer_context *vtimer = vcpu_vtimer(vcpu);
-
-	if (unlikely(!irqchip_in_kernel(vcpu->kvm))) {
-		kvm_vtimer_update_mask_user(vcpu);
-		return;
-	}
-
-<<<<<<< HEAD
-	/*
-	 * If the guest disabled the timer without acking the interrupt, then
-	 * we must make sure the physical and virtual active states are in
-	 * sync by deactivating the physical interrupt, because otherwise we
-	 * wouldn't see the next timer interrupt in the host.
-	 */
-	if (!kvm_vgic_map_is_active(vcpu, vtimer->irq.irq)) {
-		int ret;
-		ret = irq_set_irqchip_state(host_vtimer_irq,
-					    IRQCHIP_STATE_ACTIVE,
-					    false);
-		WARN_ON(ret);
-	}
-=======
-	vtimer_save_state(vcpu);
-
-	/*
-	 * Cancel the physical timer emulation, because the only case where we
-	 * need it after a vcpu_put is in the context of a sleeping VCPU, and
-	 * in that case we already factor in the deadline for the physical
-	 * timer when scheduling the bg_timer.
-	 *
-	 * In any case, we re-schedule the hrtimer for the physical timer when
-	 * coming back to the VCPU thread in kvm_timer_vcpu_load().
-	 */
-	soft_timer_cancel(&timer->phys_timer, NULL);
-
-	/*
-	 * The kernel may decide to run userspace after calling vcpu_put, so
-	 * we reset cntvoff to 0 to ensure a consistent read between user
-	 * accesses to the virtual counter and kernel access to the physical
-	 * counter.
-	 */
-	set_cntvoff(0);
->>>>>>> 661e50bc
-}
-
 /*
  * With a userspace irqchip we have to check if the guest de-asserted the
  * timer and if so, unmask the timer irq signal on the host interrupt
@@ -746,23 +570,6 @@
 
 void kvm_timer_sync_hwstate(struct kvm_vcpu *vcpu)
 {
-<<<<<<< HEAD
-	struct arch_timer_context *vtimer = vcpu_vtimer(vcpu);
-
-	/*
-	 * If we entered the guest with the vtimer output asserted we have to
-	 * check if the guest has modified the timer so that we should lower
-	 * the line at this point.
-	 */
-	if (vtimer->irq.level) {
-		vtimer->cnt_ctl = read_sysreg_el0(cntv_ctl);
-		vtimer->cnt_cval = read_sysreg_el0(cntv_cval);
-		if (!kvm_timer_should_fire(vtimer)) {
-			kvm_timer_update_irq(vcpu, false, vtimer);
-			unmask_vtimer_irq(vcpu);
-		}
-	}
-=======
 	struct arch_timer_cpu *timer = &vcpu->arch.timer_cpu;
 
 	if (unlikely(!timer->enabled))
@@ -770,7 +577,6 @@
 
 	if (unlikely(!irqchip_in_kernel(vcpu->kvm)))
 		unmask_vtimer_irq_user(vcpu);
->>>>>>> 661e50bc
 }
 
 int kvm_timer_vcpu_reset(struct kvm_vcpu *vcpu)
@@ -957,11 +763,8 @@
 			kvm_err("kvm_arch_timer: error setting vcpu affinity\n");
 			goto out_free_irq;
 		}
-<<<<<<< HEAD
-=======
 
 		static_branch_enable(&has_gic_active_state);
->>>>>>> 661e50bc
 	}
 
 	kvm_info("virtual timer IRQ%d\n", host_vtimer_irq);
@@ -1043,12 +846,8 @@
 		return -EINVAL;
 	}
 
-<<<<<<< HEAD
-	ret = kvm_vgic_map_phys_irq(vcpu, host_vtimer_irq, vtimer->irq.irq);
-=======
 	ret = kvm_vgic_map_phys_irq(vcpu, host_vtimer_irq, vtimer->irq.irq,
 				    kvm_arch_timer_get_input_level);
->>>>>>> 661e50bc
 	if (ret)
 		return ret;
 
