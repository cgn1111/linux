--- conflicted
+++ resolved
@@ -679,12 +679,8 @@
 	tristate
 
 config SND_SOC_DA7213
-<<<<<<< HEAD
-	tristate
-=======
 	tristate "Dialog DA7213 CODEC"
 	depends on I2C
->>>>>>> 8c4d2a0b
 
 config SND_SOC_DA7218
 	tristate
