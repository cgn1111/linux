--- conflicted
+++ resolved
@@ -210,17 +210,6 @@
 	spcr &= playback ? ~DAVINCI_MCBSP_SPCR_XRST : ~DAVINCI_MCBSP_SPCR_RRST;
 	davinci_mcbsp_write_reg(dev, DAVINCI_MCBSP_SPCR_REG, spcr);
 	toggle_clock(dev, playback);
-<<<<<<< HEAD
-}
-
-static int davinci_i2s_startup(struct snd_pcm_substream *substream,
-			       struct snd_soc_dai *cpu_dai)
-{
-	struct davinci_mcbsp_dev *dev = cpu_dai->private_data;
-	cpu_dai->dma_data = dev->dma_params[substream->stream];
-	return 0;
-=======
->>>>>>> ad1cd745
 }
 
 #define DEFAULT_BITPERSAMPLE	16
@@ -353,14 +342,9 @@
 				 struct snd_pcm_hw_params *params,
 				 struct snd_soc_dai *dai)
 {
-<<<<<<< HEAD
-	struct davinci_pcm_dma_params *dma_params = dai->dma_data;
-	struct davinci_mcbsp_dev *dev = dai->private_data;
-=======
 	struct davinci_mcbsp_dev *dev = dai->private_data;
 	struct davinci_pcm_dma_params *dma_params =
 					&dev->dma_params[substream->stream];
->>>>>>> ad1cd745
 	struct snd_interval *i = NULL;
 	int mcbsp_word_length;
 	unsigned int rcr, xcr, srgr;
@@ -420,7 +404,6 @@
 		DAVINCI_MCBSP_RCR_RWDLEN2(mcbsp_word_length);
 	xcr |= DAVINCI_MCBSP_XCR_XWDLEN1(mcbsp_word_length) |
 		DAVINCI_MCBSP_XCR_XWDLEN2(mcbsp_word_length);
-<<<<<<< HEAD
 
 	if (substream->stream == SNDRV_PCM_STREAM_PLAYBACK)
 		davinci_mcbsp_write_reg(dev, DAVINCI_MCBSP_XCR_REG, xcr);
@@ -429,16 +412,6 @@
 	return 0;
 }
 
-=======
-
-	if (substream->stream == SNDRV_PCM_STREAM_PLAYBACK)
-		davinci_mcbsp_write_reg(dev, DAVINCI_MCBSP_XCR_REG, xcr);
-	else
-		davinci_mcbsp_write_reg(dev, DAVINCI_MCBSP_RCR_REG, rcr);
-	return 0;
-}
-
->>>>>>> ad1cd745
 static int davinci_i2s_prepare(struct snd_pcm_substream *substream,
 		struct snd_soc_dai *dai)
 {
@@ -480,7 +453,6 @@
 
 static void davinci_i2s_shutdown(struct snd_pcm_substream *substream,
 		struct snd_soc_dai *dai)
-<<<<<<< HEAD
 {
 	struct davinci_mcbsp_dev *dev = dai->private_data;
 	int playback = (substream->stream == SNDRV_PCM_STREAM_PLAYBACK);
@@ -490,7 +462,6 @@
 #define DAVINCI_I2S_RATES	SNDRV_PCM_RATE_8000_96000
 
 static struct snd_soc_dai_ops davinci_i2s_dai_ops = {
-	.startup 	= davinci_i2s_startup,
 	.shutdown	= davinci_i2s_shutdown,
 	.prepare	= davinci_i2s_prepare,
 	.trigger	= davinci_i2s_trigger,
@@ -519,45 +490,6 @@
 
 static int davinci_i2s_probe(struct platform_device *pdev)
 {
-=======
-{
-	struct davinci_mcbsp_dev *dev = dai->private_data;
-	int playback = (substream->stream == SNDRV_PCM_STREAM_PLAYBACK);
-	davinci_mcbsp_stop(dev, playback);
-}
-
-#define DAVINCI_I2S_RATES	SNDRV_PCM_RATE_8000_96000
-
-static struct snd_soc_dai_ops davinci_i2s_dai_ops = {
-	.shutdown	= davinci_i2s_shutdown,
-	.prepare	= davinci_i2s_prepare,
-	.trigger	= davinci_i2s_trigger,
-	.hw_params	= davinci_i2s_hw_params,
-	.set_fmt	= davinci_i2s_set_dai_fmt,
-
-};
-
-struct snd_soc_dai davinci_i2s_dai = {
-	.name = "davinci-i2s",
-	.id = 0,
-	.playback = {
-		.channels_min = 2,
-		.channels_max = 2,
-		.rates = DAVINCI_I2S_RATES,
-		.formats = SNDRV_PCM_FMTBIT_S16_LE,},
-	.capture = {
-		.channels_min = 2,
-		.channels_max = 2,
-		.rates = DAVINCI_I2S_RATES,
-		.formats = SNDRV_PCM_FMTBIT_S16_LE,},
-	.ops = &davinci_i2s_dai_ops,
-
-};
-EXPORT_SYMBOL_GPL(davinci_i2s_dai);
-
-static int davinci_i2s_probe(struct platform_device *pdev)
-{
->>>>>>> ad1cd745
 	struct snd_platform_data *pdata = pdev->dev.platform_data;
 	struct davinci_mcbsp_dev *dev;
 	struct resource *mem, *ioarea, *res;
@@ -591,19 +523,10 @@
 
 	dev->base = (void __iomem *)IO_ADDRESS(mem->start);
 
-<<<<<<< HEAD
-	dev->dma_params[SNDRV_PCM_STREAM_PLAYBACK] = &davinci_i2s_pcm_out;
-	dev->dma_params[SNDRV_PCM_STREAM_PLAYBACK]->dma_addr =
-	    (dma_addr_t)(io_v2p(dev->base) + DAVINCI_MCBSP_DXR_REG);
-
-	dev->dma_params[SNDRV_PCM_STREAM_CAPTURE] = &davinci_i2s_pcm_in;
-	dev->dma_params[SNDRV_PCM_STREAM_CAPTURE]->dma_addr =
-=======
 	dev->dma_params[SNDRV_PCM_STREAM_PLAYBACK].dma_addr =
 	    (dma_addr_t)(io_v2p(dev->base) + DAVINCI_MCBSP_DXR_REG);
 
 	dev->dma_params[SNDRV_PCM_STREAM_CAPTURE].dma_addr =
->>>>>>> ad1cd745
 	    (dma_addr_t)(io_v2p(dev->base) + DAVINCI_MCBSP_DRR_REG);
 
 	/* first TX, then RX */
@@ -613,11 +536,7 @@
 		ret = -ENXIO;
 		goto err_free_mem;
 	}
-<<<<<<< HEAD
-	dev->dma_params[SNDRV_PCM_STREAM_PLAYBACK]->channel = res->start;
-=======
 	dev->dma_params[SNDRV_PCM_STREAM_PLAYBACK].channel = res->start;
->>>>>>> ad1cd745
 
 	res = platform_get_resource(pdev, IORESOURCE_DMA, 1);
 	if (!res) {
@@ -625,11 +544,7 @@
 		ret = -ENXIO;
 		goto err_free_mem;
 	}
-<<<<<<< HEAD
-	dev->dma_params[SNDRV_PCM_STREAM_CAPTURE]->channel = res->start;
-=======
 	dev->dma_params[SNDRV_PCM_STREAM_CAPTURE].channel = res->start;
->>>>>>> ad1cd745
 
 	davinci_i2s_dai.private_data = dev;
 	ret = snd_soc_register_dai(&davinci_i2s_dai);
