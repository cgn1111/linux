--- conflicted
+++ resolved
@@ -150,11 +150,7 @@
 	if (ret != 0)
 		return ret;
 	val &= MAX8649_VOL_MASK;
-<<<<<<< HEAD
-	voltage = max8649_list_voltage(rdev, (unsigned char)ret); /* uV */
-=======
 	voltage = max8649_list_voltage(rdev, (unsigned char)val); /* uV */
->>>>>>> e2920638
 
 	/* get rate */
 	ret = regmap_read(info->regmap, MAX8649_RAMP, &val);
