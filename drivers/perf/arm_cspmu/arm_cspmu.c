--- conflicted
+++ resolved
@@ -1196,10 +1196,7 @@
 	cspmu->pmu = (struct pmu){
 		.task_ctx_nr	= perf_invalid_context,
 		.module		= cspmu->impl.module,
-<<<<<<< HEAD
-=======
 		.parent		= cspmu->dev,
->>>>>>> 0c383648
 		.pmu_enable	= arm_cspmu_enable,
 		.pmu_disable	= arm_cspmu_disable,
 		.event_init	= arm_cspmu_event_init,
