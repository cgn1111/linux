// SPDX-License-Identifier: BSD-3-Clause-Clear
/*
 * Copyright (c) 2018-2019 The Linux Foundation. All rights reserved.
 */

#include <linux/elf.h>

#include "qmi.h"
#include "core.h"
#include "debug.h"
#include <linux/of.h>
#include <linux/of_address.h>
#include <linux/ioport.h>
#include <linux/firmware.h>

#define SLEEP_CLOCK_SELECT_INTERNAL_BIT	0x02
#define HOST_CSTATE_BIT			0x04

bool ath11k_cold_boot_cal = 1;
EXPORT_SYMBOL(ath11k_cold_boot_cal);
module_param_named(cold_boot_cal, ath11k_cold_boot_cal, bool, 0644);
MODULE_PARM_DESC(cold_boot_cal,
		 "Decrease the channel switch time but increase the driver load time (Default: true)");

static struct qmi_elem_info qmi_wlanfw_host_cap_req_msg_v01_ei[] = {
	{
		.data_type	= QMI_OPT_FLAG,
		.elem_len	= 1,
		.elem_size	= sizeof(u8),
		.array_type	= NO_ARRAY,
		.tlv_type	= 0x10,
		.offset		= offsetof(struct qmi_wlanfw_host_cap_req_msg_v01,
					   num_clients_valid),
	},
	{
		.data_type	= QMI_UNSIGNED_4_BYTE,
		.elem_len	= 1,
		.elem_size	= sizeof(u32),
		.array_type	= NO_ARRAY,
		.tlv_type	= 0x10,
		.offset		= offsetof(struct qmi_wlanfw_host_cap_req_msg_v01,
					   num_clients),
	},
	{
		.data_type	= QMI_OPT_FLAG,
		.elem_len	= 1,
		.elem_size	= sizeof(u8),
		.array_type	= NO_ARRAY,
		.tlv_type	= 0x11,
		.offset		= offsetof(struct qmi_wlanfw_host_cap_req_msg_v01,
					   wake_msi_valid),
	},
	{
		.data_type	= QMI_UNSIGNED_4_BYTE,
		.elem_len	= 1,
		.elem_size	= sizeof(u32),
		.array_type	= NO_ARRAY,
		.tlv_type	= 0x11,
		.offset		= offsetof(struct qmi_wlanfw_host_cap_req_msg_v01,
					   wake_msi),
	},
	{
		.data_type	= QMI_OPT_FLAG,
		.elem_len	= 1,
		.elem_size	= sizeof(u8),
		.array_type	= NO_ARRAY,
		.tlv_type	= 0x12,
		.offset		= offsetof(struct qmi_wlanfw_host_cap_req_msg_v01,
					   gpios_valid),
	},
	{
		.data_type	= QMI_DATA_LEN,
		.elem_len	= 1,
		.elem_size	= sizeof(u8),
		.array_type	= NO_ARRAY,
		.tlv_type	= 0x12,
		.offset		= offsetof(struct qmi_wlanfw_host_cap_req_msg_v01,
					   gpios_len),
	},
	{
		.data_type	= QMI_UNSIGNED_4_BYTE,
		.elem_len	= QMI_WLFW_MAX_NUM_GPIO_V01,
		.elem_size	= sizeof(u32),
		.array_type	= VAR_LEN_ARRAY,
		.tlv_type	= 0x12,
		.offset		= offsetof(struct qmi_wlanfw_host_cap_req_msg_v01,
					   gpios),
	},
	{
		.data_type	= QMI_OPT_FLAG,
		.elem_len	= 1,
		.elem_size	= sizeof(u8),
		.array_type	= NO_ARRAY,
		.tlv_type	= 0x13,
		.offset		= offsetof(struct qmi_wlanfw_host_cap_req_msg_v01,
					   nm_modem_valid),
	},
	{
		.data_type	= QMI_UNSIGNED_1_BYTE,
		.elem_len	= 1,
		.elem_size	= sizeof(u8),
		.array_type	= NO_ARRAY,
		.tlv_type	= 0x13,
		.offset		= offsetof(struct qmi_wlanfw_host_cap_req_msg_v01,
					   nm_modem),
	},
	{
		.data_type	= QMI_OPT_FLAG,
		.elem_len	= 1,
		.elem_size	= sizeof(u8),
		.array_type	= NO_ARRAY,
		.tlv_type	= 0x14,
		.offset		= offsetof(struct qmi_wlanfw_host_cap_req_msg_v01,
					   bdf_support_valid),
	},
	{
		.data_type	= QMI_UNSIGNED_1_BYTE,
		.elem_len	= 1,
		.elem_size	= sizeof(u8),
		.array_type	= NO_ARRAY,
		.tlv_type	= 0x14,
		.offset		= offsetof(struct qmi_wlanfw_host_cap_req_msg_v01,
					   bdf_support),
	},
	{
		.data_type	= QMI_OPT_FLAG,
		.elem_len	= 1,
		.elem_size	= sizeof(u8),
		.array_type	= NO_ARRAY,
		.tlv_type	= 0x15,
		.offset		= offsetof(struct qmi_wlanfw_host_cap_req_msg_v01,
					   bdf_cache_support_valid),
	},
	{
		.data_type	= QMI_UNSIGNED_1_BYTE,
		.elem_len	= 1,
		.elem_size	= sizeof(u8),
		.array_type	= NO_ARRAY,
		.tlv_type	= 0x15,
		.offset		= offsetof(struct qmi_wlanfw_host_cap_req_msg_v01,
					   bdf_cache_support),
	},
	{
		.data_type	= QMI_OPT_FLAG,
		.elem_len	= 1,
		.elem_size	= sizeof(u8),
		.array_type	= NO_ARRAY,
		.tlv_type	= 0x16,
		.offset		= offsetof(struct qmi_wlanfw_host_cap_req_msg_v01,
					   m3_support_valid),
	},
	{
		.data_type	= QMI_UNSIGNED_1_BYTE,
		.elem_len	= 1,
		.elem_size	= sizeof(u8),
		.array_type	= NO_ARRAY,
		.tlv_type	= 0x16,
		.offset		= offsetof(struct qmi_wlanfw_host_cap_req_msg_v01,
					   m3_support),
	},
	{
		.data_type	= QMI_OPT_FLAG,
		.elem_len	= 1,
		.elem_size	= sizeof(u8),
		.array_type	= NO_ARRAY,
		.tlv_type	= 0x17,
		.offset		= offsetof(struct qmi_wlanfw_host_cap_req_msg_v01,
					   m3_cache_support_valid),
	},
	{
		.data_type	= QMI_UNSIGNED_1_BYTE,
		.elem_len	= 1,
		.elem_size	= sizeof(u8),
		.array_type	= NO_ARRAY,
		.tlv_type	= 0x17,
		.offset		= offsetof(struct qmi_wlanfw_host_cap_req_msg_v01,
					   m3_cache_support),
	},
	{
		.data_type	= QMI_OPT_FLAG,
		.elem_len	= 1,
		.elem_size	= sizeof(u8),
		.array_type	= NO_ARRAY,
		.tlv_type	= 0x18,
		.offset		= offsetof(struct qmi_wlanfw_host_cap_req_msg_v01,
					   cal_filesys_support_valid),
	},
	{
		.data_type	= QMI_UNSIGNED_1_BYTE,
		.elem_len	= 1,
		.elem_size	= sizeof(u8),
		.array_type	= NO_ARRAY,
		.tlv_type	= 0x18,
		.offset		= offsetof(struct qmi_wlanfw_host_cap_req_msg_v01,
					   cal_filesys_support),
	},
	{
		.data_type	= QMI_OPT_FLAG,
		.elem_len	= 1,
		.elem_size	= sizeof(u8),
		.array_type	= NO_ARRAY,
		.tlv_type	= 0x19,
		.offset		= offsetof(struct qmi_wlanfw_host_cap_req_msg_v01,
					   cal_cache_support_valid),
	},
	{
		.data_type	= QMI_UNSIGNED_1_BYTE,
		.elem_len	= 1,
		.elem_size	= sizeof(u8),
		.array_type	= NO_ARRAY,
		.tlv_type	= 0x19,
		.offset		= offsetof(struct qmi_wlanfw_host_cap_req_msg_v01,
					   cal_cache_support),
	},
	{
		.data_type	= QMI_OPT_FLAG,
		.elem_len	= 1,
		.elem_size	= sizeof(u8),
		.array_type	= NO_ARRAY,
		.tlv_type	= 0x1A,
		.offset		= offsetof(struct qmi_wlanfw_host_cap_req_msg_v01,
					   cal_done_valid),
	},
	{
		.data_type	= QMI_UNSIGNED_1_BYTE,
		.elem_len	= 1,
		.elem_size	= sizeof(u8),
		.array_type	= NO_ARRAY,
		.tlv_type	= 0x1A,
		.offset		= offsetof(struct qmi_wlanfw_host_cap_req_msg_v01,
					   cal_done),
	},
	{
		.data_type	= QMI_OPT_FLAG,
		.elem_len	= 1,
		.elem_size	= sizeof(u8),
		.array_type	= NO_ARRAY,
		.tlv_type	= 0x1B,
		.offset		= offsetof(struct qmi_wlanfw_host_cap_req_msg_v01,
					   mem_bucket_valid),
	},
	{
		.data_type	= QMI_UNSIGNED_4_BYTE,
		.elem_len	= 1,
		.elem_size	= sizeof(u32),
		.array_type	= NO_ARRAY,
		.tlv_type	= 0x1B,
		.offset		= offsetof(struct qmi_wlanfw_host_cap_req_msg_v01,
					   mem_bucket),
	},
	{
		.data_type	= QMI_OPT_FLAG,
		.elem_len	= 1,
		.elem_size	= sizeof(u8),
		.array_type	= NO_ARRAY,
		.tlv_type	= 0x1C,
		.offset		= offsetof(struct qmi_wlanfw_host_cap_req_msg_v01,
					   mem_cfg_mode_valid),
	},
	{
		.data_type	= QMI_UNSIGNED_1_BYTE,
		.elem_len	= 1,
		.elem_size	= sizeof(u8),
		.array_type	= NO_ARRAY,
		.tlv_type	= 0x1C,
		.offset		= offsetof(struct qmi_wlanfw_host_cap_req_msg_v01,
					   mem_cfg_mode),
	},
	{
		.data_type	= QMI_EOTI,
		.array_type	= NO_ARRAY,
		.tlv_type	= QMI_COMMON_TLV_TYPE,
	},
};

static struct qmi_elem_info qmi_wlanfw_host_cap_resp_msg_v01_ei[] = {
	{
		.data_type	= QMI_STRUCT,
		.elem_len	= 1,
		.elem_size	= sizeof(struct qmi_response_type_v01),
		.array_type	= NO_ARRAY,
		.tlv_type	= 0x02,
		.offset		= offsetof(struct qmi_wlanfw_host_cap_resp_msg_v01, resp),
		.ei_array	= qmi_response_type_v01_ei,
	},
	{
		.data_type	= QMI_EOTI,
		.array_type	= NO_ARRAY,
		.tlv_type	= QMI_COMMON_TLV_TYPE,
	},
};

static struct qmi_elem_info qmi_wlanfw_ind_register_req_msg_v01_ei[] = {
	{
		.data_type	= QMI_OPT_FLAG,
		.elem_len	= 1,
		.elem_size	= sizeof(u8),
		.array_type	= NO_ARRAY,
		.tlv_type	= 0x10,
		.offset		= offsetof(struct qmi_wlanfw_ind_register_req_msg_v01,
					   fw_ready_enable_valid),
	},
	{
		.data_type	= QMI_UNSIGNED_1_BYTE,
		.elem_len	= 1,
		.elem_size	= sizeof(u8),
		.array_type	= NO_ARRAY,
		.tlv_type	= 0x10,
		.offset		= offsetof(struct qmi_wlanfw_ind_register_req_msg_v01,
					   fw_ready_enable),
	},
	{
		.data_type	= QMI_OPT_FLAG,
		.elem_len	= 1,
		.elem_size	= sizeof(u8),
		.array_type	= NO_ARRAY,
		.tlv_type	= 0x11,
		.offset		= offsetof(struct qmi_wlanfw_ind_register_req_msg_v01,
					   initiate_cal_download_enable_valid),
	},
	{
		.data_type	= QMI_UNSIGNED_1_BYTE,
		.elem_len	= 1,
		.elem_size	= sizeof(u8),
		.array_type	= NO_ARRAY,
		.tlv_type	= 0x11,
		.offset		= offsetof(struct qmi_wlanfw_ind_register_req_msg_v01,
					   initiate_cal_download_enable),
	},
	{
		.data_type	= QMI_OPT_FLAG,
		.elem_len	= 1,
		.elem_size	= sizeof(u8),
		.array_type	= NO_ARRAY,
		.tlv_type	= 0x12,
		.offset		= offsetof(struct qmi_wlanfw_ind_register_req_msg_v01,
					   initiate_cal_update_enable_valid),
	},
	{
		.data_type	= QMI_UNSIGNED_1_BYTE,
		.elem_len	= 1,
		.elem_size	= sizeof(u8),
		.array_type	= NO_ARRAY,
		.tlv_type	= 0x12,
		.offset		= offsetof(struct qmi_wlanfw_ind_register_req_msg_v01,
					   initiate_cal_update_enable),
	},
	{
		.data_type	= QMI_OPT_FLAG,
		.elem_len	= 1,
		.elem_size	= sizeof(u8),
		.array_type	= NO_ARRAY,
		.tlv_type	= 0x13,
		.offset		= offsetof(struct qmi_wlanfw_ind_register_req_msg_v01,
					   msa_ready_enable_valid),
	},
	{
		.data_type	= QMI_UNSIGNED_1_BYTE,
		.elem_len	= 1,
		.elem_size	= sizeof(u8),
		.array_type	= NO_ARRAY,
		.tlv_type	= 0x13,
		.offset		= offsetof(struct qmi_wlanfw_ind_register_req_msg_v01,
					   msa_ready_enable),
	},
	{
		.data_type	= QMI_OPT_FLAG,
		.elem_len	= 1,
		.elem_size	= sizeof(u8),
		.array_type	= NO_ARRAY,
		.tlv_type	= 0x14,
		.offset		= offsetof(struct qmi_wlanfw_ind_register_req_msg_v01,
					   pin_connect_result_enable_valid),
	},
	{
		.data_type	= QMI_UNSIGNED_1_BYTE,
		.elem_len	= 1,
		.elem_size	= sizeof(u8),
		.array_type	= NO_ARRAY,
		.tlv_type	= 0x14,
		.offset		= offsetof(struct qmi_wlanfw_ind_register_req_msg_v01,
					   pin_connect_result_enable),
	},
	{
		.data_type	= QMI_OPT_FLAG,
		.elem_len	= 1,
		.elem_size	= sizeof(u8),
		.array_type	= NO_ARRAY,
		.tlv_type	= 0x15,
		.offset		= offsetof(struct qmi_wlanfw_ind_register_req_msg_v01,
					   client_id_valid),
	},
	{
		.data_type	= QMI_UNSIGNED_4_BYTE,
		.elem_len	= 1,
		.elem_size	= sizeof(u32),
		.array_type	= NO_ARRAY,
		.tlv_type	= 0x15,
		.offset		= offsetof(struct qmi_wlanfw_ind_register_req_msg_v01,
					   client_id),
	},
	{
		.data_type	= QMI_OPT_FLAG,
		.elem_len	= 1,
		.elem_size	= sizeof(u8),
		.array_type	= NO_ARRAY,
		.tlv_type	= 0x16,
		.offset		= offsetof(struct qmi_wlanfw_ind_register_req_msg_v01,
					   request_mem_enable_valid),
	},
	{
		.data_type	= QMI_UNSIGNED_1_BYTE,
		.elem_len	= 1,
		.elem_size	= sizeof(u8),
		.array_type	= NO_ARRAY,
		.tlv_type	= 0x16,
		.offset		= offsetof(struct qmi_wlanfw_ind_register_req_msg_v01,
					   request_mem_enable),
	},
	{
		.data_type	= QMI_OPT_FLAG,
		.elem_len	= 1,
		.elem_size	= sizeof(u8),
		.array_type	= NO_ARRAY,
		.tlv_type	= 0x17,
		.offset		= offsetof(struct qmi_wlanfw_ind_register_req_msg_v01,
					   fw_mem_ready_enable_valid),
	},
	{
		.data_type	= QMI_UNSIGNED_1_BYTE,
		.elem_len	= 1,
		.elem_size	= sizeof(u8),
		.array_type	= NO_ARRAY,
		.tlv_type	= 0x17,
		.offset		= offsetof(struct qmi_wlanfw_ind_register_req_msg_v01,
					   fw_mem_ready_enable),
	},
	{
		.data_type	= QMI_OPT_FLAG,
		.elem_len	= 1,
		.elem_size	= sizeof(u8),
		.array_type	= NO_ARRAY,
		.tlv_type	= 0x18,
		.offset		= offsetof(struct qmi_wlanfw_ind_register_req_msg_v01,
					   fw_init_done_enable_valid),
	},
	{
		.data_type	= QMI_UNSIGNED_1_BYTE,
		.elem_len	= 1,
		.elem_size	= sizeof(u8),
		.array_type	= NO_ARRAY,
		.tlv_type	= 0x18,
		.offset		= offsetof(struct qmi_wlanfw_ind_register_req_msg_v01,
					   fw_init_done_enable),
	},

	{
		.data_type	= QMI_OPT_FLAG,
		.elem_len	= 1,
		.elem_size	= sizeof(u8),
		.array_type	= NO_ARRAY,
		.tlv_type	= 0x19,
		.offset		= offsetof(struct qmi_wlanfw_ind_register_req_msg_v01,
					   rejuvenate_enable_valid),
	},
	{
		.data_type	= QMI_UNSIGNED_1_BYTE,
		.elem_len	= 1,
		.elem_size	= sizeof(u8),
		.array_type	= NO_ARRAY,
		.tlv_type	= 0x19,
		.offset		= offsetof(struct qmi_wlanfw_ind_register_req_msg_v01,
					   rejuvenate_enable),
	},
	{
		.data_type	= QMI_OPT_FLAG,
		.elem_len	= 1,
		.elem_size	= sizeof(u8),
		.array_type	= NO_ARRAY,
		.tlv_type	= 0x1A,
		.offset		= offsetof(struct qmi_wlanfw_ind_register_req_msg_v01,
					   xo_cal_enable_valid),
	},
	{
		.data_type	= QMI_UNSIGNED_1_BYTE,
		.elem_len	= 1,
		.elem_size	= sizeof(u8),
		.array_type	= NO_ARRAY,
		.tlv_type	= 0x1A,
		.offset		= offsetof(struct qmi_wlanfw_ind_register_req_msg_v01,
					   xo_cal_enable),
	},
	{
		.data_type	= QMI_OPT_FLAG,
		.elem_len	= 1,
		.elem_size	= sizeof(u8),
		.array_type	= NO_ARRAY,
		.tlv_type	= 0x1B,
		.offset		= offsetof(struct qmi_wlanfw_ind_register_req_msg_v01,
					   cal_done_enable_valid),
	},
	{
		.data_type	= QMI_UNSIGNED_1_BYTE,
		.elem_len	= 1,
		.elem_size	= sizeof(u8),
		.array_type	= NO_ARRAY,
		.tlv_type	= 0x1B,
		.offset		= offsetof(struct qmi_wlanfw_ind_register_req_msg_v01,
					   cal_done_enable),
	},
	{
		.data_type	= QMI_EOTI,
		.array_type	= NO_ARRAY,
		.tlv_type	= QMI_COMMON_TLV_TYPE,
	},
};

static struct qmi_elem_info qmi_wlanfw_ind_register_resp_msg_v01_ei[] = {
	{
		.data_type	= QMI_STRUCT,
		.elem_len	= 1,
		.elem_size	= sizeof(struct qmi_response_type_v01),
		.array_type	= NO_ARRAY,
		.tlv_type	= 0x02,
		.offset		= offsetof(struct qmi_wlanfw_ind_register_resp_msg_v01,
					   resp),
		.ei_array	= qmi_response_type_v01_ei,
	},
	{
		.data_type	= QMI_OPT_FLAG,
		.elem_len	= 1,
		.elem_size	= sizeof(u8),
		.array_type	= NO_ARRAY,
		.tlv_type	= 0x10,
		.offset		= offsetof(struct qmi_wlanfw_ind_register_resp_msg_v01,
					   fw_status_valid),
	},
	{
		.data_type	= QMI_UNSIGNED_8_BYTE,
		.elem_len	= 1,
		.elem_size	= sizeof(u64),
		.array_type	= NO_ARRAY,
		.tlv_type	= 0x10,
		.offset		= offsetof(struct qmi_wlanfw_ind_register_resp_msg_v01,
					   fw_status),
	},
	{
		.data_type	= QMI_EOTI,
		.array_type	= NO_ARRAY,
		.tlv_type	= QMI_COMMON_TLV_TYPE,
	},
};

static struct qmi_elem_info qmi_wlanfw_mem_cfg_s_v01_ei[] = {
	{
		.data_type	= QMI_UNSIGNED_8_BYTE,
		.elem_len	= 1,
		.elem_size	= sizeof(u64),
		.array_type	= NO_ARRAY,
		.tlv_type	= 0,
		.offset		= offsetof(struct qmi_wlanfw_mem_cfg_s_v01, offset),
	},
	{
		.data_type	= QMI_UNSIGNED_4_BYTE,
		.elem_len	= 1,
		.elem_size	= sizeof(u32),
		.array_type	= NO_ARRAY,
		.tlv_type	= 0,
		.offset		= offsetof(struct qmi_wlanfw_mem_cfg_s_v01, size),
	},
	{
		.data_type	= QMI_UNSIGNED_1_BYTE,
		.elem_len	= 1,
		.elem_size	= sizeof(u8),
		.array_type	= NO_ARRAY,
		.tlv_type	= 0,
		.offset		= offsetof(struct qmi_wlanfw_mem_cfg_s_v01, secure_flag),
	},
	{
		.data_type	= QMI_EOTI,
		.array_type	= NO_ARRAY,
		.tlv_type	= QMI_COMMON_TLV_TYPE,
	},
};

static struct qmi_elem_info qmi_wlanfw_mem_seg_s_v01_ei[] = {
	{
		.data_type	= QMI_UNSIGNED_4_BYTE,
		.elem_len	= 1,
		.elem_size	= sizeof(u32),
		.array_type	= NO_ARRAY,
		.tlv_type	= 0,
		.offset		= offsetof(struct qmi_wlanfw_mem_seg_s_v01,
				  size),
	},
	{
		.data_type	= QMI_SIGNED_4_BYTE_ENUM,
		.elem_len	= 1,
		.elem_size	= sizeof(enum qmi_wlanfw_mem_type_enum_v01),
		.array_type	= NO_ARRAY,
		.tlv_type	= 0,
		.offset		= offsetof(struct qmi_wlanfw_mem_seg_s_v01, type),
	},
	{
		.data_type	= QMI_DATA_LEN,
		.elem_len	= 1,
		.elem_size	= sizeof(u8),
		.array_type	= NO_ARRAY,
		.tlv_type	= 0,
		.offset		= offsetof(struct qmi_wlanfw_mem_seg_s_v01, mem_cfg_len),
	},
	{
		.data_type	= QMI_STRUCT,
		.elem_len	= QMI_WLANFW_MAX_NUM_MEM_CFG_V01,
		.elem_size	= sizeof(struct qmi_wlanfw_mem_cfg_s_v01),
		.array_type	= VAR_LEN_ARRAY,
		.tlv_type	= 0,
		.offset		= offsetof(struct qmi_wlanfw_mem_seg_s_v01, mem_cfg),
		.ei_array	= qmi_wlanfw_mem_cfg_s_v01_ei,
	},
	{
		.data_type	= QMI_EOTI,
		.array_type	= NO_ARRAY,
		.tlv_type	= QMI_COMMON_TLV_TYPE,
	},
};

static struct qmi_elem_info qmi_wlanfw_request_mem_ind_msg_v01_ei[] = {
	{
		.data_type	= QMI_DATA_LEN,
		.elem_len	= 1,
		.elem_size	= sizeof(u8),
		.array_type	= NO_ARRAY,
		.tlv_type	= 0x01,
		.offset		= offsetof(struct qmi_wlanfw_request_mem_ind_msg_v01,
					   mem_seg_len),
	},
	{
		.data_type	= QMI_STRUCT,
		.elem_len	= ATH11K_QMI_WLANFW_MAX_NUM_MEM_SEG_V01,
		.elem_size	= sizeof(struct qmi_wlanfw_mem_seg_s_v01),
		.array_type	= VAR_LEN_ARRAY,
		.tlv_type	= 0x01,
		.offset		= offsetof(struct qmi_wlanfw_request_mem_ind_msg_v01,
					   mem_seg),
		.ei_array	= qmi_wlanfw_mem_seg_s_v01_ei,
	},
	{
		.data_type	= QMI_EOTI,
		.array_type	= NO_ARRAY,
		.tlv_type	= QMI_COMMON_TLV_TYPE,
	},
};

static struct qmi_elem_info qmi_wlanfw_mem_seg_resp_s_v01_ei[] = {
	{
		.data_type	= QMI_UNSIGNED_8_BYTE,
		.elem_len	= 1,
		.elem_size	= sizeof(u64),
		.array_type	= NO_ARRAY,
		.tlv_type	= 0,
		.offset		= offsetof(struct qmi_wlanfw_mem_seg_resp_s_v01, addr),
	},
	{
		.data_type	= QMI_UNSIGNED_4_BYTE,
		.elem_len	= 1,
		.elem_size	= sizeof(u32),
		.array_type	= NO_ARRAY,
		.tlv_type	= 0,
		.offset		= offsetof(struct qmi_wlanfw_mem_seg_resp_s_v01, size),
	},
	{
		.data_type	= QMI_SIGNED_4_BYTE_ENUM,
		.elem_len	= 1,
		.elem_size	= sizeof(enum qmi_wlanfw_mem_type_enum_v01),
		.array_type	= NO_ARRAY,
		.tlv_type	= 0,
		.offset		= offsetof(struct qmi_wlanfw_mem_seg_resp_s_v01, type),
	},
	{
		.data_type	= QMI_UNSIGNED_1_BYTE,
		.elem_len	= 1,
		.elem_size	= sizeof(u8),
		.array_type	= NO_ARRAY,
		.tlv_type	= 0,
		.offset		= offsetof(struct qmi_wlanfw_mem_seg_resp_s_v01, restore),
	},
	{
		.data_type	= QMI_EOTI,
		.array_type	= NO_ARRAY,
		.tlv_type	= QMI_COMMON_TLV_TYPE,
	},
};

static struct qmi_elem_info qmi_wlanfw_respond_mem_req_msg_v01_ei[] = {
	{
		.data_type	= QMI_DATA_LEN,
		.elem_len	= 1,
		.elem_size	= sizeof(u8),
		.array_type	= NO_ARRAY,
		.tlv_type	= 0x01,
		.offset		= offsetof(struct qmi_wlanfw_respond_mem_req_msg_v01,
					   mem_seg_len),
	},
	{
		.data_type	= QMI_STRUCT,
		.elem_len	= ATH11K_QMI_WLANFW_MAX_NUM_MEM_SEG_V01,
		.elem_size	= sizeof(struct qmi_wlanfw_mem_seg_resp_s_v01),
		.array_type	= VAR_LEN_ARRAY,
		.tlv_type	= 0x01,
		.offset		= offsetof(struct qmi_wlanfw_respond_mem_req_msg_v01,
					   mem_seg),
		.ei_array	= qmi_wlanfw_mem_seg_resp_s_v01_ei,
	},
	{
		.data_type	= QMI_EOTI,
		.array_type	= NO_ARRAY,
		.tlv_type	= QMI_COMMON_TLV_TYPE,
	},
};

static struct qmi_elem_info qmi_wlanfw_respond_mem_resp_msg_v01_ei[] = {
	{
		.data_type	= QMI_STRUCT,
		.elem_len	= 1,
		.elem_size	= sizeof(struct qmi_response_type_v01),
		.array_type	= NO_ARRAY,
		.tlv_type	= 0x02,
		.offset		= offsetof(struct qmi_wlanfw_respond_mem_resp_msg_v01,
					   resp),
		.ei_array	= qmi_response_type_v01_ei,
	},
	{
		.data_type	= QMI_EOTI,
		.array_type	= NO_ARRAY,
		.tlv_type	= QMI_COMMON_TLV_TYPE,
	},
};

static struct qmi_elem_info qmi_wlanfw_cap_req_msg_v01_ei[] = {
	{
		.data_type	= QMI_EOTI,
		.array_type	= NO_ARRAY,
		.tlv_type	= QMI_COMMON_TLV_TYPE,
	},
};

static struct qmi_elem_info qmi_wlanfw_rf_chip_info_s_v01_ei[] = {
	{
		.data_type	= QMI_UNSIGNED_4_BYTE,
		.elem_len	= 1,
		.elem_size	= sizeof(u32),
		.array_type	= NO_ARRAY,
		.tlv_type	= 0,
		.offset		= offsetof(struct qmi_wlanfw_rf_chip_info_s_v01,
					   chip_id),
	},
	{
		.data_type	= QMI_UNSIGNED_4_BYTE,
		.elem_len	= 1,
		.elem_size	= sizeof(u32),
		.array_type	= NO_ARRAY,
		.tlv_type	= 0,
		.offset		= offsetof(struct qmi_wlanfw_rf_chip_info_s_v01,
					   chip_family),
	},
	{
		.data_type	= QMI_EOTI,
		.array_type	= NO_ARRAY,
		.tlv_type	= QMI_COMMON_TLV_TYPE,
	},
};

static struct qmi_elem_info qmi_wlanfw_rf_board_info_s_v01_ei[] = {
	{
		.data_type	= QMI_UNSIGNED_4_BYTE,
		.elem_len	= 1,
		.elem_size	= sizeof(u32),
		.array_type	= NO_ARRAY,
		.tlv_type	= 0,
		.offset		= offsetof(struct qmi_wlanfw_rf_board_info_s_v01,
					   board_id),
	},
	{
		.data_type	= QMI_EOTI,
		.array_type	= NO_ARRAY,
		.tlv_type	= QMI_COMMON_TLV_TYPE,
	},
};

static struct qmi_elem_info qmi_wlanfw_soc_info_s_v01_ei[] = {
	{
		.data_type	= QMI_UNSIGNED_4_BYTE,
		.elem_len	= 1,
		.elem_size	= sizeof(u32),
		.array_type	= NO_ARRAY,
		.tlv_type	= 0,
		.offset		= offsetof(struct qmi_wlanfw_soc_info_s_v01, soc_id),
	},
	{
		.data_type	= QMI_EOTI,
		.array_type	= NO_ARRAY,
		.tlv_type	= QMI_COMMON_TLV_TYPE,
	},
};

static struct qmi_elem_info qmi_wlanfw_fw_version_info_s_v01_ei[] = {
	{
		.data_type	= QMI_UNSIGNED_4_BYTE,
		.elem_len	= 1,
		.elem_size	= sizeof(u32),
		.array_type	= NO_ARRAY,
		.tlv_type	= 0,
		.offset		= offsetof(struct qmi_wlanfw_fw_version_info_s_v01,
					   fw_version),
	},
	{
		.data_type	= QMI_STRING,
		.elem_len	= ATH11K_QMI_WLANFW_MAX_TIMESTAMP_LEN_V01 + 1,
		.elem_size	= sizeof(char),
		.array_type	= NO_ARRAY,
		.tlv_type	= 0,
		.offset		= offsetof(struct qmi_wlanfw_fw_version_info_s_v01,
					   fw_build_timestamp),
	},
	{
		.data_type	= QMI_EOTI,
		.array_type	= NO_ARRAY,
		.tlv_type	= QMI_COMMON_TLV_TYPE,
	},
};

static struct qmi_elem_info qmi_wlanfw_cap_resp_msg_v01_ei[] = {
	{
		.data_type	= QMI_STRUCT,
		.elem_len	= 1,
		.elem_size	= sizeof(struct qmi_response_type_v01),
		.array_type	= NO_ARRAY,
		.tlv_type	= 0x02,
		.offset		= offsetof(struct qmi_wlanfw_cap_resp_msg_v01, resp),
		.ei_array	= qmi_response_type_v01_ei,
	},
	{
		.data_type	= QMI_OPT_FLAG,
		.elem_len	= 1,
		.elem_size	= sizeof(u8),
		.array_type	= NO_ARRAY,
		.tlv_type	= 0x10,
		.offset		= offsetof(struct qmi_wlanfw_cap_resp_msg_v01,
					   chip_info_valid),
	},
	{
		.data_type	= QMI_STRUCT,
		.elem_len	= 1,
		.elem_size	= sizeof(struct qmi_wlanfw_rf_chip_info_s_v01),
		.array_type	= NO_ARRAY,
		.tlv_type	= 0x10,
		.offset		= offsetof(struct qmi_wlanfw_cap_resp_msg_v01,
					   chip_info),
		.ei_array	= qmi_wlanfw_rf_chip_info_s_v01_ei,
	},
	{
		.data_type	= QMI_OPT_FLAG,
		.elem_len	= 1,
		.elem_size	= sizeof(u8),
		.array_type	= NO_ARRAY,
		.tlv_type	= 0x11,
		.offset		= offsetof(struct qmi_wlanfw_cap_resp_msg_v01,
					   board_info_valid),
	},
	{
		.data_type	= QMI_STRUCT,
		.elem_len	= 1,
		.elem_size	= sizeof(struct qmi_wlanfw_rf_board_info_s_v01),
		.array_type	= NO_ARRAY,
		.tlv_type	= 0x11,
		.offset		= offsetof(struct qmi_wlanfw_cap_resp_msg_v01,
					   board_info),
		.ei_array	= qmi_wlanfw_rf_board_info_s_v01_ei,
	},
	{
		.data_type	= QMI_OPT_FLAG,
		.elem_len	= 1,
		.elem_size	= sizeof(u8),
		.array_type	= NO_ARRAY,
		.tlv_type	= 0x12,
		.offset		= offsetof(struct qmi_wlanfw_cap_resp_msg_v01,
					   soc_info_valid),
	},
	{
		.data_type	= QMI_STRUCT,
		.elem_len	= 1,
		.elem_size	= sizeof(struct qmi_wlanfw_soc_info_s_v01),
		.array_type	= NO_ARRAY,
		.tlv_type	= 0x12,
		.offset		= offsetof(struct qmi_wlanfw_cap_resp_msg_v01,
					   soc_info),
		.ei_array	= qmi_wlanfw_soc_info_s_v01_ei,
	},
	{
		.data_type	= QMI_OPT_FLAG,
		.elem_len	= 1,
		.elem_size	= sizeof(u8),
		.array_type	= NO_ARRAY,
		.tlv_type	= 0x13,
		.offset		= offsetof(struct qmi_wlanfw_cap_resp_msg_v01,
					   fw_version_info_valid),
	},
	{
		.data_type	= QMI_STRUCT,
		.elem_len	= 1,
		.elem_size	= sizeof(struct qmi_wlanfw_fw_version_info_s_v01),
		.array_type	= NO_ARRAY,
		.tlv_type	= 0x13,
		.offset		= offsetof(struct qmi_wlanfw_cap_resp_msg_v01,
					   fw_version_info),
		.ei_array	= qmi_wlanfw_fw_version_info_s_v01_ei,
	},
	{
		.data_type	= QMI_OPT_FLAG,
		.elem_len	= 1,
		.elem_size	= sizeof(u8),
		.array_type	= NO_ARRAY,
		.tlv_type	= 0x14,
		.offset		= offsetof(struct qmi_wlanfw_cap_resp_msg_v01,
					   fw_build_id_valid),
	},
	{
		.data_type	= QMI_STRING,
		.elem_len	= ATH11K_QMI_WLANFW_MAX_BUILD_ID_LEN_V01 + 1,
		.elem_size	= sizeof(char),
		.array_type	= NO_ARRAY,
		.tlv_type	= 0x14,
		.offset		= offsetof(struct qmi_wlanfw_cap_resp_msg_v01,
					   fw_build_id),
	},
	{
		.data_type	= QMI_OPT_FLAG,
		.elem_len	= 1,
		.elem_size	= sizeof(u8),
		.array_type	= NO_ARRAY,
		.tlv_type	= 0x15,
		.offset		= offsetof(struct qmi_wlanfw_cap_resp_msg_v01,
					   num_macs_valid),
	},
	{
		.data_type	= QMI_UNSIGNED_1_BYTE,
		.elem_len	= 1,
		.elem_size	= sizeof(u8),
		.array_type	= NO_ARRAY,
		.tlv_type	= 0x15,
		.offset		= offsetof(struct qmi_wlanfw_cap_resp_msg_v01,
					   num_macs),
	},
	{
		.data_type      = QMI_OPT_FLAG,
		.elem_len       = 1,
		.elem_size      = sizeof(u8),
		.array_type     = NO_ARRAY,
		.tlv_type       = 0x16,
		.offset         = offsetof(struct qmi_wlanfw_cap_resp_msg_v01,
					   voltage_mv_valid),
	},
	{
		.data_type      = QMI_UNSIGNED_4_BYTE,
		.elem_len       = 1,
		.elem_size      = sizeof(u32),
		.array_type     = NO_ARRAY,
		.tlv_type       = 0x16,
		.offset         = offsetof(struct qmi_wlanfw_cap_resp_msg_v01,
					   voltage_mv),
	},
	{
		.data_type      = QMI_OPT_FLAG,
		.elem_len       = 1,
		.elem_size      = sizeof(u8),
		.array_type     = NO_ARRAY,
		.tlv_type       = 0x17,
		.offset         = offsetof(struct qmi_wlanfw_cap_resp_msg_v01,
					   time_freq_hz_valid),
	},
	{
		.data_type      = QMI_UNSIGNED_4_BYTE,
		.elem_len       = 1,
		.elem_size      = sizeof(u32),
		.array_type     = NO_ARRAY,
		.tlv_type       = 0x17,
		.offset         = offsetof(struct qmi_wlanfw_cap_resp_msg_v01,
					   time_freq_hz),
	},
	{
		.data_type      = QMI_OPT_FLAG,
		.elem_len       = 1,
		.elem_size      = sizeof(u8),
		.array_type     = NO_ARRAY,
		.tlv_type       = 0x18,
		.offset         = offsetof(struct qmi_wlanfw_cap_resp_msg_v01,
					   otp_version_valid),
	},
	{
		.data_type      = QMI_UNSIGNED_4_BYTE,
		.elem_len       = 1,
		.elem_size      = sizeof(u32),
		.array_type     = NO_ARRAY,
		.tlv_type       = 0x18,
		.offset         = offsetof(struct qmi_wlanfw_cap_resp_msg_v01,
					   otp_version),
	},
	{
		.data_type      = QMI_OPT_FLAG,
		.elem_len       = 1,
		.elem_size      = sizeof(u8),
		.array_type     = NO_ARRAY,
		.tlv_type       = 0x19,
		.offset         = offsetof(struct qmi_wlanfw_cap_resp_msg_v01,
					   eeprom_read_timeout_valid),
	},
	{
		.data_type      = QMI_UNSIGNED_4_BYTE,
		.elem_len       = 1,
		.elem_size      = sizeof(u32),
		.array_type     = NO_ARRAY,
		.tlv_type       = 0x19,
		.offset         = offsetof(struct qmi_wlanfw_cap_resp_msg_v01,
					   eeprom_read_timeout),
	},
	{
		.data_type	= QMI_EOTI,
		.array_type	= NO_ARRAY,
		.tlv_type	= QMI_COMMON_TLV_TYPE,
	},
};

static struct qmi_elem_info qmi_wlanfw_bdf_download_req_msg_v01_ei[] = {
	{
		.data_type	= QMI_UNSIGNED_1_BYTE,
		.elem_len	= 1,
		.elem_size	= sizeof(u8),
		.array_type	= NO_ARRAY,
		.tlv_type	= 0x01,
		.offset		= offsetof(struct qmi_wlanfw_bdf_download_req_msg_v01,
					   valid),
	},
	{
		.data_type	= QMI_OPT_FLAG,
		.elem_len	= 1,
		.elem_size	= sizeof(u8),
		.array_type	= NO_ARRAY,
		.tlv_type	= 0x10,
		.offset		= offsetof(struct qmi_wlanfw_bdf_download_req_msg_v01,
					   file_id_valid),
	},
	{
		.data_type	= QMI_SIGNED_4_BYTE_ENUM,
		.elem_len	= 1,
		.elem_size	= sizeof(enum qmi_wlanfw_cal_temp_id_enum_v01),
		.array_type	= NO_ARRAY,
		.tlv_type	= 0x10,
		.offset		= offsetof(struct qmi_wlanfw_bdf_download_req_msg_v01,
					   file_id),
	},
	{
		.data_type	= QMI_OPT_FLAG,
		.elem_len	= 1,
		.elem_size	= sizeof(u8),
		.array_type	= NO_ARRAY,
		.tlv_type	= 0x11,
		.offset		= offsetof(struct qmi_wlanfw_bdf_download_req_msg_v01,
					   total_size_valid),
	},
	{
		.data_type	= QMI_UNSIGNED_4_BYTE,
		.elem_len	= 1,
		.elem_size	= sizeof(u32),
		.array_type	= NO_ARRAY,
		.tlv_type	= 0x11,
		.offset		= offsetof(struct qmi_wlanfw_bdf_download_req_msg_v01,
					   total_size),
	},
	{
		.data_type	= QMI_OPT_FLAG,
		.elem_len	= 1,
		.elem_size	= sizeof(u8),
		.array_type	= NO_ARRAY,
		.tlv_type	= 0x12,
		.offset		= offsetof(struct qmi_wlanfw_bdf_download_req_msg_v01,
					   seg_id_valid),
	},
	{
		.data_type	= QMI_UNSIGNED_4_BYTE,
		.elem_len	= 1,
		.elem_size	= sizeof(u32),
		.array_type	= NO_ARRAY,
		.tlv_type	= 0x12,
		.offset		= offsetof(struct qmi_wlanfw_bdf_download_req_msg_v01,
					   seg_id),
	},
	{
		.data_type	= QMI_OPT_FLAG,
		.elem_len	= 1,
		.elem_size	= sizeof(u8),
		.array_type	= NO_ARRAY,
		.tlv_type	= 0x13,
		.offset		= offsetof(struct qmi_wlanfw_bdf_download_req_msg_v01,
					   data_valid),
	},
	{
		.data_type	= QMI_DATA_LEN,
		.elem_len	= 1,
		.elem_size	= sizeof(u16),
		.array_type	= NO_ARRAY,
		.tlv_type	= 0x13,
		.offset		= offsetof(struct qmi_wlanfw_bdf_download_req_msg_v01,
					   data_len),
	},
	{
		.data_type	= QMI_UNSIGNED_1_BYTE,
		.elem_len	= QMI_WLANFW_MAX_DATA_SIZE_V01,
		.elem_size	= sizeof(u8),
		.array_type	= VAR_LEN_ARRAY,
		.tlv_type	= 0x13,
		.offset		= offsetof(struct qmi_wlanfw_bdf_download_req_msg_v01,
					   data),
	},
	{
		.data_type	= QMI_OPT_FLAG,
		.elem_len	= 1,
		.elem_size	= sizeof(u8),
		.array_type	= NO_ARRAY,
		.tlv_type	= 0x14,
		.offset		= offsetof(struct qmi_wlanfw_bdf_download_req_msg_v01,
					   end_valid),
	},
	{
		.data_type	= QMI_UNSIGNED_1_BYTE,
		.elem_len	= 1,
		.elem_size	= sizeof(u8),
		.array_type	= NO_ARRAY,
		.tlv_type	= 0x14,
		.offset		= offsetof(struct qmi_wlanfw_bdf_download_req_msg_v01,
					   end),
	},
	{
		.data_type	= QMI_OPT_FLAG,
		.elem_len	= 1,
		.elem_size	= sizeof(u8),
		.array_type	= NO_ARRAY,
		.tlv_type	= 0x15,
		.offset		= offsetof(struct qmi_wlanfw_bdf_download_req_msg_v01,
					   bdf_type_valid),
	},
	{
		.data_type	= QMI_UNSIGNED_1_BYTE,
		.elem_len	= 1,
		.elem_size	= sizeof(u8),
		.array_type	= NO_ARRAY,
		.tlv_type	= 0x15,
		.offset		= offsetof(struct qmi_wlanfw_bdf_download_req_msg_v01,
					   bdf_type),
	},

	{
		.data_type	= QMI_EOTI,
		.array_type	= NO_ARRAY,
		.tlv_type	= QMI_COMMON_TLV_TYPE,
	},
};

static struct qmi_elem_info qmi_wlanfw_bdf_download_resp_msg_v01_ei[] = {
	{
		.data_type	= QMI_STRUCT,
		.elem_len	= 1,
		.elem_size	= sizeof(struct qmi_response_type_v01),
		.array_type	= NO_ARRAY,
		.tlv_type	= 0x02,
		.offset		= offsetof(struct qmi_wlanfw_bdf_download_resp_msg_v01,
					   resp),
		.ei_array	= qmi_response_type_v01_ei,
	},
	{
		.data_type	= QMI_EOTI,
		.array_type	= NO_ARRAY,
		.tlv_type	= QMI_COMMON_TLV_TYPE,
	},
};

static struct qmi_elem_info qmi_wlanfw_m3_info_req_msg_v01_ei[] = {
	{
		.data_type	= QMI_UNSIGNED_8_BYTE,
		.elem_len	= 1,
		.elem_size	= sizeof(u64),
		.array_type	= NO_ARRAY,
		.tlv_type	= 0x01,
		.offset		= offsetof(struct qmi_wlanfw_m3_info_req_msg_v01, addr),
	},
	{
		.data_type	= QMI_UNSIGNED_4_BYTE,
		.elem_len	= 1,
		.elem_size	= sizeof(u32),
		.array_type	= NO_ARRAY,
		.tlv_type	= 0x02,
		.offset		= offsetof(struct qmi_wlanfw_m3_info_req_msg_v01, size),
	},
	{
		.data_type	= QMI_EOTI,
		.array_type	= NO_ARRAY,
		.tlv_type	= QMI_COMMON_TLV_TYPE,
	},
};

static struct qmi_elem_info qmi_wlanfw_m3_info_resp_msg_v01_ei[] = {
	{
		.data_type	= QMI_STRUCT,
		.elem_len	= 1,
		.elem_size	= sizeof(struct qmi_response_type_v01),
		.array_type	= NO_ARRAY,
		.tlv_type	= 0x02,
		.offset		= offsetof(struct qmi_wlanfw_m3_info_resp_msg_v01, resp),
		.ei_array	= qmi_response_type_v01_ei,
	},
	{
		.data_type	= QMI_EOTI,
		.array_type	= NO_ARRAY,
		.tlv_type	= QMI_COMMON_TLV_TYPE,
	},
};

static struct qmi_elem_info qmi_wlanfw_ce_tgt_pipe_cfg_s_v01_ei[] = {
	{
		.data_type	= QMI_UNSIGNED_4_BYTE,
		.elem_len	= 1,
		.elem_size	= sizeof(u32),
		.array_type	= NO_ARRAY,
		.tlv_type	= 0,
		.offset		= offsetof(struct qmi_wlanfw_ce_tgt_pipe_cfg_s_v01,
					   pipe_num),
	},
	{
		.data_type	= QMI_SIGNED_4_BYTE_ENUM,
		.elem_len	= 1,
		.elem_size	= sizeof(enum qmi_wlanfw_pipedir_enum_v01),
		.array_type	= NO_ARRAY,
		.tlv_type	= 0,
		.offset		= offsetof(struct qmi_wlanfw_ce_tgt_pipe_cfg_s_v01,
					   pipe_dir),
	},
	{
		.data_type	= QMI_UNSIGNED_4_BYTE,
		.elem_len	= 1,
		.elem_size	= sizeof(u32),
		.array_type	= NO_ARRAY,
		.tlv_type	= 0,
		.offset		= offsetof(struct qmi_wlanfw_ce_tgt_pipe_cfg_s_v01,
					   nentries),
	},
	{
		.data_type	= QMI_UNSIGNED_4_BYTE,
		.elem_len	= 1,
		.elem_size	= sizeof(u32),
		.array_type	= NO_ARRAY,
		.tlv_type	= 0,
		.offset		= offsetof(struct qmi_wlanfw_ce_tgt_pipe_cfg_s_v01,
					   nbytes_max),
	},
	{
		.data_type	= QMI_UNSIGNED_4_BYTE,
		.elem_len	= 1,
		.elem_size	= sizeof(u32),
		.array_type	= NO_ARRAY,
		.tlv_type	= 0,
		.offset		= offsetof(struct qmi_wlanfw_ce_tgt_pipe_cfg_s_v01,
					   flags),
	},
	{
		.data_type	= QMI_EOTI,
		.array_type	= NO_ARRAY,
		.tlv_type	= QMI_COMMON_TLV_TYPE,
	},
};

static struct qmi_elem_info qmi_wlanfw_ce_svc_pipe_cfg_s_v01_ei[] = {
	{
		.data_type	= QMI_UNSIGNED_4_BYTE,
		.elem_len	= 1,
		.elem_size	= sizeof(u32),
		.array_type	= NO_ARRAY,
		.tlv_type	= 0,
		.offset		= offsetof(struct qmi_wlanfw_ce_svc_pipe_cfg_s_v01,
					   service_id),
	},
	{
		.data_type	= QMI_SIGNED_4_BYTE_ENUM,
		.elem_len	= 1,
		.elem_size	= sizeof(enum qmi_wlanfw_pipedir_enum_v01),
		.array_type	= NO_ARRAY,
		.tlv_type	= 0,
		.offset		= offsetof(struct qmi_wlanfw_ce_svc_pipe_cfg_s_v01,
					   pipe_dir),
	},
	{
		.data_type	= QMI_UNSIGNED_4_BYTE,
		.elem_len	= 1,
		.elem_size	= sizeof(u32),
		.array_type	= NO_ARRAY,
		.tlv_type	= 0,
		.offset		= offsetof(struct qmi_wlanfw_ce_svc_pipe_cfg_s_v01,
					   pipe_num),
	},
	{
		.data_type	= QMI_EOTI,
		.array_type	= NO_ARRAY,
		.tlv_type	= QMI_COMMON_TLV_TYPE,
	},
};

static struct qmi_elem_info qmi_wlanfw_shadow_reg_cfg_s_v01_ei[] = {
	{
		.data_type	= QMI_UNSIGNED_2_BYTE,
		.elem_len	= 1,
		.elem_size	= sizeof(u16),
		.array_type	= NO_ARRAY,
		.tlv_type	= 0,
		.offset		= offsetof(struct qmi_wlanfw_shadow_reg_cfg_s_v01, id),
	},
	{
		.data_type	= QMI_UNSIGNED_2_BYTE,
		.elem_len	= 1,
		.elem_size	= sizeof(u16),
		.array_type	= NO_ARRAY,
		.tlv_type	= 0,
		.offset		= offsetof(struct qmi_wlanfw_shadow_reg_cfg_s_v01,
					   offset),
	},
	{
		.data_type	= QMI_EOTI,
		.array_type	= QMI_COMMON_TLV_TYPE,
	},
};

static struct qmi_elem_info qmi_wlanfw_shadow_reg_v2_cfg_s_v01_ei[] = {
	{
		.data_type	= QMI_UNSIGNED_4_BYTE,
		.elem_len	= 1,
		.elem_size	= sizeof(u32),
		.array_type	= NO_ARRAY,
		.tlv_type	= 0,
		.offset		= offsetof(struct qmi_wlanfw_shadow_reg_v2_cfg_s_v01,
					   addr),
	},
	{
		.data_type	= QMI_EOTI,
		.array_type	= NO_ARRAY,
		.tlv_type	= QMI_COMMON_TLV_TYPE,
	},
};

static struct qmi_elem_info qmi_wlanfw_wlan_mode_req_msg_v01_ei[] = {
	{
		.data_type	= QMI_UNSIGNED_4_BYTE,
		.elem_len	= 1,
		.elem_size	= sizeof(u32),
		.array_type	= NO_ARRAY,
		.tlv_type	= 0x01,
		.offset		= offsetof(struct qmi_wlanfw_wlan_mode_req_msg_v01,
					   mode),
	},
	{
		.data_type	= QMI_OPT_FLAG,
		.elem_len	= 1,
		.elem_size	= sizeof(u8),
		.array_type	= NO_ARRAY,
		.tlv_type	= 0x10,
		.offset		= offsetof(struct qmi_wlanfw_wlan_mode_req_msg_v01,
					   hw_debug_valid),
	},
	{
		.data_type	= QMI_UNSIGNED_1_BYTE,
		.elem_len	= 1,
		.elem_size	= sizeof(u8),
		.array_type	= NO_ARRAY,
		.tlv_type	= 0x10,
		.offset		= offsetof(struct qmi_wlanfw_wlan_mode_req_msg_v01,
					   hw_debug),
	},
	{
		.data_type	= QMI_EOTI,
		.array_type	= NO_ARRAY,
		.tlv_type	= QMI_COMMON_TLV_TYPE,
	},
};

static struct qmi_elem_info qmi_wlanfw_wlan_mode_resp_msg_v01_ei[] = {
	{
		.data_type	= QMI_STRUCT,
		.elem_len	= 1,
		.elem_size	= sizeof(struct qmi_response_type_v01),
		.array_type	= NO_ARRAY,
		.tlv_type	= 0x02,
		.offset		= offsetof(struct qmi_wlanfw_wlan_mode_resp_msg_v01,
					   resp),
		.ei_array	= qmi_response_type_v01_ei,
	},
	{
		.data_type	= QMI_EOTI,
		.array_type	= NO_ARRAY,
		.tlv_type	= QMI_COMMON_TLV_TYPE,
	},
};

static struct qmi_elem_info qmi_wlanfw_wlan_cfg_req_msg_v01_ei[] = {
	{
		.data_type	= QMI_OPT_FLAG,
		.elem_len	= 1,
		.elem_size	= sizeof(u8),
		.array_type	= NO_ARRAY,
		.tlv_type	= 0x10,
		.offset		= offsetof(struct qmi_wlanfw_wlan_cfg_req_msg_v01,
					   host_version_valid),
	},
	{
		.data_type	= QMI_STRING,
		.elem_len	= QMI_WLANFW_MAX_STR_LEN_V01 + 1,
		.elem_size	= sizeof(char),
		.array_type	= NO_ARRAY,
		.tlv_type	= 0x10,
		.offset		= offsetof(struct qmi_wlanfw_wlan_cfg_req_msg_v01,
					   host_version),
	},
	{
		.data_type	= QMI_OPT_FLAG,
		.elem_len	= 1,
		.elem_size	= sizeof(u8),
		.array_type	= NO_ARRAY,
		.tlv_type	= 0x11,
		.offset		= offsetof(struct qmi_wlanfw_wlan_cfg_req_msg_v01,
					   tgt_cfg_valid),
	},
	{
		.data_type	= QMI_DATA_LEN,
		.elem_len	= 1,
		.elem_size	= sizeof(u8),
		.array_type	= NO_ARRAY,
		.tlv_type	= 0x11,
		.offset		= offsetof(struct qmi_wlanfw_wlan_cfg_req_msg_v01,
					   tgt_cfg_len),
	},
	{
		.data_type	= QMI_STRUCT,
		.elem_len	= QMI_WLANFW_MAX_NUM_CE_V01,
		.elem_size	= sizeof(
				struct qmi_wlanfw_ce_tgt_pipe_cfg_s_v01),
		.array_type	= VAR_LEN_ARRAY,
		.tlv_type	= 0x11,
		.offset		= offsetof(struct qmi_wlanfw_wlan_cfg_req_msg_v01,
					   tgt_cfg),
		.ei_array	= qmi_wlanfw_ce_tgt_pipe_cfg_s_v01_ei,
	},
	{
		.data_type	= QMI_OPT_FLAG,
		.elem_len	= 1,
		.elem_size	= sizeof(u8),
		.array_type	= NO_ARRAY,
		.tlv_type	= 0x12,
		.offset		= offsetof(struct qmi_wlanfw_wlan_cfg_req_msg_v01,
					   svc_cfg_valid),
	},
	{
		.data_type	= QMI_DATA_LEN,
		.elem_len	= 1,
		.elem_size	= sizeof(u8),
		.array_type	= NO_ARRAY,
		.tlv_type	= 0x12,
		.offset		= offsetof(struct qmi_wlanfw_wlan_cfg_req_msg_v01,
					   svc_cfg_len),
	},
	{
		.data_type	= QMI_STRUCT,
		.elem_len	= QMI_WLANFW_MAX_NUM_SVC_V01,
		.elem_size	= sizeof(struct qmi_wlanfw_ce_svc_pipe_cfg_s_v01),
		.array_type	= VAR_LEN_ARRAY,
		.tlv_type	= 0x12,
		.offset		= offsetof(struct qmi_wlanfw_wlan_cfg_req_msg_v01,
					   svc_cfg),
		.ei_array	= qmi_wlanfw_ce_svc_pipe_cfg_s_v01_ei,
	},
	{
		.data_type	= QMI_OPT_FLAG,
		.elem_len	= 1,
		.elem_size	= sizeof(u8),
		.array_type	= NO_ARRAY,
		.tlv_type	= 0x13,
		.offset		= offsetof(struct qmi_wlanfw_wlan_cfg_req_msg_v01,
					   shadow_reg_valid),
	},
	{
		.data_type	= QMI_DATA_LEN,
		.elem_len	= 1,
		.elem_size	= sizeof(u8),
		.array_type	= NO_ARRAY,
		.tlv_type	= 0x13,
		.offset		= offsetof(struct qmi_wlanfw_wlan_cfg_req_msg_v01,
					   shadow_reg_len),
	},
	{
		.data_type	= QMI_STRUCT,
		.elem_len	= QMI_WLANFW_MAX_NUM_SHADOW_REG_V01,
		.elem_size	= sizeof(struct qmi_wlanfw_shadow_reg_cfg_s_v01),
		.array_type	= VAR_LEN_ARRAY,
		.tlv_type	= 0x13,
		.offset		= offsetof(struct qmi_wlanfw_wlan_cfg_req_msg_v01,
					   shadow_reg),
		.ei_array	= qmi_wlanfw_shadow_reg_cfg_s_v01_ei,
	},
	{
		.data_type	= QMI_OPT_FLAG,
		.elem_len	= 1,
		.elem_size	= sizeof(u8),
		.array_type	= NO_ARRAY,
		.tlv_type	= 0x14,
		.offset		= offsetof(struct qmi_wlanfw_wlan_cfg_req_msg_v01,
					   shadow_reg_v2_valid),
	},
	{
		.data_type	= QMI_DATA_LEN,
		.elem_len	= 1,
		.elem_size	= sizeof(u8),
		.array_type	= NO_ARRAY,
		.tlv_type	= 0x14,
		.offset		= offsetof(struct qmi_wlanfw_wlan_cfg_req_msg_v01,
					   shadow_reg_v2_len),
	},
	{
		.data_type	= QMI_STRUCT,
		.elem_len	= QMI_WLANFW_MAX_NUM_SHADOW_REG_V2_V01,
		.elem_size	= sizeof(struct qmi_wlanfw_shadow_reg_v2_cfg_s_v01),
		.array_type	= VAR_LEN_ARRAY,
		.tlv_type	= 0x14,
		.offset		= offsetof(struct qmi_wlanfw_wlan_cfg_req_msg_v01,
					   shadow_reg_v2),
		.ei_array	= qmi_wlanfw_shadow_reg_v2_cfg_s_v01_ei,
	},
	{
		.data_type	= QMI_EOTI,
		.array_type	= NO_ARRAY,
		.tlv_type	= QMI_COMMON_TLV_TYPE,
	},
};

static struct qmi_elem_info qmi_wlanfw_wlan_cfg_resp_msg_v01_ei[] = {
	{
		.data_type	= QMI_STRUCT,
		.elem_len	= 1,
		.elem_size	= sizeof(struct qmi_response_type_v01),
		.array_type	= NO_ARRAY,
		.tlv_type	= 0x02,
		.offset		= offsetof(struct qmi_wlanfw_wlan_cfg_resp_msg_v01, resp),
		.ei_array	= qmi_response_type_v01_ei,
	},
	{
		.data_type	= QMI_EOTI,
		.array_type	= NO_ARRAY,
		.tlv_type	= QMI_COMMON_TLV_TYPE,
	},
};

static struct qmi_elem_info qmi_wlanfw_mem_ready_ind_msg_v01_ei[] = {
	{
		.data_type = QMI_EOTI,
		.array_type = NO_ARRAY,
	},
};

static struct qmi_elem_info qmi_wlanfw_fw_ready_ind_msg_v01_ei[] = {
	{
		.data_type = QMI_EOTI,
		.array_type = NO_ARRAY,
	},
};

static struct qmi_elem_info qmi_wlanfw_cold_boot_cal_done_ind_msg_v01_ei[] = {
	{
		.data_type = QMI_EOTI,
		.array_type = NO_ARRAY,
	},
};

static struct qmi_elem_info qmi_wlanfw_wlan_ini_req_msg_v01_ei[] = {
	{
		.data_type	= QMI_OPT_FLAG,
		.elem_len	= 1,
		.elem_size	= sizeof(u8),
		.array_type	= NO_ARRAY,
		.tlv_type	= 0x10,
		.offset		= offsetof(struct qmi_wlanfw_wlan_ini_req_msg_v01,
					   enablefwlog_valid),
	},
	{
		.data_type	= QMI_UNSIGNED_1_BYTE,
		.elem_len	= 1,
		.elem_size	= sizeof(u8),
		.array_type	= NO_ARRAY,
		.tlv_type	= 0x10,
		.offset		= offsetof(struct qmi_wlanfw_wlan_ini_req_msg_v01,
					   enablefwlog),
	},
	{
		.data_type	= QMI_EOTI,
		.array_type	= NO_ARRAY,
		.tlv_type	= QMI_COMMON_TLV_TYPE,
	},
};

static struct qmi_elem_info qmi_wlanfw_wlan_ini_resp_msg_v01_ei[] = {
	{
		.data_type	= QMI_STRUCT,
		.elem_len	= 1,
		.elem_size	= sizeof(struct qmi_response_type_v01),
		.array_type	= NO_ARRAY,
		.tlv_type	= 0x02,
		.offset		= offsetof(struct qmi_wlanfw_wlan_ini_resp_msg_v01,
					   resp),
		.ei_array	= qmi_response_type_v01_ei,
	},
	{
		.data_type	= QMI_EOTI,
		.array_type	= NO_ARRAY,
		.tlv_type	= QMI_COMMON_TLV_TYPE,
	},
};

static int ath11k_qmi_host_cap_send(struct ath11k_base *ab)
{
	struct qmi_wlanfw_host_cap_req_msg_v01 req;
	struct qmi_wlanfw_host_cap_resp_msg_v01 resp;
	struct qmi_txn txn;
	int ret = 0;

	memset(&req, 0, sizeof(req));
	memset(&resp, 0, sizeof(resp));

	req.num_clients_valid = 1;
	req.num_clients = 1;
	req.mem_cfg_mode = ab->qmi.target_mem_mode;
	req.mem_cfg_mode_valid = 1;
	req.bdf_support_valid = 1;
	req.bdf_support = 1;

	if (ab->bus_params.m3_fw_support) {
		req.m3_support_valid = 1;
		req.m3_support = 1;
		req.m3_cache_support_valid = 1;
		req.m3_cache_support = 1;
	} else {
		req.m3_support_valid = 0;
		req.m3_support = 0;
		req.m3_cache_support_valid = 0;
		req.m3_cache_support = 0;
	}

	req.cal_done_valid = 1;
	req.cal_done = ab->qmi.cal_done;

	if (ab->hw_params.internal_sleep_clock) {
		req.nm_modem_valid = 1;

		/* Notify firmware that this is non-qualcomm platform. */
		req.nm_modem |= HOST_CSTATE_BIT;

		/* Notify firmware about the sleep clock selection,
		 * nm_modem_bit[1] is used for this purpose. Host driver on
		 * non-qualcomm platforms should select internal sleep
		 * clock.
		 */
		req.nm_modem |= SLEEP_CLOCK_SELECT_INTERNAL_BIT;
	}

	ath11k_dbg(ab, ATH11K_DBG_QMI, "qmi host cap request\n");

	ret = qmi_txn_init(&ab->qmi.handle, &txn,
			   qmi_wlanfw_host_cap_resp_msg_v01_ei, &resp);
	if (ret < 0)
		goto out;

	ret = qmi_send_request(&ab->qmi.handle, NULL, &txn,
			       QMI_WLANFW_HOST_CAP_REQ_V01,
			       QMI_WLANFW_HOST_CAP_REQ_MSG_V01_MAX_LEN,
			       qmi_wlanfw_host_cap_req_msg_v01_ei, &req);
	if (ret < 0) {
		qmi_txn_cancel(&txn);
		ath11k_warn(ab, "failed to send host capability request: %d\n", ret);
		goto out;
	}

	ret = qmi_txn_wait(&txn, msecs_to_jiffies(ATH11K_QMI_WLANFW_TIMEOUT_MS));
	if (ret < 0)
		goto out;

	if (resp.resp.result != QMI_RESULT_SUCCESS_V01) {
		ath11k_warn(ab, "host capability request failed: %d %d\n",
			    resp.resp.result, resp.resp.error);
		ret = -EINVAL;
		goto out;
	}

out:
	return ret;
}

static int ath11k_qmi_fw_ind_register_send(struct ath11k_base *ab)
{
	struct qmi_wlanfw_ind_register_req_msg_v01 *req;
	struct qmi_wlanfw_ind_register_resp_msg_v01 *resp;
	struct qmi_handle *handle = &ab->qmi.handle;
	struct qmi_txn txn;
	int ret;

	req = kzalloc(sizeof(*req), GFP_KERNEL);
	if (!req)
		return -ENOMEM;

	resp = kzalloc(sizeof(*resp), GFP_KERNEL);
	if (!resp) {
		ret = -ENOMEM;
		goto resp_out;
	}

	req->client_id_valid = 1;
	req->client_id = QMI_WLANFW_CLIENT_ID;
	req->fw_ready_enable_valid = 1;
	req->fw_ready_enable = 1;
	req->request_mem_enable_valid = 1;
	req->request_mem_enable = 1;
	req->fw_mem_ready_enable_valid = 1;
	req->fw_mem_ready_enable = 1;
	req->cal_done_enable_valid = 1;
	req->cal_done_enable = 1;
	req->fw_init_done_enable_valid = 1;
	req->fw_init_done_enable = 1;

	req->pin_connect_result_enable_valid = 0;
	req->pin_connect_result_enable = 0;

	ret = qmi_txn_init(handle, &txn,
			   qmi_wlanfw_ind_register_resp_msg_v01_ei, resp);
	if (ret < 0)
		goto out;

	ath11k_dbg(ab, ATH11K_DBG_QMI, "qmi indication register request\n");

	ret = qmi_send_request(&ab->qmi.handle, NULL, &txn,
			       QMI_WLANFW_IND_REGISTER_REQ_V01,
			       QMI_WLANFW_IND_REGISTER_REQ_MSG_V01_MAX_LEN,
			       qmi_wlanfw_ind_register_req_msg_v01_ei, req);
	if (ret < 0) {
		qmi_txn_cancel(&txn);
		ath11k_warn(ab, "failed to send indication register request: %d\n",
			    ret);
		goto out;
	}

	ret = qmi_txn_wait(&txn, msecs_to_jiffies(ATH11K_QMI_WLANFW_TIMEOUT_MS));
	if (ret < 0) {
		ath11k_warn(ab, "failed to register fw indication: %d\n", ret);
		goto out;
	}

	if (resp->resp.result != QMI_RESULT_SUCCESS_V01) {
		ath11k_warn(ab, "firmware indication register request failed: %d %d\n",
			    resp->resp.result, resp->resp.error);
		ret = -EINVAL;
		goto out;
	}

out:
	kfree(resp);
resp_out:
	kfree(req);
	return ret;
}

static int ath11k_qmi_respond_fw_mem_request(struct ath11k_base *ab)
{
	struct qmi_wlanfw_respond_mem_req_msg_v01 *req;
	struct qmi_wlanfw_respond_mem_resp_msg_v01 resp;
	struct qmi_txn txn;
	int ret = 0, i;
	bool delayed;

	req = kzalloc(sizeof(*req), GFP_KERNEL);
	if (!req)
		return -ENOMEM;

	memset(&resp, 0, sizeof(resp));

	/* For QCA6390 by default FW requests a block of ~4M contiguous
	 * DMA memory, it's hard to allocate from OS. So host returns
	 * failure to FW and FW will then request mulitple blocks of small
	 * chunk size memory.
	 */
	if (!(ab->bus_params.fixed_mem_region ||
	      test_bit(ATH11K_FLAG_FIXED_MEM_RGN, &ab->dev_flags)) &&
	      ab->qmi.target_mem_delayed) {
		delayed = true;
		ath11k_dbg(ab, ATH11K_DBG_QMI, "qmi delays mem_request %d\n",
			   ab->qmi.mem_seg_count);
		memset(req, 0, sizeof(*req));
	} else {
		delayed = false;
		req->mem_seg_len = ab->qmi.mem_seg_count;

		for (i = 0; i < req->mem_seg_len ; i++) {
			req->mem_seg[i].addr = ab->qmi.target_mem[i].paddr;
			req->mem_seg[i].size = ab->qmi.target_mem[i].size;
			req->mem_seg[i].type = ab->qmi.target_mem[i].type;
			ath11k_dbg(ab, ATH11K_DBG_QMI,
				   "qmi req mem_seg[%d] %pad %u %u\n", i,
				    &ab->qmi.target_mem[i].paddr,
				    ab->qmi.target_mem[i].size,
				    ab->qmi.target_mem[i].type);
		}
	}

	ret = qmi_txn_init(&ab->qmi.handle, &txn,
			   qmi_wlanfw_respond_mem_resp_msg_v01_ei, &resp);
	if (ret < 0)
		goto out;

	ath11k_dbg(ab, ATH11K_DBG_QMI, "qmi respond memory request delayed %i\n",
		   delayed);

	ret = qmi_send_request(&ab->qmi.handle, NULL, &txn,
			       QMI_WLANFW_RESPOND_MEM_REQ_V01,
			       QMI_WLANFW_RESPOND_MEM_REQ_MSG_V01_MAX_LEN,
			       qmi_wlanfw_respond_mem_req_msg_v01_ei, req);
	if (ret < 0) {
		qmi_txn_cancel(&txn);
		ath11k_warn(ab, "failed to respond qmi memory request: %d\n",
			    ret);
		goto out;
	}

	ret = qmi_txn_wait(&txn, msecs_to_jiffies(ATH11K_QMI_WLANFW_TIMEOUT_MS));
	if (ret < 0) {
		ath11k_warn(ab, "failed to wait qmi memory request: %d\n", ret);
		goto out;
	}

	if (resp.resp.result != QMI_RESULT_SUCCESS_V01) {
		/* the error response is expected when
		 * target_mem_delayed is true.
		 */
		if (delayed && resp.resp.error == 0)
			goto out;

		ath11k_warn(ab, "qmi respond memory request failed: %d %d\n",
			    resp.resp.result, resp.resp.error);
		ret = -EINVAL;
		goto out;
	}
out:
	kfree(req);
	return ret;
}

static void ath11k_qmi_free_target_mem_chunk(struct ath11k_base *ab)
{
	int i;

	for (i = 0; i < ab->qmi.mem_seg_count; i++) {
		if ((ab->bus_params.fixed_mem_region ||
		     test_bit(ATH11K_FLAG_FIXED_MEM_RGN, &ab->dev_flags)) &&
		     ab->qmi.target_mem[i].iaddr)
			iounmap(ab->qmi.target_mem[i].iaddr);

		if (!ab->qmi.target_mem[i].vaddr)
			continue;

		dma_free_coherent(ab->dev,
				  ab->qmi.target_mem[i].size,
				  ab->qmi.target_mem[i].vaddr,
				  ab->qmi.target_mem[i].paddr);
		ab->qmi.target_mem[i].vaddr = NULL;
	}
}

static int ath11k_qmi_alloc_target_mem_chunk(struct ath11k_base *ab)
{
	int i;
	struct target_mem_chunk *chunk;

	ab->qmi.target_mem_delayed = false;

	for (i = 0; i < ab->qmi.mem_seg_count; i++) {
		chunk = &ab->qmi.target_mem[i];
		chunk->vaddr = dma_alloc_coherent(ab->dev,
						  chunk->size,
						  &chunk->paddr,
						  GFP_KERNEL | __GFP_NOWARN);
		if (!chunk->vaddr) {
			if (ab->qmi.mem_seg_count <= ATH11K_QMI_FW_MEM_REQ_SEGMENT_CNT) {
				ath11k_dbg(ab, ATH11K_DBG_QMI,
					   "qmi dma allocation failed (%d B type %u), will try later with small size\n",
					    chunk->size,
					    chunk->type);
				ath11k_qmi_free_target_mem_chunk(ab);
				ab->qmi.target_mem_delayed = true;
				return 0;
			}

			ath11k_err(ab, "failed to allocate dma memory for qmi (%d B type %u)\n",
				   chunk->size,
				   chunk->type);
			return -EINVAL;
		}
	}

	return 0;
}

static int ath11k_qmi_assign_target_mem_chunk(struct ath11k_base *ab)
{
	struct device *dev = ab->dev;
	struct device_node *hremote_node = NULL;
	struct resource res;
	u32 host_ddr_sz;
	int i, idx, ret;

	for (i = 0, idx = 0; i < ab->qmi.mem_seg_count; i++) {
		switch (ab->qmi.target_mem[i].type) {
		case HOST_DDR_REGION_TYPE:
			hremote_node = of_parse_phandle(dev->of_node, "memory-region", 0);
			if (!hremote_node) {
				ath11k_dbg(ab, ATH11K_DBG_QMI,
					   "qmi fail to get hremote_node\n");
				return ret;
			}

			ret = of_address_to_resource(hremote_node, 0, &res);
			if (ret) {
				ath11k_dbg(ab, ATH11K_DBG_QMI,
					   "qmi fail to get reg from hremote\n");
				return ret;
			}

			if (res.end - res.start + 1 < ab->qmi.target_mem[i].size) {
				ath11k_dbg(ab, ATH11K_DBG_QMI,
					   "qmi fail to assign memory of sz\n");
				return -EINVAL;
			}

			ab->qmi.target_mem[idx].paddr = res.start;
			ab->qmi.target_mem[idx].iaddr =
				ioremap(ab->qmi.target_mem[idx].paddr,
					ab->qmi.target_mem[i].size);
			ab->qmi.target_mem[idx].size = ab->qmi.target_mem[i].size;
			host_ddr_sz = ab->qmi.target_mem[i].size;
			ab->qmi.target_mem[idx].type = ab->qmi.target_mem[i].type;
			idx++;
			break;
		case BDF_MEM_REGION_TYPE:
			ab->qmi.target_mem[idx].paddr = ab->hw_params.bdf_addr;
			ab->qmi.target_mem[idx].vaddr = NULL;
			ab->qmi.target_mem[idx].size = ab->qmi.target_mem[i].size;
			ab->qmi.target_mem[idx].type = ab->qmi.target_mem[i].type;
			idx++;
			break;
		case CALDB_MEM_REGION_TYPE:
			if (ab->qmi.target_mem[i].size > ATH11K_QMI_CALDB_SIZE) {
				ath11k_warn(ab, "qmi mem size is low to load caldata\n");
				return -EINVAL;
			}

			if (ath11k_cold_boot_cal && ab->hw_params.cold_boot_calib) {
				if (hremote_node) {
					ab->qmi.target_mem[idx].paddr =
							res.start + host_ddr_sz;
					ab->qmi.target_mem[idx].iaddr =
						ioremap(ab->qmi.target_mem[idx].paddr,
							ab->qmi.target_mem[i].size);
				} else {
					ab->qmi.target_mem[idx].paddr =
						ATH11K_QMI_CALDB_ADDRESS;
				}
			} else {
				ab->qmi.target_mem[idx].paddr = 0;
				ab->qmi.target_mem[idx].vaddr = NULL;
			}
			ab->qmi.target_mem[idx].size = ab->qmi.target_mem[i].size;
			ab->qmi.target_mem[idx].type = ab->qmi.target_mem[i].type;
			idx++;
			break;
		default:
			ath11k_warn(ab, "qmi ignore invalid mem req type %d\n",
				    ab->qmi.target_mem[i].type);
			break;
		}
	}
	ab->qmi.mem_seg_count = idx;

	return 0;
}

static int ath11k_qmi_request_target_cap(struct ath11k_base *ab)
{
	struct qmi_wlanfw_cap_req_msg_v01 req;
	struct qmi_wlanfw_cap_resp_msg_v01 resp;
	struct qmi_txn txn;
	int ret = 0;
	int r;

	memset(&req, 0, sizeof(req));
	memset(&resp, 0, sizeof(resp));

	ret = qmi_txn_init(&ab->qmi.handle, &txn, qmi_wlanfw_cap_resp_msg_v01_ei,
			   &resp);
	if (ret < 0)
		goto out;

	ath11k_dbg(ab, ATH11K_DBG_QMI, "qmi target cap request\n");

	ret = qmi_send_request(&ab->qmi.handle, NULL, &txn,
			       QMI_WLANFW_CAP_REQ_V01,
			       QMI_WLANFW_CAP_REQ_MSG_V01_MAX_LEN,
			       qmi_wlanfw_cap_req_msg_v01_ei, &req);
	if (ret < 0) {
		qmi_txn_cancel(&txn);
		ath11k_warn(ab, "failed to send qmi cap request: %d\n",
			    ret);
		goto out;
	}

	ret = qmi_txn_wait(&txn, msecs_to_jiffies(ATH11K_QMI_WLANFW_TIMEOUT_MS));
	if (ret < 0) {
		ath11k_warn(ab, "failed to wait qmi cap request: %d\n", ret);
		goto out;
	}

	if (resp.resp.result != QMI_RESULT_SUCCESS_V01) {
		ath11k_warn(ab, "qmi cap request failed: %d %d\n",
			    resp.resp.result, resp.resp.error);
		ret = -EINVAL;
		goto out;
	}

	if (resp.chip_info_valid) {
		ab->qmi.target.chip_id = resp.chip_info.chip_id;
		ab->qmi.target.chip_family = resp.chip_info.chip_family;
	}

	if (resp.board_info_valid)
		ab->qmi.target.board_id = resp.board_info.board_id;
	else
		ab->qmi.target.board_id = 0xFF;

	if (resp.soc_info_valid)
		ab->qmi.target.soc_id = resp.soc_info.soc_id;

	if (resp.fw_version_info_valid) {
		ab->qmi.target.fw_version = resp.fw_version_info.fw_version;
		strlcpy(ab->qmi.target.fw_build_timestamp,
			resp.fw_version_info.fw_build_timestamp,
			sizeof(ab->qmi.target.fw_build_timestamp));
	}

	if (resp.fw_build_id_valid)
		strlcpy(ab->qmi.target.fw_build_id, resp.fw_build_id,
			sizeof(ab->qmi.target.fw_build_id));

	if (resp.eeprom_read_timeout_valid) {
		ab->qmi.target.eeprom_caldata =
					resp.eeprom_read_timeout;
		ath11k_dbg(ab, ATH11K_DBG_QMI, "qmi cal data supported from eeprom\n");
	}

	ath11k_info(ab, "chip_id 0x%x chip_family 0x%x board_id 0x%x soc_id 0x%x\n",
		    ab->qmi.target.chip_id, ab->qmi.target.chip_family,
		    ab->qmi.target.board_id, ab->qmi.target.soc_id);

	ath11k_info(ab, "fw_version 0x%x fw_build_timestamp %s fw_build_id %s",
		    ab->qmi.target.fw_version,
		    ab->qmi.target.fw_build_timestamp,
		    ab->qmi.target.fw_build_id);

	r = ath11k_core_check_dt(ab);
	if (r)
		ath11k_dbg(ab, ATH11K_DBG_QMI, "DT bdf variant name not set.\n");

out:
	return ret;
}

static int ath11k_qmi_load_file_target_mem(struct ath11k_base *ab,
					   const u8 *data, u32 len, u8 type)
{
	struct qmi_wlanfw_bdf_download_req_msg_v01 *req;
	struct qmi_wlanfw_bdf_download_resp_msg_v01 resp;
<<<<<<< HEAD
	struct qmi_txn txn = {};
=======
	struct qmi_txn txn;
>>>>>>> 754e0b0e
	const u8 *temp = data;
	void __iomem *bdf_addr = NULL;
	int ret;
	u32 remaining = len;

	req = kzalloc(sizeof(*req), GFP_KERNEL);
	if (!req)
		return -ENOMEM;

	memset(&resp, 0, sizeof(resp));

	if (ab->bus_params.fixed_bdf_addr) {
		bdf_addr = ioremap(ab->hw_params.bdf_addr, ab->hw_params.fw.board_size);
		if (!bdf_addr) {
			ath11k_warn(ab, "qmi ioremap error for bdf_addr\n");
			ret = -EIO;
			goto err_free_req;
		}
	}

	while (remaining) {
		req->valid = 1;
		req->file_id_valid = 1;
		req->file_id = ab->qmi.target.board_id;
		req->total_size_valid = 1;
		req->total_size = remaining;
		req->seg_id_valid = 1;
		req->data_valid = 1;
		req->bdf_type = type;
		req->bdf_type_valid = 1;
		req->end_valid = 1;
		req->end = 0;

		if (remaining > QMI_WLANFW_MAX_DATA_SIZE_V01) {
			req->data_len = QMI_WLANFW_MAX_DATA_SIZE_V01;
		} else {
			req->data_len = remaining;
			req->end = 1;
		}

		if (ab->bus_params.fixed_bdf_addr ||
		    type == ATH11K_QMI_FILE_TYPE_EEPROM) {
			req->data_valid = 0;
			req->end = 1;
			req->data_len = ATH11K_QMI_MAX_BDF_FILE_NAME_SIZE;
		} else {
			memcpy(req->data, temp, req->data_len);
		}

		if (ab->bus_params.fixed_bdf_addr) {
			if (type == ATH11K_QMI_FILE_TYPE_CALDATA)
				bdf_addr += ab->hw_params.fw.cal_offset;

			memcpy_toio(bdf_addr, temp, len);
		}

		ret = qmi_txn_init(&ab->qmi.handle, &txn,
				   qmi_wlanfw_bdf_download_resp_msg_v01_ei,
				   &resp);
		if (ret < 0)
			goto err_iounmap;

		ath11k_dbg(ab, ATH11K_DBG_QMI, "qmi bdf download req fixed addr type %d\n",
			   type);

		ret = qmi_send_request(&ab->qmi.handle, NULL, &txn,
				       QMI_WLANFW_BDF_DOWNLOAD_REQ_V01,
				       QMI_WLANFW_BDF_DOWNLOAD_REQ_MSG_V01_MAX_LEN,
				       qmi_wlanfw_bdf_download_req_msg_v01_ei, req);
		if (ret < 0) {
			qmi_txn_cancel(&txn);
			goto err_iounmap;
		}

		ret = qmi_txn_wait(&txn, msecs_to_jiffies(ATH11K_QMI_WLANFW_TIMEOUT_MS));
		if (ret < 0) {
			ath11k_warn(ab, "failed to wait board file download request: %d\n",
				    ret);
			goto err_iounmap;
		}

		if (resp.resp.result != QMI_RESULT_SUCCESS_V01) {
			ath11k_warn(ab, "board file download request failed: %d %d\n",
				    resp.resp.result, resp.resp.error);
			ret = -EINVAL;
			goto err_iounmap;
		}

		if (ab->bus_params.fixed_bdf_addr ||
		    type == ATH11K_QMI_FILE_TYPE_EEPROM) {
			remaining = 0;
		} else {
			remaining -= req->data_len;
			temp += req->data_len;
			req->seg_id++;
			ath11k_dbg(ab, ATH11K_DBG_QMI, "qmi bdf download request remaining %i\n",
				   remaining);
		}
	}

err_iounmap:
	if (ab->bus_params.fixed_bdf_addr)
		iounmap(bdf_addr);

err_free_req:
	kfree(req);

	return ret;
}

static int ath11k_qmi_load_bdf_qmi(struct ath11k_base *ab,
				   bool regdb)
{
	struct device *dev = ab->dev;
	char filename[ATH11K_QMI_MAX_BDF_FILE_NAME_SIZE];
	const struct firmware *fw_entry;
	struct ath11k_board_data bd;
	u32 fw_size, file_type;
	int ret = 0, bdf_type;
	const u8 *tmp;

	memset(&bd, 0, sizeof(bd));
<<<<<<< HEAD
	ret = ath11k_core_fetch_bdf(ab, &bd);
	if (ret) {
		ath11k_warn(ab, "qmi failed to fetch board file: %d\n", ret);
		goto out;
	}

	if (bd.len >= SELFMAG && memcmp(bd.data, ELFMAG, SELFMAG) == 0)
=======

	if (regdb) {
		ret = ath11k_core_fetch_regdb(ab, &bd);
	} else {
		ret = ath11k_core_fetch_bdf(ab, &bd);
		if (ret)
			ath11k_warn(ab, "qmi failed to fetch board file: %d\n", ret);
	}

	if (ret)
		goto out;

	if (regdb)
		bdf_type = ATH11K_QMI_BDF_TYPE_REGDB;
	else if (bd.len >= SELFMAG && memcmp(bd.data, ELFMAG, SELFMAG) == 0)
>>>>>>> 754e0b0e
		bdf_type = ATH11K_QMI_BDF_TYPE_ELF;
	else
		bdf_type = ATH11K_QMI_BDF_TYPE_BIN;

	ath11k_dbg(ab, ATH11K_DBG_QMI, "qmi bdf_type %d\n", bdf_type);

	fw_size = min_t(u32, ab->hw_params.fw.board_size, bd.len);

	ret = ath11k_qmi_load_file_target_mem(ab, bd.data, fw_size, bdf_type);
	if (ret < 0) {
		ath11k_warn(ab, "qmi failed to load bdf file\n");
		goto out;
	}

<<<<<<< HEAD
	/* QCA6390 does not support cal data, skip it */
	if (bdf_type == ATH11K_QMI_BDF_TYPE_ELF)
=======
	/* QCA6390/WCN6855 does not support cal data, skip it */
	if (bdf_type == ATH11K_QMI_BDF_TYPE_ELF || bdf_type == ATH11K_QMI_BDF_TYPE_REGDB)
>>>>>>> 754e0b0e
		goto out;

	if (ab->qmi.target.eeprom_caldata) {
		file_type = ATH11K_QMI_FILE_TYPE_EEPROM;
		tmp = filename;
		fw_size = ATH11K_QMI_MAX_BDF_FILE_NAME_SIZE;
	} else {
		file_type = ATH11K_QMI_FILE_TYPE_CALDATA;

		/* cal-<bus>-<id>.bin */
		snprintf(filename, sizeof(filename), "cal-%s-%s.bin",
			 ath11k_bus_str(ab->hif.bus), dev_name(dev));
		fw_entry = ath11k_core_firmware_request(ab, filename);
		if (!IS_ERR(fw_entry))
			goto success;

		fw_entry = ath11k_core_firmware_request(ab, ATH11K_DEFAULT_CAL_FILE);
		if (IS_ERR(fw_entry)) {
			ret = PTR_ERR(fw_entry);
			ath11k_warn(ab,
				    "qmi failed to load CAL data file:%s\n",
				    filename);
			goto out;
		}
success:
		fw_size = min_t(u32, ab->hw_params.fw.board_size, fw_entry->size);
		tmp = fw_entry->data;
	}

	ret = ath11k_qmi_load_file_target_mem(ab, tmp, fw_size, file_type);
	if (ret < 0) {
		ath11k_warn(ab, "qmi failed to load caldata\n");
		goto out_qmi_cal;
	}

	ath11k_dbg(ab, ATH11K_DBG_QMI, "qmi caldata type: %u\n", file_type);

out_qmi_cal:
	if (!ab->qmi.target.eeprom_caldata)
		release_firmware(fw_entry);
out:
	ath11k_core_free_bdf(ab, &bd);
	ath11k_dbg(ab, ATH11K_DBG_QMI, "qmi BDF download sequence completed\n");

	return ret;
}

static int ath11k_qmi_m3_load(struct ath11k_base *ab)
{
	struct m3_mem_region *m3_mem = &ab->qmi.m3_mem;
	const struct firmware *fw;
	char path[100];
	int ret;

	if (m3_mem->vaddr || m3_mem->size)
		return 0;

	fw = ath11k_core_firmware_request(ab, ATH11K_M3_FILE);
	if (IS_ERR(fw)) {
		ret = PTR_ERR(fw);
		ath11k_core_create_firmware_path(ab, ATH11K_M3_FILE,
						 path, sizeof(path));
		ath11k_err(ab, "failed to load %s: %d\n", path, ret);
		return ret;
	}

	m3_mem->vaddr = dma_alloc_coherent(ab->dev,
					   fw->size, &m3_mem->paddr,
					   GFP_KERNEL);
	if (!m3_mem->vaddr) {
		ath11k_err(ab, "failed to allocate memory for M3 with size %zu\n",
			   fw->size);
		release_firmware(fw);
		return -ENOMEM;
	}

	memcpy(m3_mem->vaddr, fw->data, fw->size);
	m3_mem->size = fw->size;
	release_firmware(fw);

	return 0;
}

static void ath11k_qmi_m3_free(struct ath11k_base *ab)
{
	struct m3_mem_region *m3_mem = &ab->qmi.m3_mem;

	if (!ab->bus_params.m3_fw_support || !m3_mem->vaddr)
		return;

	dma_free_coherent(ab->dev, m3_mem->size,
			  m3_mem->vaddr, m3_mem->paddr);
	m3_mem->vaddr = NULL;
}

static int ath11k_qmi_wlanfw_m3_info_send(struct ath11k_base *ab)
{
	struct m3_mem_region *m3_mem = &ab->qmi.m3_mem;
	struct qmi_wlanfw_m3_info_req_msg_v01 req;
	struct qmi_wlanfw_m3_info_resp_msg_v01 resp;
	struct qmi_txn txn;
	int ret = 0;

	memset(&req, 0, sizeof(req));
	memset(&resp, 0, sizeof(resp));

	if (ab->bus_params.m3_fw_support) {
		ret = ath11k_qmi_m3_load(ab);
		if (ret) {
			ath11k_err(ab, "failed to load m3 firmware: %d", ret);
			return ret;
		}

		req.addr = m3_mem->paddr;
		req.size = m3_mem->size;
	} else {
		req.addr = 0;
		req.size = 0;
	}

	ret = qmi_txn_init(&ab->qmi.handle, &txn,
			   qmi_wlanfw_m3_info_resp_msg_v01_ei, &resp);
	if (ret < 0)
		goto out;

	ath11k_dbg(ab, ATH11K_DBG_QMI, "qmi m3 info req\n");

	ret = qmi_send_request(&ab->qmi.handle, NULL, &txn,
			       QMI_WLANFW_M3_INFO_REQ_V01,
			       QMI_WLANFW_M3_INFO_REQ_MSG_V01_MAX_MSG_LEN,
			       qmi_wlanfw_m3_info_req_msg_v01_ei, &req);
	if (ret < 0) {
		qmi_txn_cancel(&txn);
		ath11k_warn(ab, "failed to send m3 information request: %d\n",
			    ret);
		goto out;
	}

	ret = qmi_txn_wait(&txn, msecs_to_jiffies(ATH11K_QMI_WLANFW_TIMEOUT_MS));
	if (ret < 0) {
		ath11k_warn(ab, "failed to wait m3 information request: %d\n", ret);
		goto out;
	}

	if (resp.resp.result != QMI_RESULT_SUCCESS_V01) {
		ath11k_warn(ab, "m3 info request failed: %d %d\n",
			    resp.resp.result, resp.resp.error);
		ret = -EINVAL;
		goto out;
	}
out:
	return ret;
}

static int ath11k_qmi_wlanfw_mode_send(struct ath11k_base *ab,
				       u32 mode)
{
	struct qmi_wlanfw_wlan_mode_req_msg_v01 req;
	struct qmi_wlanfw_wlan_mode_resp_msg_v01 resp;
	struct qmi_txn txn;
	int ret = 0;

	memset(&req, 0, sizeof(req));
	memset(&resp, 0, sizeof(resp));

	req.mode = mode;
	req.hw_debug_valid = 1;
	req.hw_debug = 0;

	ret = qmi_txn_init(&ab->qmi.handle, &txn,
			   qmi_wlanfw_wlan_mode_resp_msg_v01_ei, &resp);
	if (ret < 0)
		goto out;

	ath11k_dbg(ab, ATH11K_DBG_QMI, "qmi wlan mode req mode %d\n", mode);

	ret = qmi_send_request(&ab->qmi.handle, NULL, &txn,
			       QMI_WLANFW_WLAN_MODE_REQ_V01,
			       QMI_WLANFW_WLAN_MODE_REQ_MSG_V01_MAX_LEN,
			       qmi_wlanfw_wlan_mode_req_msg_v01_ei, &req);
	if (ret < 0) {
		qmi_txn_cancel(&txn);
		ath11k_warn(ab, "failed to send wlan mode request (mode %d): %d\n",
			    mode, ret);
		goto out;
	}

	ret = qmi_txn_wait(&txn, msecs_to_jiffies(ATH11K_QMI_WLANFW_TIMEOUT_MS));
	if (ret < 0) {
		if (mode == ATH11K_FIRMWARE_MODE_OFF && ret == -ENETRESET) {
			ath11k_warn(ab, "WLFW service is dis-connected\n");
			return 0;
		}
		ath11k_warn(ab, "failed to wait wlan mode request (mode %d): %d\n",
			    mode, ret);
		goto out;
	}

	if (resp.resp.result != QMI_RESULT_SUCCESS_V01) {
		ath11k_warn(ab, "wlan mode request failed (mode: %d): %d %d\n",
			    mode, resp.resp.result, resp.resp.error);
		ret = -EINVAL;
		goto out;
	}

out:
	return ret;
}

static int ath11k_qmi_wlanfw_wlan_cfg_send(struct ath11k_base *ab)
{
	struct qmi_wlanfw_wlan_cfg_req_msg_v01 *req;
	struct qmi_wlanfw_wlan_cfg_resp_msg_v01 resp;
	struct ce_pipe_config *ce_cfg;
	struct service_to_pipe *svc_cfg;
	struct qmi_txn txn;
	int ret = 0, pipe_num;

	ce_cfg	= (struct ce_pipe_config *)ab->qmi.ce_cfg.tgt_ce;
	svc_cfg	= (struct service_to_pipe *)ab->qmi.ce_cfg.svc_to_ce_map;

	req = kzalloc(sizeof(*req), GFP_KERNEL);
	if (!req)
		return -ENOMEM;

	memset(&resp, 0, sizeof(resp));

	req->host_version_valid = 1;
	strlcpy(req->host_version, ATH11K_HOST_VERSION_STRING,
		sizeof(req->host_version));

	req->tgt_cfg_valid = 1;
	/* This is number of CE configs */
	req->tgt_cfg_len = ab->qmi.ce_cfg.tgt_ce_len;
	for (pipe_num = 0; pipe_num < req->tgt_cfg_len ; pipe_num++) {
		req->tgt_cfg[pipe_num].pipe_num = ce_cfg[pipe_num].pipenum;
		req->tgt_cfg[pipe_num].pipe_dir = ce_cfg[pipe_num].pipedir;
		req->tgt_cfg[pipe_num].nentries = ce_cfg[pipe_num].nentries;
		req->tgt_cfg[pipe_num].nbytes_max = ce_cfg[pipe_num].nbytes_max;
		req->tgt_cfg[pipe_num].flags = ce_cfg[pipe_num].flags;
	}

	req->svc_cfg_valid = 1;
	/* This is number of Service/CE configs */
	req->svc_cfg_len = ab->qmi.ce_cfg.svc_to_ce_map_len;
	for (pipe_num = 0; pipe_num < req->svc_cfg_len; pipe_num++) {
		req->svc_cfg[pipe_num].service_id = svc_cfg[pipe_num].service_id;
		req->svc_cfg[pipe_num].pipe_dir = svc_cfg[pipe_num].pipedir;
		req->svc_cfg[pipe_num].pipe_num = svc_cfg[pipe_num].pipenum;
	}
	req->shadow_reg_valid = 0;

	/* set shadow v2 configuration */
	if (ab->hw_params.supports_shadow_regs) {
		req->shadow_reg_v2_valid = 1;
		req->shadow_reg_v2_len = min_t(u32,
					       ab->qmi.ce_cfg.shadow_reg_v2_len,
					       QMI_WLANFW_MAX_NUM_SHADOW_REG_V2_V01);
		memcpy(&req->shadow_reg_v2, ab->qmi.ce_cfg.shadow_reg_v2,
		       sizeof(u32) * req->shadow_reg_v2_len);
	} else {
		req->shadow_reg_v2_valid = 0;
	}

	ret = qmi_txn_init(&ab->qmi.handle, &txn,
			   qmi_wlanfw_wlan_cfg_resp_msg_v01_ei, &resp);
	if (ret < 0)
		goto out;

	ath11k_dbg(ab, ATH11K_DBG_QMI, "qmi wlan cfg req\n");

	ret = qmi_send_request(&ab->qmi.handle, NULL, &txn,
			       QMI_WLANFW_WLAN_CFG_REQ_V01,
			       QMI_WLANFW_WLAN_CFG_REQ_MSG_V01_MAX_LEN,
			       qmi_wlanfw_wlan_cfg_req_msg_v01_ei, req);
	if (ret < 0) {
		qmi_txn_cancel(&txn);
		ath11k_warn(ab, "failed to send wlan config request: %d\n",
			    ret);
		goto out;
	}

	ret = qmi_txn_wait(&txn, msecs_to_jiffies(ATH11K_QMI_WLANFW_TIMEOUT_MS));
	if (ret < 0) {
		ath11k_warn(ab, "failed to wait wlan config request: %d\n", ret);
		goto out;
	}

	if (resp.resp.result != QMI_RESULT_SUCCESS_V01) {
		ath11k_warn(ab, "wlan config request failed: %d %d\n",
			    resp.resp.result, resp.resp.error);
		ret = -EINVAL;
		goto out;
	}

out:
	kfree(req);
	return ret;
}

static int ath11k_qmi_wlanfw_wlan_ini_send(struct ath11k_base *ab, bool enable)
{
	int ret;
	struct qmi_txn txn;
	struct qmi_wlanfw_wlan_ini_req_msg_v01 req = {};
	struct qmi_wlanfw_wlan_ini_resp_msg_v01 resp = {};

	req.enablefwlog_valid = true;
	req.enablefwlog = enable ? 1 : 0;

	ret = qmi_txn_init(&ab->qmi.handle, &txn,
			   qmi_wlanfw_wlan_ini_resp_msg_v01_ei, &resp);
	if (ret < 0)
		goto out;

	ret = qmi_send_request(&ab->qmi.handle, NULL, &txn,
			       QMI_WLANFW_WLAN_INI_REQ_V01,
			       QMI_WLANFW_WLAN_INI_REQ_MSG_V01_MAX_LEN,
			       qmi_wlanfw_wlan_ini_req_msg_v01_ei, &req);
	if (ret < 0) {
		ath11k_warn(ab, "qmi failed to send wlan ini request, err = %d\n",
			    ret);
		qmi_txn_cancel(&txn);
		goto out;
	}

	ret = qmi_txn_wait(&txn, msecs_to_jiffies(ATH11K_QMI_WLANFW_TIMEOUT_MS));
	if (ret < 0) {
		ath11k_warn(ab, "qmi failed wlan ini request, err = %d\n", ret);
		goto out;
	}

	if (resp.resp.result != QMI_RESULT_SUCCESS_V01) {
		ath11k_warn(ab, "qmi wlan ini request failed, result: %d, err: %d\n",
			    resp.resp.result, resp.resp.error);
		ret = -EINVAL;
	}

out:
	return ret;
}

void ath11k_qmi_firmware_stop(struct ath11k_base *ab)
{
	int ret;

	ath11k_dbg(ab, ATH11K_DBG_QMI, "qmi firmware stop\n");

	ret = ath11k_qmi_wlanfw_mode_send(ab, ATH11K_FIRMWARE_MODE_OFF);
	if (ret < 0) {
		ath11k_warn(ab, "qmi failed to send wlan mode off: %d\n", ret);
		return;
	}
}

int ath11k_qmi_firmware_start(struct ath11k_base *ab,
			      u32 mode)
{
	int ret;

	ath11k_dbg(ab, ATH11K_DBG_QMI, "qmi firmware start\n");

	if (ab->hw_params.fw_wmi_diag_event) {
		ret = ath11k_qmi_wlanfw_wlan_ini_send(ab, true);
		if (ret < 0) {
			ath11k_warn(ab, "qmi failed to send wlan fw ini:%d\n", ret);
			return ret;
		}
	}

	ret = ath11k_qmi_wlanfw_wlan_cfg_send(ab);
	if (ret < 0) {
		ath11k_warn(ab, "qmi failed to send wlan cfg: %d\n", ret);
		return ret;
	}

	ret = ath11k_qmi_wlanfw_mode_send(ab, mode);
	if (ret < 0) {
		ath11k_warn(ab, "qmi failed to send wlan fw mode: %d\n", ret);
		return ret;
	}

	return 0;
}

static int ath11k_qmi_process_coldboot_calibration(struct ath11k_base *ab)
{
	int timeout;
	int ret;

	ret = ath11k_qmi_wlanfw_mode_send(ab, ATH11K_FIRMWARE_MODE_COLD_BOOT);
	if (ret < 0) {
		ath11k_warn(ab, "qmi failed to send wlan fw mode: %d\n", ret);
		return ret;
	}

	ath11k_dbg(ab, ATH11K_DBG_QMI, "Coldboot calibration wait started\n");

	timeout = wait_event_timeout(ab->qmi.cold_boot_waitq,
				     (ab->qmi.cal_done  == 1),
				     ATH11K_COLD_BOOT_FW_RESET_DELAY);
	if (timeout <= 0) {
		ath11k_warn(ab, "coldboot calibration timed out\n");
		return 0;
	}

	ath11k_dbg(ab, ATH11K_DBG_QMI, "Coldboot calibration done\n");

	return 0;
}

static int
ath11k_qmi_driver_event_post(struct ath11k_qmi *qmi,
			     enum ath11k_qmi_event_type type,
			     void *data)
{
	struct ath11k_qmi_driver_event *event;

	event = kzalloc(sizeof(*event), GFP_ATOMIC);
	if (!event)
		return -ENOMEM;

	event->type = type;
	event->data = data;

	spin_lock(&qmi->event_lock);
	list_add_tail(&event->list, &qmi->event_list);
	spin_unlock(&qmi->event_lock);

	queue_work(qmi->event_wq, &qmi->event_work);

	return 0;
}

static int ath11k_qmi_event_server_arrive(struct ath11k_qmi *qmi)
{
	struct ath11k_base *ab = qmi->ab;
	int ret;

	ret = ath11k_qmi_fw_ind_register_send(ab);
	if (ret < 0) {
		ath11k_warn(ab, "failed to send qmi firmware indication: %d\n",
			    ret);
		return ret;
	}

	ret = ath11k_qmi_host_cap_send(ab);
	if (ret < 0) {
		ath11k_warn(ab, "failed to send qmi host cap: %d\n", ret);
		return ret;
	}

	return ret;
}

static int ath11k_qmi_event_mem_request(struct ath11k_qmi *qmi)
{
	struct ath11k_base *ab = qmi->ab;
	int ret;

	ret = ath11k_qmi_respond_fw_mem_request(ab);
	if (ret < 0) {
		ath11k_warn(ab, "qmi failed to respond fw mem req: %d\n", ret);
		return ret;
	}

	return ret;
}

static int ath11k_qmi_event_load_bdf(struct ath11k_qmi *qmi)
{
	struct ath11k_base *ab = qmi->ab;
	int ret;

	ret = ath11k_qmi_request_target_cap(ab);
	if (ret < 0) {
		ath11k_warn(ab, "failed to request qmi target capabilities: %d\n",
			    ret);
		return ret;
	}

<<<<<<< HEAD
	ret = ath11k_qmi_load_bdf_qmi(ab);
=======
	if (ab->hw_params.supports_regdb)
		ath11k_qmi_load_bdf_qmi(ab, true);

	ret = ath11k_qmi_load_bdf_qmi(ab, false);
>>>>>>> 754e0b0e
	if (ret < 0) {
		ath11k_warn(ab, "failed to load board data file: %d\n", ret);
		return ret;
	}

	ret = ath11k_qmi_wlanfw_m3_info_send(ab);
	if (ret < 0) {
		ath11k_warn(ab, "failed to send qmi m3 info req: %d\n", ret);
		return ret;
	}

	return ret;
}

static void ath11k_qmi_msg_mem_request_cb(struct qmi_handle *qmi_hdl,
					  struct sockaddr_qrtr *sq,
					  struct qmi_txn *txn,
					  const void *data)
{
	struct ath11k_qmi *qmi = container_of(qmi_hdl, struct ath11k_qmi, handle);
	struct ath11k_base *ab = qmi->ab;
	const struct qmi_wlanfw_request_mem_ind_msg_v01 *msg = data;
	int i, ret;

	ath11k_dbg(ab, ATH11K_DBG_QMI, "qmi firmware request memory request\n");

	if (msg->mem_seg_len == 0 ||
	    msg->mem_seg_len > ATH11K_QMI_WLANFW_MAX_NUM_MEM_SEG_V01)
		ath11k_warn(ab, "invalid memory segment length: %u\n",
			    msg->mem_seg_len);

	ab->qmi.mem_seg_count = msg->mem_seg_len;

	for (i = 0; i < qmi->mem_seg_count ; i++) {
		ab->qmi.target_mem[i].type = msg->mem_seg[i].type;
		ab->qmi.target_mem[i].size = msg->mem_seg[i].size;
		ath11k_dbg(ab, ATH11K_DBG_QMI, "qmi mem seg type %d size %d\n",
			   msg->mem_seg[i].type, msg->mem_seg[i].size);
	}

	if (ab->bus_params.fixed_mem_region ||
	    test_bit(ATH11K_FLAG_FIXED_MEM_RGN, &ab->dev_flags)) {
		ret = ath11k_qmi_assign_target_mem_chunk(ab);
		if (ret) {
			ath11k_warn(ab, "failed to assign qmi target memory: %d\n",
				    ret);
			return;
		}
	} else {
		ret = ath11k_qmi_alloc_target_mem_chunk(ab);
		if (ret) {
			ath11k_warn(ab, "failed to allocate qmi target memory: %d\n",
				    ret);
			return;
		}
	}

	ath11k_qmi_driver_event_post(qmi, ATH11K_QMI_EVENT_REQUEST_MEM, NULL);
}

static void ath11k_qmi_msg_mem_ready_cb(struct qmi_handle *qmi_hdl,
					struct sockaddr_qrtr *sq,
					struct qmi_txn *txn,
					const void *decoded)
{
	struct ath11k_qmi *qmi = container_of(qmi_hdl, struct ath11k_qmi, handle);
	struct ath11k_base *ab = qmi->ab;

	ath11k_dbg(ab, ATH11K_DBG_QMI, "qmi firmware memory ready indication\n");
	ath11k_qmi_driver_event_post(qmi, ATH11K_QMI_EVENT_FW_MEM_READY, NULL);
}

static void ath11k_qmi_msg_fw_ready_cb(struct qmi_handle *qmi_hdl,
				       struct sockaddr_qrtr *sq,
				       struct qmi_txn *txn,
				       const void *decoded)
{
	struct ath11k_qmi *qmi = container_of(qmi_hdl, struct ath11k_qmi, handle);
	struct ath11k_base *ab = qmi->ab;

	ath11k_dbg(ab, ATH11K_DBG_QMI, "qmi firmware ready\n");
	ath11k_qmi_driver_event_post(qmi, ATH11K_QMI_EVENT_FW_READY, NULL);
}

static void ath11k_qmi_msg_cold_boot_cal_done_cb(struct qmi_handle *qmi_hdl,
						 struct sockaddr_qrtr *sq,
						 struct qmi_txn *txn,
						 const void *decoded)
{
	struct ath11k_qmi *qmi = container_of(qmi_hdl,
					      struct ath11k_qmi, handle);
	struct ath11k_base *ab = qmi->ab;

	ab->qmi.cal_done = 1;
	wake_up(&ab->qmi.cold_boot_waitq);
	ath11k_dbg(ab, ATH11K_DBG_QMI, "qmi cold boot calibration done\n");
}

static const struct qmi_msg_handler ath11k_qmi_msg_handlers[] = {
	{
		.type = QMI_INDICATION,
		.msg_id = QMI_WLFW_REQUEST_MEM_IND_V01,
		.ei = qmi_wlanfw_request_mem_ind_msg_v01_ei,
		.decoded_size = sizeof(struct qmi_wlanfw_request_mem_ind_msg_v01),
		.fn = ath11k_qmi_msg_mem_request_cb,
	},
	{
		.type = QMI_INDICATION,
		.msg_id = QMI_WLFW_FW_MEM_READY_IND_V01,
		.ei = qmi_wlanfw_mem_ready_ind_msg_v01_ei,
		.decoded_size = sizeof(struct qmi_wlanfw_fw_mem_ready_ind_msg_v01),
		.fn = ath11k_qmi_msg_mem_ready_cb,
	},
	{
		.type = QMI_INDICATION,
		.msg_id = QMI_WLFW_FW_READY_IND_V01,
		.ei = qmi_wlanfw_fw_ready_ind_msg_v01_ei,
		.decoded_size = sizeof(struct qmi_wlanfw_fw_ready_ind_msg_v01),
		.fn = ath11k_qmi_msg_fw_ready_cb,
	},
	{
		.type = QMI_INDICATION,
		.msg_id = QMI_WLFW_COLD_BOOT_CAL_DONE_IND_V01,
		.ei = qmi_wlanfw_cold_boot_cal_done_ind_msg_v01_ei,
		.decoded_size =
			sizeof(struct qmi_wlanfw_fw_cold_cal_done_ind_msg_v01),
		.fn = ath11k_qmi_msg_cold_boot_cal_done_cb,
	},
};

static int ath11k_qmi_ops_new_server(struct qmi_handle *qmi_hdl,
				     struct qmi_service *service)
{
	struct ath11k_qmi *qmi = container_of(qmi_hdl, struct ath11k_qmi, handle);
	struct ath11k_base *ab = qmi->ab;
	struct sockaddr_qrtr *sq = &qmi->sq;
	int ret;

	sq->sq_family = AF_QIPCRTR;
	sq->sq_node = service->node;
	sq->sq_port = service->port;

	ret = kernel_connect(qmi_hdl->sock, (struct sockaddr *)sq,
			     sizeof(*sq), 0);
	if (ret) {
		ath11k_warn(ab, "failed to connect to qmi remote service: %d\n", ret);
		return ret;
	}

	ath11k_dbg(ab, ATH11K_DBG_QMI, "qmi wifi fw qmi service connected\n");
	ath11k_qmi_driver_event_post(qmi, ATH11K_QMI_EVENT_SERVER_ARRIVE, NULL);

	return ret;
}

static void ath11k_qmi_ops_del_server(struct qmi_handle *qmi_hdl,
				      struct qmi_service *service)
{
	struct ath11k_qmi *qmi = container_of(qmi_hdl, struct ath11k_qmi, handle);
	struct ath11k_base *ab = qmi->ab;

	ath11k_dbg(ab, ATH11K_DBG_QMI, "qmi wifi fw del server\n");
	ath11k_qmi_driver_event_post(qmi, ATH11K_QMI_EVENT_SERVER_EXIT, NULL);
}

static const struct qmi_ops ath11k_qmi_ops = {
	.new_server = ath11k_qmi_ops_new_server,
	.del_server = ath11k_qmi_ops_del_server,
};

static void ath11k_qmi_driver_event_work(struct work_struct *work)
{
	struct ath11k_qmi *qmi = container_of(work, struct ath11k_qmi,
					      event_work);
	struct ath11k_qmi_driver_event *event;
	struct ath11k_base *ab = qmi->ab;
	int ret;

	spin_lock(&qmi->event_lock);
	while (!list_empty(&qmi->event_list)) {
		event = list_first_entry(&qmi->event_list,
					 struct ath11k_qmi_driver_event, list);
		list_del(&event->list);
		spin_unlock(&qmi->event_lock);

		if (test_bit(ATH11K_FLAG_UNREGISTERING, &ab->dev_flags)) {
			kfree(event);
			return;
		}

		switch (event->type) {
		case ATH11K_QMI_EVENT_SERVER_ARRIVE:
			ret = ath11k_qmi_event_server_arrive(qmi);
			if (ret < 0)
				set_bit(ATH11K_FLAG_QMI_FAIL, &ab->dev_flags);
			break;
		case ATH11K_QMI_EVENT_SERVER_EXIT:
			set_bit(ATH11K_FLAG_CRASH_FLUSH, &ab->dev_flags);
			set_bit(ATH11K_FLAG_RECOVERY, &ab->dev_flags);
			break;
		case ATH11K_QMI_EVENT_REQUEST_MEM:
			ret = ath11k_qmi_event_mem_request(qmi);
			if (ret < 0)
				set_bit(ATH11K_FLAG_QMI_FAIL, &ab->dev_flags);
			break;
		case ATH11K_QMI_EVENT_FW_MEM_READY:
			ret = ath11k_qmi_event_load_bdf(qmi);
			if (ret < 0)
				set_bit(ATH11K_FLAG_QMI_FAIL, &ab->dev_flags);
			break;
		case ATH11K_QMI_EVENT_FW_READY:
			clear_bit(ATH11K_FLAG_QMI_FAIL, &ab->dev_flags);
			if (test_bit(ATH11K_FLAG_REGISTERED, &ab->dev_flags)) {
				ath11k_hal_dump_srng_stats(ab);
				queue_work(ab->workqueue, &ab->restart_work);
				break;
			}

			if (ath11k_cold_boot_cal && ab->qmi.cal_done == 0 &&
			    ab->hw_params.cold_boot_calib) {
				ath11k_qmi_process_coldboot_calibration(ab);
			} else {
				clear_bit(ATH11K_FLAG_CRASH_FLUSH,
					  &ab->dev_flags);
				clear_bit(ATH11K_FLAG_RECOVERY, &ab->dev_flags);
				ath11k_core_qmi_firmware_ready(ab);
				set_bit(ATH11K_FLAG_REGISTERED, &ab->dev_flags);
			}

			break;
		case ATH11K_QMI_EVENT_COLD_BOOT_CAL_DONE:
			break;
		default:
			ath11k_warn(ab, "invalid qmi event type: %d", event->type);
			break;
		}
		kfree(event);
		spin_lock(&qmi->event_lock);
	}
	spin_unlock(&qmi->event_lock);
}

int ath11k_qmi_init_service(struct ath11k_base *ab)
{
	int ret;

	memset(&ab->qmi.target, 0, sizeof(struct target_info));
	memset(&ab->qmi.target_mem, 0, sizeof(struct target_mem_chunk));
	ab->qmi.ab = ab;

	ab->qmi.target_mem_mode = ab->hw_params.fw_mem_mode;
	ret = qmi_handle_init(&ab->qmi.handle, ATH11K_QMI_RESP_LEN_MAX,
			      &ath11k_qmi_ops, ath11k_qmi_msg_handlers);
	if (ret < 0) {
		ath11k_warn(ab, "failed to initialize qmi handle: %d\n", ret);
		return ret;
	}

	ab->qmi.event_wq = alloc_workqueue("ath11k_qmi_driver_event",
					   WQ_UNBOUND, 1);
	if (!ab->qmi.event_wq) {
		ath11k_err(ab, "failed to allocate workqueue\n");
		return -EFAULT;
	}

	INIT_LIST_HEAD(&ab->qmi.event_list);
	spin_lock_init(&ab->qmi.event_lock);
	INIT_WORK(&ab->qmi.event_work, ath11k_qmi_driver_event_work);

	ret = qmi_add_lookup(&ab->qmi.handle, ATH11K_QMI_WLFW_SERVICE_ID_V01,
			     ATH11K_QMI_WLFW_SERVICE_VERS_V01,
			     ab->qmi.service_ins_id);
	if (ret < 0) {
		ath11k_warn(ab, "failed to add qmi lookup: %d\n", ret);
		destroy_workqueue(ab->qmi.event_wq);
		return ret;
	}

	return ret;
}

void ath11k_qmi_deinit_service(struct ath11k_base *ab)
{
	qmi_handle_release(&ab->qmi.handle);
	cancel_work_sync(&ab->qmi.event_work);
	destroy_workqueue(ab->qmi.event_wq);
	ath11k_qmi_m3_free(ab);
	ath11k_qmi_free_target_mem_chunk(ab);
}
EXPORT_SYMBOL(ath11k_qmi_deinit_service);
<|MERGE_RESOLUTION|>--- conflicted
+++ resolved
@@ -2094,11 +2094,7 @@
 {
 	struct qmi_wlanfw_bdf_download_req_msg_v01 *req;
 	struct qmi_wlanfw_bdf_download_resp_msg_v01 resp;
-<<<<<<< HEAD
-	struct qmi_txn txn = {};
-=======
 	struct qmi_txn txn;
->>>>>>> 754e0b0e
 	const u8 *temp = data;
 	void __iomem *bdf_addr = NULL;
 	int ret;
@@ -2221,15 +2217,6 @@
 	const u8 *tmp;
 
 	memset(&bd, 0, sizeof(bd));
-<<<<<<< HEAD
-	ret = ath11k_core_fetch_bdf(ab, &bd);
-	if (ret) {
-		ath11k_warn(ab, "qmi failed to fetch board file: %d\n", ret);
-		goto out;
-	}
-
-	if (bd.len >= SELFMAG && memcmp(bd.data, ELFMAG, SELFMAG) == 0)
-=======
 
 	if (regdb) {
 		ret = ath11k_core_fetch_regdb(ab, &bd);
@@ -2245,7 +2232,6 @@
 	if (regdb)
 		bdf_type = ATH11K_QMI_BDF_TYPE_REGDB;
 	else if (bd.len >= SELFMAG && memcmp(bd.data, ELFMAG, SELFMAG) == 0)
->>>>>>> 754e0b0e
 		bdf_type = ATH11K_QMI_BDF_TYPE_ELF;
 	else
 		bdf_type = ATH11K_QMI_BDF_TYPE_BIN;
@@ -2260,13 +2246,8 @@
 		goto out;
 	}
 
-<<<<<<< HEAD
-	/* QCA6390 does not support cal data, skip it */
-	if (bdf_type == ATH11K_QMI_BDF_TYPE_ELF)
-=======
 	/* QCA6390/WCN6855 does not support cal data, skip it */
 	if (bdf_type == ATH11K_QMI_BDF_TYPE_ELF || bdf_type == ATH11K_QMI_BDF_TYPE_REGDB)
->>>>>>> 754e0b0e
 		goto out;
 
 	if (ab->qmi.target.eeprom_caldata) {
@@ -2748,14 +2729,10 @@
 		return ret;
 	}
 
-<<<<<<< HEAD
-	ret = ath11k_qmi_load_bdf_qmi(ab);
-=======
 	if (ab->hw_params.supports_regdb)
 		ath11k_qmi_load_bdf_qmi(ab, true);
 
 	ret = ath11k_qmi_load_bdf_qmi(ab, false);
->>>>>>> 754e0b0e
 	if (ret < 0) {
 		ath11k_warn(ab, "failed to load board data file: %d\n", ret);
 		return ret;
