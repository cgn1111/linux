--- conflicted
+++ resolved
@@ -12747,15 +12747,10 @@
 		if (val & VCPU_CFGSHDW_ASPM_DBNC)
 			tg3_flag_set(tp, ASPM_WORKAROUND);
 		if ((val & VCPU_CFGSHDW_WOL_ENABLE) &&
-<<<<<<< HEAD
-		    (val & VCPU_CFGSHDW_WOL_MAGPKT))
+		    (val & VCPU_CFGSHDW_WOL_MAGPKT)) {
 			tg3_flag_set(tp, WOL_ENABLE);
-=======
-		    (val & VCPU_CFGSHDW_WOL_MAGPKT)) {
-			tp->tg3_flags |= TG3_FLAG_WOL_ENABLE;
 			device_set_wakeup_enable(&tp->pdev->dev, true);
 		}
->>>>>>> 87e9af6c
 		goto done;
 	}
 
@@ -12887,17 +12882,11 @@
 		    !(nic_cfg & NIC_SRAM_DATA_CFG_FIBER_WOL))
 			tg3_flag_clear(tp, WOL_CAP);
 
-<<<<<<< HEAD
 		if (tg3_flag(tp, WOL_CAP) &&
-		    (nic_cfg & NIC_SRAM_DATA_CFG_WOL_ENABLE))
+		    (nic_cfg & NIC_SRAM_DATA_CFG_WOL_ENABLE)) {
 			tg3_flag_set(tp, WOL_ENABLE);
-=======
-		if ((tp->tg3_flags & TG3_FLAG_WOL_CAP) &&
-		    (nic_cfg & NIC_SRAM_DATA_CFG_WOL_ENABLE)) {
-			tp->tg3_flags |= TG3_FLAG_WOL_ENABLE;
 			device_set_wakeup_enable(&tp->pdev->dev, true);
 		}
->>>>>>> 87e9af6c
 
 		if (cfg2 & (1 << 17))
 			tp->phy_flags |= TG3_PHYFLG_CAPACITIVE_COUPLING;
