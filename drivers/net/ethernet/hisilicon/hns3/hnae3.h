/*
 * Copyright (c) 2016-2017 Hisilicon Limited.
 *
 * This program is free software; you can redistribute it and/or modify
 * it under the terms of the GNU General Public License as published by
 * the Free Software Foundation; either version 2 of the License, or
 * (at your option) any later version.
 */

#ifndef __HNAE3_H
#define __HNAE3_H

/* Names used in this framework:
 *      ae handle (handle):
 *        a set of queues provided by AE
 *      ring buffer queue (rbq):
 *        the channel between upper layer and the AE, can do tx and rx
 *      ring:
 *        a tx or rx channel within a rbq
 *      ring description (desc):
 *        an element in the ring with packet information
 *      buffer:
 *        a memory region referred by desc with the full packet payload
 *
 * "num" means a static number set as a parameter, "count" mean a dynamic
 *   number set while running
 * "cb" means control block
 */

#include <linux/acpi.h>
#include <linux/dcbnl.h>
#include <linux/delay.h>
#include <linux/device.h>
#include <linux/module.h>
#include <linux/netdevice.h>
#include <linux/pci.h>
#include <linux/types.h>

/* Device IDs */
#define HNAE3_DEV_ID_GE				0xA220
#define HNAE3_DEV_ID_25GE			0xA221
#define HNAE3_DEV_ID_25GE_RDMA			0xA222
#define HNAE3_DEV_ID_25GE_RDMA_MACSEC		0xA223
#define HNAE3_DEV_ID_50GE_RDMA			0xA224
#define HNAE3_DEV_ID_50GE_RDMA_MACSEC		0xA225
#define HNAE3_DEV_ID_100G_RDMA_MACSEC		0xA226
#define HNAE3_DEV_ID_100G_VF			0xA22E
#define HNAE3_DEV_ID_100G_RDMA_DCB_PFC_VF	0xA22F

#define HNAE3_CLASS_NAME_SIZE 16

#define HNAE3_DEV_INITED_B			0x0
#define HNAE3_DEV_SUPPORT_ROCE_B		0x1
#define HNAE3_DEV_SUPPORT_DCB_B			0x2

#define HNAE3_DEV_SUPPORT_ROCE_DCB_BITS (BIT(HNAE3_DEV_SUPPORT_DCB_B) |\
		BIT(HNAE3_DEV_SUPPORT_ROCE_B))

#define hnae3_dev_roce_supported(hdev) \
	hnae_get_bit(hdev->ae_dev->flag, HNAE3_DEV_SUPPORT_ROCE_B)

#define hnae3_dev_dcb_supported(hdev) \
	hnae_get_bit(hdev->ae_dev->flag, HNAE3_DEV_SUPPORT_DCB_B)

#define ring_ptr_move_fw(ring, p) \
	((ring)->p = ((ring)->p + 1) % (ring)->desc_num)
#define ring_ptr_move_bw(ring, p) \
	((ring)->p = ((ring)->p - 1 + (ring)->desc_num) % (ring)->desc_num)

enum hns_desc_type {
	DESC_TYPE_SKB,
	DESC_TYPE_PAGE,
};

struct hnae3_handle;

struct hnae3_queue {
	void __iomem *io_base;
	struct hnae3_ae_algo *ae_algo;
	struct hnae3_handle *handle;
	int tqp_index;	/* index in a handle */
	u32 buf_size;	/* size for hnae_desc->addr, preset by AE */
	u16 desc_num;	/* total number of desc */
};

/*hnae3 loop mode*/
enum hnae3_loop {
	HNAE3_MAC_INTER_LOOP_MAC,
	HNAE3_MAC_INTER_LOOP_SERDES,
	HNAE3_MAC_INTER_LOOP_PHY,
	HNAE3_MAC_LOOP_NONE,
};

enum hnae3_client_type {
	HNAE3_CLIENT_KNIC,
	HNAE3_CLIENT_UNIC,
	HNAE3_CLIENT_ROCE,
};

enum hnae3_dev_type {
	HNAE3_DEV_KNIC,
	HNAE3_DEV_UNIC,
};

/* mac media type */
enum hnae3_media_type {
	HNAE3_MEDIA_TYPE_UNKNOWN,
	HNAE3_MEDIA_TYPE_FIBER,
	HNAE3_MEDIA_TYPE_COPPER,
	HNAE3_MEDIA_TYPE_BACKPLANE,
};

enum hnae3_reset_notify_type {
	HNAE3_UP_CLIENT,
	HNAE3_DOWN_CLIENT,
	HNAE3_INIT_CLIENT,
	HNAE3_UNINIT_CLIENT,
};

enum hnae3_reset_type {
	HNAE3_FUNC_RESET,
	HNAE3_CORE_RESET,
	HNAE3_GLOBAL_RESET,
	HNAE3_IMP_RESET,
	HNAE3_NONE_RESET,
};

struct hnae3_vector_info {
	u8 __iomem *io_addr;
	int vector;
};

#define HNAE3_RING_TYPE_B 0
#define HNAE3_RING_TYPE_TX 0
#define HNAE3_RING_TYPE_RX 1
#define HNAE3_RING_GL_IDX_S 0
#define HNAE3_RING_GL_IDX_M GENMASK(1, 0)
#define HNAE3_RING_GL_RX 0
#define HNAE3_RING_GL_TX 1

struct hnae3_ring_chain_node {
	struct hnae3_ring_chain_node *next;
	u32 tqp_index;
	u32 flag;
	u32 int_gl_idx;
};

#define HNAE3_IS_TX_RING(node) \
	(((node)->flag & (1 << HNAE3_RING_TYPE_B)) == HNAE3_RING_TYPE_TX)

struct hnae3_client_ops {
	int (*init_instance)(struct hnae3_handle *handle);
	void (*uninit_instance)(struct hnae3_handle *handle, bool reset);
	void (*link_status_change)(struct hnae3_handle *handle, bool state);
	int (*setup_tc)(struct hnae3_handle *handle, u8 tc);
	int (*reset_notify)(struct hnae3_handle *handle,
			    enum hnae3_reset_notify_type type);
};

#define HNAE3_CLIENT_NAME_LENGTH 16
struct hnae3_client {
	char name[HNAE3_CLIENT_NAME_LENGTH];
	u16 version;
	unsigned long state;
	enum hnae3_client_type type;
	const struct hnae3_client_ops *ops;
	struct list_head node;
};

struct hnae3_ae_dev {
	struct pci_dev *pdev;
	const struct hnae3_ae_ops *ops;
	struct list_head node;
	u32 flag;
	enum hnae3_dev_type dev_type;
	void *priv;
};

/* This struct defines the operation on the handle.
 *
 * init_ae_dev(): (mandatory)
 *   Get PF configure from pci_dev and initialize PF hardware
 * uninit_ae_dev()
 *   Disable PF device and release PF resource
 * register_client
 *   Register client to ae_dev
 * unregister_client()
 *   Unregister client from ae_dev
 * start()
 *   Enable the hardware
 * stop()
 *   Disable the hardware
 * get_status()
 *   Get the carrier state of the back channel of the handle, 1 for ok, 0 for
 *   non-ok
 * get_ksettings_an_result()
 *   Get negotiation status,speed and duplex
 * update_speed_duplex_h()
 *   Update hardware speed and duplex
 * get_media_type()
 *   Get media type of MAC
 * adjust_link()
 *   Adjust link status
 * set_loopback()
 *   Set loopback
 * set_promisc_mode
 *   Set promisc mode
 * set_mtu()
 *   set mtu
 * get_pauseparam()
 *   get tx and rx of pause frame use
 * set_pauseparam()
 *   set tx and rx of pause frame use
 * set_autoneg()
 *   set auto autonegotiation of pause frame use
 * get_autoneg()
 *   get auto autonegotiation of pause frame use
 * get_coalesce_usecs()
 *   get usecs to delay a TX interrupt after a packet is sent
 * get_rx_max_coalesced_frames()
 *   get Maximum number of packets to be sent before a TX interrupt.
 * set_coalesce_usecs()
 *   set usecs to delay a TX interrupt after a packet is sent
 * set_coalesce_frames()
 *   set Maximum number of packets to be sent before a TX interrupt.
 * get_mac_addr()
 *   get mac address
 * set_mac_addr()
 *   set mac address
 * add_uc_addr
 *   Add unicast addr to mac table
 * rm_uc_addr
 *   Remove unicast addr from mac table
 * set_mc_addr()
 *   Set multicast address
 * add_mc_addr
 *   Add multicast address to mac table
 * rm_mc_addr
 *   Remove multicast address from mac table
 * update_stats()
 *   Update Old network device statistics
 * get_ethtool_stats()
 *   Get ethtool network device statistics
 * get_strings()
 *   Get a set of strings that describe the requested objects
 * get_sset_count()
 *   Get number of strings that @get_strings will write
 * update_led_status()
 *   Update the led status
 * set_led_id()
 *   Set led id
 * get_regs()
 *   Get regs dump
 * get_regs_len()
 *   Get the len of the regs dump
 * get_rss_key_size()
 *   Get rss key size
 * get_rss_indir_size()
 *   Get rss indirection table size
 * get_rss()
 *   Get rss table
 * set_rss()
 *   Set rss table
 * get_tc_size()
 *   Get tc size of handle
 * get_vector()
 *   Get vector number and vector information
 * map_ring_to_vector()
 *   Map rings to vector
 * unmap_ring_from_vector()
 *   Unmap rings from vector
 * add_tunnel_udp()
 *   Add tunnel information to hardware
 * del_tunnel_udp()
 *   Delete tunnel information from hardware
 * reset_queue()
 *   Reset queue
 * get_fw_version()
 *   Get firmware version
 * get_mdix_mode()
 *   Get media typr of phy
 * enable_vlan_filter()
 *   Enable vlan filter
 * set_vlan_filter()
 *   Set vlan filter config of Ports
 * set_vf_vlan_filter()
 *   Set vlan filter config of vf
 * enable_hw_strip_rxvtag()
 *   Enable/disable hardware strip vlan tag of packets received
 */
struct hnae3_ae_ops {
	int (*init_ae_dev)(struct hnae3_ae_dev *ae_dev);
	void (*uninit_ae_dev)(struct hnae3_ae_dev *ae_dev);

	int (*init_client_instance)(struct hnae3_client *client,
				    struct hnae3_ae_dev *ae_dev);
	void (*uninit_client_instance)(struct hnae3_client *client,
				       struct hnae3_ae_dev *ae_dev);
	int (*start)(struct hnae3_handle *handle);
	void (*stop)(struct hnae3_handle *handle);
	int (*get_status)(struct hnae3_handle *handle);
	void (*get_ksettings_an_result)(struct hnae3_handle *handle,
					u8 *auto_neg, u32 *speed, u8 *duplex);

	int (*update_speed_duplex_h)(struct hnae3_handle *handle);
	int (*cfg_mac_speed_dup_h)(struct hnae3_handle *handle, int speed,
				   u8 duplex);

	void (*get_media_type)(struct hnae3_handle *handle, u8 *media_type);
	void (*adjust_link)(struct hnae3_handle *handle, int speed, int duplex);
	int (*set_loopback)(struct hnae3_handle *handle,
			    enum hnae3_loop loop_mode, bool en);

	void (*set_promisc_mode)(struct hnae3_handle *handle, u32 en);
	int (*set_mtu)(struct hnae3_handle *handle, int new_mtu);

	void (*get_pauseparam)(struct hnae3_handle *handle,
			       u32 *auto_neg, u32 *rx_en, u32 *tx_en);
	int (*set_pauseparam)(struct hnae3_handle *handle,
			      u32 auto_neg, u32 rx_en, u32 tx_en);

	int (*set_autoneg)(struct hnae3_handle *handle, bool enable);
	int (*get_autoneg)(struct hnae3_handle *handle);

	void (*get_coalesce_usecs)(struct hnae3_handle *handle,
				   u32 *tx_usecs, u32 *rx_usecs);
	void (*get_rx_max_coalesced_frames)(struct hnae3_handle *handle,
					    u32 *tx_frames, u32 *rx_frames);
	int (*set_coalesce_usecs)(struct hnae3_handle *handle, u32 timeout);
	int (*set_coalesce_frames)(struct hnae3_handle *handle,
				   u32 coalesce_frames);
	void (*get_coalesce_range)(struct hnae3_handle *handle,
				   u32 *tx_frames_low, u32 *rx_frames_low,
				   u32 *tx_frames_high, u32 *rx_frames_high,
				   u32 *tx_usecs_low, u32 *rx_usecs_low,
				   u32 *tx_usecs_high, u32 *rx_usecs_high);

	void (*get_mac_addr)(struct hnae3_handle *handle, u8 *p);
	int (*set_mac_addr)(struct hnae3_handle *handle, void *p);
	int (*add_uc_addr)(struct hnae3_handle *handle,
			   const unsigned char *addr);
	int (*rm_uc_addr)(struct hnae3_handle *handle,
			  const unsigned char *addr);
	int (*set_mc_addr)(struct hnae3_handle *handle, void *addr);
	int (*add_mc_addr)(struct hnae3_handle *handle,
			   const unsigned char *addr);
	int (*rm_mc_addr)(struct hnae3_handle *handle,
			  const unsigned char *addr);

	void (*set_tso_stats)(struct hnae3_handle *handle, int enable);
	void (*update_stats)(struct hnae3_handle *handle,
			     struct net_device_stats *net_stats);
	void (*get_stats)(struct hnae3_handle *handle, u64 *data);

	void (*get_strings)(struct hnae3_handle *handle,
			    u32 stringset, u8 *data);
	int (*get_sset_count)(struct hnae3_handle *handle, int stringset);

	void (*get_regs)(struct hnae3_handle *handle, u32 *version,
			 void *data);
	int (*get_regs_len)(struct hnae3_handle *handle);

	u32 (*get_rss_key_size)(struct hnae3_handle *handle);
	u32 (*get_rss_indir_size)(struct hnae3_handle *handle);
	int (*get_rss)(struct hnae3_handle *handle, u32 *indir, u8 *key,
		       u8 *hfunc);
	int (*set_rss)(struct hnae3_handle *handle, const u32 *indir,
		       const u8 *key, const u8 hfunc);
	int (*set_rss_tuple)(struct hnae3_handle *handle,
			     struct ethtool_rxnfc *cmd);
	int (*get_rss_tuple)(struct hnae3_handle *handle,
			     struct ethtool_rxnfc *cmd);

	int (*get_tc_size)(struct hnae3_handle *handle);

	int (*get_vector)(struct hnae3_handle *handle, u16 vector_num,
			  struct hnae3_vector_info *vector_info);
	int (*map_ring_to_vector)(struct hnae3_handle *handle,
				  int vector_num,
				  struct hnae3_ring_chain_node *vr_chain);
	int (*unmap_ring_from_vector)(struct hnae3_handle *handle,
				      int vector_num,
				      struct hnae3_ring_chain_node *vr_chain);

	int (*add_tunnel_udp)(struct hnae3_handle *handle, u16 port_num);
	int (*del_tunnel_udp)(struct hnae3_handle *handle, u16 port_num);

	void (*reset_queue)(struct hnae3_handle *handle, u16 queue_id);
	u32 (*get_fw_version)(struct hnae3_handle *handle);
	void (*get_mdix_mode)(struct hnae3_handle *handle,
			      u8 *tp_mdix_ctrl, u8 *tp_mdix);

	void (*enable_vlan_filter)(struct hnae3_handle *handle, bool enable);
	int (*set_vlan_filter)(struct hnae3_handle *handle, __be16 proto,
			       u16 vlan_id, bool is_kill);
	int (*set_vf_vlan_filter)(struct hnae3_handle *handle, int vfid,
				  u16 vlan, u8 qos, __be16 proto);
<<<<<<< HEAD
	void (*reset_event)(struct hnae3_handle *handle,
			    enum hnae3_reset_type reset);
=======
	int (*enable_hw_strip_rxvtag)(struct hnae3_handle *handle, bool enable);
	void (*reset_event)(struct hnae3_handle *handle,
			    enum hnae3_reset_type reset);
	void (*get_channels)(struct hnae3_handle *handle,
			     struct ethtool_channels *ch);
	void (*get_tqps_and_rss_info)(struct hnae3_handle *h,
				      u16 *free_tqps, u16 *max_rss_size);
	int (*set_channels)(struct hnae3_handle *handle, u32 new_tqps_num);
	void (*get_flowctrl_adv)(struct hnae3_handle *handle,
				 u32 *flowctrl_adv);
	int (*set_led_id)(struct hnae3_handle *handle,
			  enum ethtool_phys_id_state status);
>>>>>>> 661e50bc
};

struct hnae3_dcb_ops {
	/* IEEE 802.1Qaz std */
	int (*ieee_getets)(struct hnae3_handle *, struct ieee_ets *);
	int (*ieee_setets)(struct hnae3_handle *, struct ieee_ets *);
	int (*ieee_getpfc)(struct hnae3_handle *, struct ieee_pfc *);
	int (*ieee_setpfc)(struct hnae3_handle *, struct ieee_pfc *);

	/* DCBX configuration */
	u8   (*getdcbx)(struct hnae3_handle *);
	u8   (*setdcbx)(struct hnae3_handle *, u8);

	int (*map_update)(struct hnae3_handle *);
	int (*setup_tc)(struct hnae3_handle *, u8, u8 *);
};

struct hnae3_ae_algo {
	const struct hnae3_ae_ops *ops;
	struct list_head node;
	char name[HNAE3_CLASS_NAME_SIZE];
	const struct pci_device_id *pdev_id_table;
};

#define HNAE3_INT_NAME_LEN        (IFNAMSIZ + 16)
#define HNAE3_ITR_COUNTDOWN_START 100

struct hnae3_tc_info {
	u16	tqp_offset;	/* TQP offset from base TQP */
	u16	tqp_count;	/* Total TQPs */
	u8	tc;		/* TC index */
	bool	enable;		/* If this TC is enable or not */
};

#define HNAE3_MAX_TC		8
#define HNAE3_MAX_USER_PRIO	8
struct hnae3_knic_private_info {
	struct net_device *netdev; /* Set by KNIC client when init instance */
	u16 rss_size;		   /* Allocated RSS queues */
	u16 rx_buf_len;
	u16 num_desc;

	u8 num_tc;		   /* Total number of enabled TCs */
	u8 prio_tc[HNAE3_MAX_USER_PRIO];  /* TC indexed by prio */
	struct hnae3_tc_info tc_info[HNAE3_MAX_TC]; /* Idx of array is HW TC */

	u16 num_tqps;		  /* total number of TQPs in this handle */
	struct hnae3_queue **tqp;  /* array base of all TQPs in this instance */
	const struct hnae3_dcb_ops *dcb_ops;
<<<<<<< HEAD
=======

	u16 int_rl_setting;
>>>>>>> 661e50bc
};

struct hnae3_roce_private_info {
	struct net_device *netdev;
	void __iomem *roce_io_base;
	int base_vector;
	int num_vectors;
};

struct hnae3_unic_private_info {
	struct net_device *netdev;
	u16 rx_buf_len;
	u16 num_desc;
	u16 num_tqps;	/* total number of tqps in this handle */
	struct hnae3_queue **tqp;  /* array base of all TQPs of this instance */
};

#define HNAE3_SUPPORT_MAC_LOOPBACK    BIT(0)
#define HNAE3_SUPPORT_PHY_LOOPBACK    BIT(1)
#define HNAE3_SUPPORT_SERDES_LOOPBACK BIT(2)
#define HNAE3_SUPPORT_VF	      BIT(3)

struct hnae3_handle {
	struct hnae3_client *client;
	struct pci_dev *pdev;
	void *priv;
	struct hnae3_ae_algo *ae_algo;  /* the class who provides this handle */
	u64 flags; /* Indicate the capabilities for this handle*/

	union {
		struct net_device *netdev; /* first member */
		struct hnae3_knic_private_info kinfo;
		struct hnae3_unic_private_info uinfo;
		struct hnae3_roce_private_info rinfo;
	};

	u32 numa_node_mask;	/* for multi-chip support */
};

#define hnae_set_field(origin, mask, shift, val) \
	do { \
		(origin) &= (~(mask)); \
		(origin) |= ((val) << (shift)) & (mask); \
	} while (0)
#define hnae_get_field(origin, mask, shift) (((origin) & (mask)) >> (shift))

#define hnae_set_bit(origin, shift, val) \
	hnae_set_field((origin), (0x1 << (shift)), (shift), (val))
#define hnae_get_bit(origin, shift) \
	hnae_get_field((origin), (0x1 << (shift)), (shift))

int hnae3_register_ae_dev(struct hnae3_ae_dev *ae_dev);
void hnae3_unregister_ae_dev(struct hnae3_ae_dev *ae_dev);

void hnae3_unregister_ae_algo(struct hnae3_ae_algo *ae_algo);
int hnae3_register_ae_algo(struct hnae3_ae_algo *ae_algo);

void hnae3_unregister_client(struct hnae3_client *client);
int hnae3_register_client(struct hnae3_client *client);
#endif<|MERGE_RESOLUTION|>--- conflicted
+++ resolved
@@ -395,10 +395,6 @@
 			       u16 vlan_id, bool is_kill);
 	int (*set_vf_vlan_filter)(struct hnae3_handle *handle, int vfid,
 				  u16 vlan, u8 qos, __be16 proto);
-<<<<<<< HEAD
-	void (*reset_event)(struct hnae3_handle *handle,
-			    enum hnae3_reset_type reset);
-=======
 	int (*enable_hw_strip_rxvtag)(struct hnae3_handle *handle, bool enable);
 	void (*reset_event)(struct hnae3_handle *handle,
 			    enum hnae3_reset_type reset);
@@ -411,7 +407,6 @@
 				 u32 *flowctrl_adv);
 	int (*set_led_id)(struct hnae3_handle *handle,
 			  enum ethtool_phys_id_state status);
->>>>>>> 661e50bc
 };
 
 struct hnae3_dcb_ops {
@@ -461,11 +456,8 @@
 	u16 num_tqps;		  /* total number of TQPs in this handle */
 	struct hnae3_queue **tqp;  /* array base of all TQPs in this instance */
 	const struct hnae3_dcb_ops *dcb_ops;
-<<<<<<< HEAD
-=======
 
 	u16 int_rl_setting;
->>>>>>> 661e50bc
 };
 
 struct hnae3_roce_private_info {
