// SPDX-License-Identifier: GPL-2.0
/* Texas Instruments K3 AM65 Ethernet Switch SubSystem Driver
 *
 * Copyright (C) 2020 Texas Instruments Incorporated - http://www.ti.com/
 *
 */

#include <linux/clk.h>
#include <linux/etherdevice.h>
#include <linux/if_vlan.h>
#include <linux/interrupt.h>
#include <linux/kernel.h>
#include <linux/kmemleak.h>
#include <linux/module.h>
#include <linux/netdevice.h>
#include <linux/net_tstamp.h>
#include <linux/of.h>
#include <linux/of_mdio.h>
#include <linux/of_net.h>
#include <linux/of_device.h>
#include <linux/phy.h>
#include <linux/phy/phy.h>
#include <linux/platform_device.h>
#include <linux/pm_runtime.h>
#include <linux/regmap.h>
#include <linux/mfd/syscon.h>
#include <linux/sys_soc.h>
#include <linux/dma/ti-cppi5.h>
#include <linux/dma/k3-udma-glue.h>
#include <net/switchdev.h>

#include "cpsw_ale.h"
#include "cpsw_sl.h"
#include "am65-cpsw-nuss.h"
#include "am65-cpsw-switchdev.h"
#include "k3-cppi-desc-pool.h"
#include "am65-cpts.h"

#define AM65_CPSW_SS_BASE	0x0
#define AM65_CPSW_SGMII_BASE	0x100
#define AM65_CPSW_XGMII_BASE	0x2100
#define AM65_CPSW_CPSW_NU_BASE	0x20000
#define AM65_CPSW_NU_PORTS_BASE	0x1000
#define AM65_CPSW_NU_FRAM_BASE	0x12000
#define AM65_CPSW_NU_STATS_BASE	0x1a000
#define AM65_CPSW_NU_ALE_BASE	0x1e000
#define AM65_CPSW_NU_CPTS_BASE	0x1d000

#define AM65_CPSW_NU_PORTS_OFFSET	0x1000
#define AM65_CPSW_NU_STATS_PORT_OFFSET	0x200
#define AM65_CPSW_NU_FRAM_PORT_OFFSET	0x200

#define AM65_CPSW_MAX_PORTS	8

#define AM65_CPSW_MIN_PACKET_SIZE	VLAN_ETH_ZLEN
#define AM65_CPSW_MAX_PACKET_SIZE	(VLAN_ETH_FRAME_LEN + ETH_FCS_LEN)

#define AM65_CPSW_REG_CTL		0x004
#define AM65_CPSW_REG_STAT_PORT_EN	0x014
#define AM65_CPSW_REG_PTYPE		0x018

#define AM65_CPSW_P0_REG_CTL			0x004
#define AM65_CPSW_PORT0_REG_FLOW_ID_OFFSET	0x008

#define AM65_CPSW_PORT_REG_PRI_CTL		0x01c
#define AM65_CPSW_PORT_REG_RX_PRI_MAP		0x020
#define AM65_CPSW_PORT_REG_RX_MAXLEN		0x024

#define AM65_CPSW_PORTN_REG_SA_L		0x308
#define AM65_CPSW_PORTN_REG_SA_H		0x30c
#define AM65_CPSW_PORTN_REG_TS_CTL              0x310
#define AM65_CPSW_PORTN_REG_TS_SEQ_LTYPE_REG	0x314
#define AM65_CPSW_PORTN_REG_TS_VLAN_LTYPE_REG	0x318
#define AM65_CPSW_PORTN_REG_TS_CTL_LTYPE2       0x31C

#define AM65_CPSW_CTL_VLAN_AWARE		BIT(1)
#define AM65_CPSW_CTL_P0_ENABLE			BIT(2)
#define AM65_CPSW_CTL_P0_TX_CRC_REMOVE		BIT(13)
#define AM65_CPSW_CTL_P0_RX_PAD			BIT(14)

/* AM65_CPSW_P0_REG_CTL */
#define AM65_CPSW_P0_REG_CTL_RX_CHECKSUM_EN	BIT(0)

/* AM65_CPSW_PORT_REG_PRI_CTL */
#define AM65_CPSW_PORT_REG_PRI_CTL_RX_PTYPE_RROBIN	BIT(8)

/* AM65_CPSW_PN_TS_CTL register fields */
#define AM65_CPSW_PN_TS_CTL_TX_ANX_F_EN		BIT(4)
#define AM65_CPSW_PN_TS_CTL_TX_VLAN_LT1_EN	BIT(5)
#define AM65_CPSW_PN_TS_CTL_TX_VLAN_LT2_EN	BIT(6)
#define AM65_CPSW_PN_TS_CTL_TX_ANX_D_EN		BIT(7)
#define AM65_CPSW_PN_TS_CTL_TX_ANX_E_EN		BIT(10)
#define AM65_CPSW_PN_TS_CTL_TX_HOST_TS_EN	BIT(11)
#define AM65_CPSW_PN_TS_CTL_MSG_TYPE_EN_SHIFT	16

/* AM65_CPSW_PORTN_REG_TS_SEQ_LTYPE_REG register fields */
#define AM65_CPSW_PN_TS_SEQ_ID_OFFSET_SHIFT	16

/* AM65_CPSW_PORTN_REG_TS_CTL_LTYPE2 */
#define AM65_CPSW_PN_TS_CTL_LTYPE2_TS_107	BIT(16)
#define AM65_CPSW_PN_TS_CTL_LTYPE2_TS_129	BIT(17)
#define AM65_CPSW_PN_TS_CTL_LTYPE2_TS_130	BIT(18)
#define AM65_CPSW_PN_TS_CTL_LTYPE2_TS_131	BIT(19)
#define AM65_CPSW_PN_TS_CTL_LTYPE2_TS_132	BIT(20)
#define AM65_CPSW_PN_TS_CTL_LTYPE2_TS_319	BIT(21)
#define AM65_CPSW_PN_TS_CTL_LTYPE2_TS_320	BIT(22)
#define AM65_CPSW_PN_TS_CTL_LTYPE2_TS_TTL_NONZERO BIT(23)

/* The PTP event messages - Sync, Delay_Req, Pdelay_Req, and Pdelay_Resp. */
#define AM65_CPSW_TS_EVENT_MSG_TYPE_BITS (BIT(0) | BIT(1) | BIT(2) | BIT(3))

#define AM65_CPSW_TS_SEQ_ID_OFFSET (0x1e)

#define AM65_CPSW_TS_TX_ANX_ALL_EN		\
	(AM65_CPSW_PN_TS_CTL_TX_ANX_D_EN |	\
	 AM65_CPSW_PN_TS_CTL_TX_ANX_E_EN |	\
	 AM65_CPSW_PN_TS_CTL_TX_ANX_F_EN)

#define AM65_CPSW_ALE_AGEOUT_DEFAULT	30
/* Number of TX/RX descriptors */
#define AM65_CPSW_MAX_TX_DESC	500
#define AM65_CPSW_MAX_RX_DESC	500

#define AM65_CPSW_NAV_PS_DATA_SIZE 16
#define AM65_CPSW_NAV_SW_DATA_SIZE 16

#define AM65_CPSW_DEBUG	(NETIF_MSG_HW | NETIF_MSG_DRV | NETIF_MSG_LINK | \
			 NETIF_MSG_IFUP	| NETIF_MSG_PROBE | NETIF_MSG_IFDOWN | \
			 NETIF_MSG_RX_ERR | NETIF_MSG_TX_ERR)

static void am65_cpsw_port_set_sl_mac(struct am65_cpsw_port *slave,
				      const u8 *dev_addr)
{
	u32 mac_hi = (dev_addr[0] << 0) | (dev_addr[1] << 8) |
		     (dev_addr[2] << 16) | (dev_addr[3] << 24);
	u32 mac_lo = (dev_addr[4] << 0) | (dev_addr[5] << 8);

	writel(mac_hi, slave->port_base + AM65_CPSW_PORTN_REG_SA_H);
	writel(mac_lo, slave->port_base + AM65_CPSW_PORTN_REG_SA_L);
}

static void am65_cpsw_sl_ctl_reset(struct am65_cpsw_port *port)
{
	cpsw_sl_reset(port->slave.mac_sl, 100);
	/* Max length register has to be restored after MAC SL reset */
	writel(AM65_CPSW_MAX_PACKET_SIZE,
	       port->port_base + AM65_CPSW_PORT_REG_RX_MAXLEN);
}

static void am65_cpsw_nuss_get_ver(struct am65_cpsw_common *common)
{
	common->nuss_ver = readl(common->ss_base);
	common->cpsw_ver = readl(common->cpsw_base);
	dev_info(common->dev,
		 "initializing am65 cpsw nuss version 0x%08X, cpsw version 0x%08X Ports: %u quirks:%08x\n",
		common->nuss_ver,
		common->cpsw_ver,
		common->port_num + 1,
		common->pdata.quirks);
}

void am65_cpsw_nuss_adjust_link(struct net_device *ndev)
{
	struct am65_cpsw_common *common = am65_ndev_to_common(ndev);
	struct am65_cpsw_port *port = am65_ndev_to_port(ndev);
	struct phy_device *phy = port->slave.phy;
	u32 mac_control = 0;

	if (!phy)
		return;

	if (phy->link) {
		mac_control = CPSW_SL_CTL_GMII_EN;

		if (phy->speed == 1000)
			mac_control |= CPSW_SL_CTL_GIG;
		if (phy->speed == 10 && phy_interface_is_rgmii(phy))
			/* Can be used with in band mode only */
			mac_control |= CPSW_SL_CTL_EXT_EN;
		if (phy->speed == 100 && phy->interface == PHY_INTERFACE_MODE_RMII)
			mac_control |= CPSW_SL_CTL_IFCTL_A;
		if (phy->duplex)
			mac_control |= CPSW_SL_CTL_FULLDUPLEX;

		/* RGMII speed is 100M if !CPSW_SL_CTL_GIG*/

		/* rx_pause/tx_pause */
		if (port->slave.rx_pause)
			mac_control |= CPSW_SL_CTL_RX_FLOW_EN;

		if (port->slave.tx_pause)
			mac_control |= CPSW_SL_CTL_TX_FLOW_EN;

		cpsw_sl_ctl_set(port->slave.mac_sl, mac_control);

		/* enable forwarding */
		cpsw_ale_control_set(common->ale, port->port_id,
				     ALE_PORT_STATE, ALE_PORT_STATE_FORWARD);

		am65_cpsw_qos_link_up(ndev, phy->speed);
		netif_tx_wake_all_queues(ndev);
	} else {
		int tmo;

		/* disable forwarding */
		cpsw_ale_control_set(common->ale, port->port_id,
				     ALE_PORT_STATE, ALE_PORT_STATE_DISABLE);

		cpsw_sl_ctl_set(port->slave.mac_sl, CPSW_SL_CTL_CMD_IDLE);

		tmo = cpsw_sl_wait_for_idle(port->slave.mac_sl, 100);
		dev_dbg(common->dev, "donw msc_sl %08x tmo %d\n",
			cpsw_sl_reg_read(port->slave.mac_sl, CPSW_SL_MACSTATUS),
			tmo);

		cpsw_sl_ctl_reset(port->slave.mac_sl);

		am65_cpsw_qos_link_down(ndev);
		netif_tx_stop_all_queues(ndev);
	}

	phy_print_status(phy);
}

static int am65_cpsw_nuss_ndo_slave_add_vid(struct net_device *ndev,
					    __be16 proto, u16 vid)
{
	struct am65_cpsw_common *common = am65_ndev_to_common(ndev);
	struct am65_cpsw_port *port = am65_ndev_to_port(ndev);
	u32 port_mask, unreg_mcast = 0;
	int ret;

	if (!common->is_emac_mode)
		return 0;

	if (!netif_running(ndev) || !vid)
		return 0;

	ret = pm_runtime_get_sync(common->dev);
	if (ret < 0) {
		pm_runtime_put_noidle(common->dev);
		return ret;
	}

	port_mask = BIT(port->port_id) | ALE_PORT_HOST;
	if (!vid)
		unreg_mcast = port_mask;
	dev_info(common->dev, "Adding vlan %d to vlan filter\n", vid);
	ret = cpsw_ale_vlan_add_modify(common->ale, vid, port_mask,
				       unreg_mcast, port_mask, 0);

	pm_runtime_put(common->dev);
	return ret;
}

static int am65_cpsw_nuss_ndo_slave_kill_vid(struct net_device *ndev,
					     __be16 proto, u16 vid)
{
	struct am65_cpsw_common *common = am65_ndev_to_common(ndev);
	struct am65_cpsw_port *port = am65_ndev_to_port(ndev);
	int ret;

	if (!common->is_emac_mode)
		return 0;

	if (!netif_running(ndev) || !vid)
		return 0;

	ret = pm_runtime_get_sync(common->dev);
	if (ret < 0) {
		pm_runtime_put_noidle(common->dev);
		return ret;
	}

	dev_info(common->dev, "Removing vlan %d from vlan filter\n", vid);
	ret = cpsw_ale_del_vlan(common->ale, vid,
				BIT(port->port_id) | ALE_PORT_HOST);

	pm_runtime_put(common->dev);
	return ret;
}

static void am65_cpsw_slave_set_promisc(struct am65_cpsw_port *port,
					bool promisc)
{
	struct am65_cpsw_common *common = port->common;

	if (promisc && !common->is_emac_mode) {
		dev_dbg(common->dev, "promisc mode requested in switch mode");
		return;
	}

	if (promisc) {
		/* Enable promiscuous mode */
		cpsw_ale_control_set(common->ale, port->port_id,
				     ALE_PORT_MACONLY_CAF, 1);
		dev_dbg(common->dev, "promisc enabled\n");
	} else {
		/* Disable promiscuous mode */
		cpsw_ale_control_set(common->ale, port->port_id,
				     ALE_PORT_MACONLY_CAF, 0);
		dev_dbg(common->dev, "promisc disabled\n");
	}
}

static void am65_cpsw_nuss_ndo_slave_set_rx_mode(struct net_device *ndev)
{
	struct am65_cpsw_common *common = am65_ndev_to_common(ndev);
	struct am65_cpsw_port *port = am65_ndev_to_port(ndev);
	u32 port_mask;
	bool promisc;

	promisc = !!(ndev->flags & IFF_PROMISC);
	am65_cpsw_slave_set_promisc(port, promisc);

	if (promisc)
		return;

	/* Restore allmulti on vlans if necessary */
	cpsw_ale_set_allmulti(common->ale,
			      ndev->flags & IFF_ALLMULTI, port->port_id);

	port_mask = ALE_PORT_HOST;
	/* Clear all mcast from ALE */
	cpsw_ale_flush_multicast(common->ale, port_mask, -1);

	if (!netdev_mc_empty(ndev)) {
		struct netdev_hw_addr *ha;

		/* program multicast address list into ALE register */
		netdev_for_each_mc_addr(ha, ndev) {
			cpsw_ale_add_mcast(common->ale, ha->addr,
					   port_mask, 0, 0, 0);
		}
	}
}

static void am65_cpsw_nuss_ndo_host_tx_timeout(struct net_device *ndev,
					       unsigned int txqueue)
{
	struct am65_cpsw_common *common = am65_ndev_to_common(ndev);
	struct am65_cpsw_tx_chn *tx_chn;
	struct netdev_queue *netif_txq;
	unsigned long trans_start;

	netif_txq = netdev_get_tx_queue(ndev, txqueue);
	tx_chn = &common->tx_chns[txqueue];
	trans_start = netif_txq->trans_start;

	netdev_err(ndev, "txq:%d DRV_XOFF:%d tmo:%u dql_avail:%d free_desc:%zu\n",
		   txqueue,
		   netif_tx_queue_stopped(netif_txq),
		   jiffies_to_msecs(jiffies - trans_start),
		   dql_avail(&netif_txq->dql),
		   k3_cppi_desc_pool_avail(tx_chn->desc_pool));

	if (netif_tx_queue_stopped(netif_txq)) {
		/* try recover if stopped by us */
		txq_trans_update(netif_txq);
		netif_tx_wake_queue(netif_txq);
	}
}

static int am65_cpsw_nuss_rx_push(struct am65_cpsw_common *common,
				  struct sk_buff *skb)
{
	struct am65_cpsw_rx_chn *rx_chn = &common->rx_chns;
	struct cppi5_host_desc_t *desc_rx;
	struct device *dev = common->dev;
	u32 pkt_len = skb_tailroom(skb);
	dma_addr_t desc_dma;
	dma_addr_t buf_dma;
	void *swdata;

	desc_rx = k3_cppi_desc_pool_alloc(rx_chn->desc_pool);
	if (!desc_rx) {
		dev_err(dev, "Failed to allocate RXFDQ descriptor\n");
		return -ENOMEM;
	}
	desc_dma = k3_cppi_desc_pool_virt2dma(rx_chn->desc_pool, desc_rx);

	buf_dma = dma_map_single(rx_chn->dma_dev, skb->data, pkt_len,
				 DMA_FROM_DEVICE);
	if (unlikely(dma_mapping_error(rx_chn->dma_dev, buf_dma))) {
		k3_cppi_desc_pool_free(rx_chn->desc_pool, desc_rx);
		dev_err(dev, "Failed to map rx skb buffer\n");
		return -EINVAL;
	}

	cppi5_hdesc_init(desc_rx, CPPI5_INFO0_HDESC_EPIB_PRESENT,
			 AM65_CPSW_NAV_PS_DATA_SIZE);
	k3_udma_glue_rx_dma_to_cppi5_addr(rx_chn->rx_chn, &buf_dma);
	cppi5_hdesc_attach_buf(desc_rx, buf_dma, skb_tailroom(skb), buf_dma, skb_tailroom(skb));
	swdata = cppi5_hdesc_get_swdata(desc_rx);
	*((void **)swdata) = skb;

	return k3_udma_glue_push_rx_chn(rx_chn->rx_chn, 0, desc_rx, desc_dma);
}

void am65_cpsw_nuss_set_p0_ptype(struct am65_cpsw_common *common)
{
	struct am65_cpsw_host *host_p = am65_common_get_host(common);
	u32 val, pri_map;

	/* P0 set Receive Priority Type */
	val = readl(host_p->port_base + AM65_CPSW_PORT_REG_PRI_CTL);

	if (common->pf_p0_rx_ptype_rrobin) {
		val |= AM65_CPSW_PORT_REG_PRI_CTL_RX_PTYPE_RROBIN;
		/* Enet Ports fifos works in fixed priority mode only, so
		 * reset P0_Rx_Pri_Map so all packet will go in Enet fifo 0
		 */
		pri_map = 0x0;
	} else {
		val &= ~AM65_CPSW_PORT_REG_PRI_CTL_RX_PTYPE_RROBIN;
		/* restore P0_Rx_Pri_Map */
		pri_map = 0x76543210;
	}

	writel(pri_map, host_p->port_base + AM65_CPSW_PORT_REG_RX_PRI_MAP);
	writel(val, host_p->port_base + AM65_CPSW_PORT_REG_PRI_CTL);
}

static void am65_cpsw_init_host_port_switch(struct am65_cpsw_common *common);
static void am65_cpsw_init_host_port_emac(struct am65_cpsw_common *common);
static void am65_cpsw_init_port_switch_ale(struct am65_cpsw_port *port);
static void am65_cpsw_init_port_emac_ale(struct am65_cpsw_port *port);

static int am65_cpsw_nuss_common_open(struct am65_cpsw_common *common,
				      netdev_features_t features)
{
	struct am65_cpsw_host *host_p = am65_common_get_host(common);
	int port_idx, i, ret;
	struct sk_buff *skb;
	u32 val, port_mask;

	if (common->usage_count)
		return 0;

	/* Control register */
	writel(AM65_CPSW_CTL_P0_ENABLE | AM65_CPSW_CTL_P0_TX_CRC_REMOVE |
	       AM65_CPSW_CTL_VLAN_AWARE | AM65_CPSW_CTL_P0_RX_PAD,
	       common->cpsw_base + AM65_CPSW_REG_CTL);
	/* Max length register */
	writel(AM65_CPSW_MAX_PACKET_SIZE,
	       host_p->port_base + AM65_CPSW_PORT_REG_RX_MAXLEN);
	/* set base flow_id */
	writel(common->rx_flow_id_base,
	       host_p->port_base + AM65_CPSW_PORT0_REG_FLOW_ID_OFFSET);
	/* en tx crc offload */
	writel(AM65_CPSW_P0_REG_CTL_RX_CHECKSUM_EN, host_p->port_base + AM65_CPSW_P0_REG_CTL);

	am65_cpsw_nuss_set_p0_ptype(common);

	/* enable statistic */
	val = BIT(HOST_PORT_NUM);
	for (port_idx = 0; port_idx < common->port_num; port_idx++) {
		struct am65_cpsw_port *port = &common->ports[port_idx];

		if (!port->disabled)
			val |=  BIT(port->port_id);
	}
	writel(val, common->cpsw_base + AM65_CPSW_REG_STAT_PORT_EN);

	/* disable priority elevation */
	writel(0, common->cpsw_base + AM65_CPSW_REG_PTYPE);

	cpsw_ale_start(common->ale);

	/* limit to one RX flow only */
	cpsw_ale_control_set(common->ale, HOST_PORT_NUM,
			     ALE_DEFAULT_THREAD_ID, 0);
	cpsw_ale_control_set(common->ale, HOST_PORT_NUM,
			     ALE_DEFAULT_THREAD_ENABLE, 1);
	/* switch to vlan unaware mode */
	cpsw_ale_control_set(common->ale, HOST_PORT_NUM, ALE_VLAN_AWARE, 1);
	cpsw_ale_control_set(common->ale, HOST_PORT_NUM,
			     ALE_PORT_STATE, ALE_PORT_STATE_FORWARD);

	/* default vlan cfg: create mask based on enabled ports */
	port_mask = GENMASK(common->port_num, 0) &
		    ~common->disabled_ports_mask;

	cpsw_ale_add_vlan(common->ale, 0, port_mask,
			  port_mask, port_mask,
			  port_mask & ~ALE_PORT_HOST);

	if (common->is_emac_mode)
		am65_cpsw_init_host_port_emac(common);
	else
		am65_cpsw_init_host_port_switch(common);

	for (i = 0; i < common->rx_chns.descs_num; i++) {
		skb = __netdev_alloc_skb_ip_align(NULL,
						  AM65_CPSW_MAX_PACKET_SIZE,
						  GFP_KERNEL);
		if (!skb) {
			dev_err(common->dev, "cannot allocate skb\n");
			return -ENOMEM;
		}

		ret = am65_cpsw_nuss_rx_push(common, skb);
		if (ret < 0) {
			dev_err(common->dev,
				"cannot submit skb to channel rx, error %d\n",
				ret);
			kfree_skb(skb);
			return ret;
		}
		kmemleak_not_leak(skb);
	}
	k3_udma_glue_enable_rx_chn(common->rx_chns.rx_chn);

	for (i = 0; i < common->tx_ch_num; i++) {
		ret = k3_udma_glue_enable_tx_chn(common->tx_chns[i].tx_chn);
		if (ret)
			return ret;
		napi_enable(&common->tx_chns[i].napi_tx);
	}

	napi_enable(&common->napi_rx);
	if (common->rx_irq_disabled) {
		common->rx_irq_disabled = false;
		enable_irq(common->rx_chns.irq);
	}

	dev_dbg(common->dev, "cpsw_nuss started\n");
	return 0;
}

static void am65_cpsw_nuss_tx_cleanup(void *data, dma_addr_t desc_dma);
static void am65_cpsw_nuss_rx_cleanup(void *data, dma_addr_t desc_dma);

static int am65_cpsw_nuss_common_stop(struct am65_cpsw_common *common)
{
	int i;

	if (common->usage_count != 1)
		return 0;

	cpsw_ale_control_set(common->ale, HOST_PORT_NUM,
			     ALE_PORT_STATE, ALE_PORT_STATE_DISABLE);

	/* shutdown tx channels */
	atomic_set(&common->tdown_cnt, common->tx_ch_num);
	/* ensure new tdown_cnt value is visible */
	smp_mb__after_atomic();
	reinit_completion(&common->tdown_complete);

	for (i = 0; i < common->tx_ch_num; i++)
		k3_udma_glue_tdown_tx_chn(common->tx_chns[i].tx_chn, false);

	i = wait_for_completion_timeout(&common->tdown_complete,
					msecs_to_jiffies(1000));
	if (!i)
		dev_err(common->dev, "tx timeout\n");
	for (i = 0; i < common->tx_ch_num; i++)
		napi_disable(&common->tx_chns[i].napi_tx);

	for (i = 0; i < common->tx_ch_num; i++) {
		k3_udma_glue_reset_tx_chn(common->tx_chns[i].tx_chn,
					  &common->tx_chns[i],
					  am65_cpsw_nuss_tx_cleanup);
		k3_udma_glue_disable_tx_chn(common->tx_chns[i].tx_chn);
	}

	k3_udma_glue_tdown_rx_chn(common->rx_chns.rx_chn, true);
	napi_disable(&common->napi_rx);

	for (i = 0; i < AM65_CPSW_MAX_RX_FLOWS; i++)
		k3_udma_glue_reset_rx_chn(common->rx_chns.rx_chn, i,
					  &common->rx_chns,
					  am65_cpsw_nuss_rx_cleanup, !!i);

	k3_udma_glue_disable_rx_chn(common->rx_chns.rx_chn);

	cpsw_ale_stop(common->ale);

	writel(0, common->cpsw_base + AM65_CPSW_REG_CTL);
	writel(0, common->cpsw_base + AM65_CPSW_REG_STAT_PORT_EN);

	dev_dbg(common->dev, "cpsw_nuss stopped\n");
	return 0;
}

static int am65_cpsw_nuss_ndo_slave_stop(struct net_device *ndev)
{
	struct am65_cpsw_common *common = am65_ndev_to_common(ndev);
	struct am65_cpsw_port *port = am65_ndev_to_port(ndev);
	int ret;

	if (port->slave.phy)
		phy_stop(port->slave.phy);

	netif_tx_stop_all_queues(ndev);

	if (port->slave.phy) {
		phy_disconnect(port->slave.phy);
		port->slave.phy = NULL;
	}

	ret = am65_cpsw_nuss_common_stop(common);
	if (ret)
		return ret;

	common->usage_count--;
	pm_runtime_put(common->dev);
	return 0;
}

static int cpsw_restore_vlans(struct net_device *vdev, int vid, void *arg)
{
	struct am65_cpsw_port *port = arg;

	if (!vdev)
		return 0;

	return am65_cpsw_nuss_ndo_slave_add_vid(port->ndev, 0, vid);
}

static int am65_cpsw_nuss_ndo_slave_open(struct net_device *ndev)
{
	struct am65_cpsw_common *common = am65_ndev_to_common(ndev);
	struct am65_cpsw_port *port = am65_ndev_to_port(ndev);
	int ret, i;

	ret = pm_runtime_get_sync(common->dev);
	if (ret < 0) {
		pm_runtime_put_noidle(common->dev);
		return ret;
	}

	/* Notify the stack of the actual queue counts. */
	ret = netif_set_real_num_tx_queues(ndev, common->tx_ch_num);
	if (ret) {
		dev_err(common->dev, "cannot set real number of tx queues\n");
		return ret;
	}

	ret = netif_set_real_num_rx_queues(ndev, AM65_CPSW_MAX_RX_QUEUES);
	if (ret) {
		dev_err(common->dev, "cannot set real number of rx queues\n");
		return ret;
	}

	for (i = 0; i < common->tx_ch_num; i++)
		netdev_tx_reset_queue(netdev_get_tx_queue(ndev, i));

	ret = am65_cpsw_nuss_common_open(common, ndev->features);
	if (ret)
		return ret;

	common->usage_count++;

	am65_cpsw_port_set_sl_mac(port, ndev->dev_addr);

	if (common->is_emac_mode)
		am65_cpsw_init_port_emac_ale(port);
	else
		am65_cpsw_init_port_switch_ale(port);

	/* mac_sl should be configured via phy-link interface */
	am65_cpsw_sl_ctl_reset(port);

	ret = phy_set_mode_ext(port->slave.ifphy, PHY_MODE_ETHERNET,
			       port->slave.phy_if);
	if (ret)
		goto error_cleanup;

	if (port->slave.phy_node) {
		port->slave.phy = of_phy_connect(ndev,
						 port->slave.phy_node,
						 &am65_cpsw_nuss_adjust_link,
						 0, port->slave.phy_if);
		if (!port->slave.phy) {
			dev_err(common->dev, "phy %pOF not found on slave %d\n",
				port->slave.phy_node,
				port->port_id);
			ret = -ENODEV;
			goto error_cleanup;
		}
	}

	/* restore vlan configurations */
	vlan_for_each(ndev, cpsw_restore_vlans, port);

	phy_attached_info(port->slave.phy);
	phy_start(port->slave.phy);

	return 0;

error_cleanup:
	am65_cpsw_nuss_ndo_slave_stop(ndev);
	return ret;
}

static void am65_cpsw_nuss_rx_cleanup(void *data, dma_addr_t desc_dma)
{
	struct am65_cpsw_rx_chn *rx_chn = data;
	struct cppi5_host_desc_t *desc_rx;
	struct sk_buff *skb;
	dma_addr_t buf_dma;
	u32 buf_dma_len;
	void **swdata;

	desc_rx = k3_cppi_desc_pool_dma2virt(rx_chn->desc_pool, desc_dma);
	swdata = cppi5_hdesc_get_swdata(desc_rx);
	skb = *swdata;
	cppi5_hdesc_get_obuf(desc_rx, &buf_dma, &buf_dma_len);
	k3_udma_glue_rx_cppi5_to_dma_addr(rx_chn->rx_chn, &buf_dma);

	dma_unmap_single(rx_chn->dma_dev, buf_dma, buf_dma_len, DMA_FROM_DEVICE);
	k3_cppi_desc_pool_free(rx_chn->desc_pool, desc_rx);

	dev_kfree_skb_any(skb);
}

static void am65_cpsw_nuss_rx_ts(struct sk_buff *skb, u32 *psdata)
{
	struct skb_shared_hwtstamps *ssh;
	u64 ns;

	ns = ((u64)psdata[1] << 32) | psdata[0];

	ssh = skb_hwtstamps(skb);
	memset(ssh, 0, sizeof(*ssh));
	ssh->hwtstamp = ns_to_ktime(ns);
}

/* RX psdata[2] word format - checksum information */
#define AM65_CPSW_RX_PSD_CSUM_ADD	GENMASK(15, 0)
#define AM65_CPSW_RX_PSD_CSUM_ERR	BIT(16)
#define AM65_CPSW_RX_PSD_IS_FRAGMENT	BIT(17)
#define AM65_CPSW_RX_PSD_IS_TCP		BIT(18)
#define AM65_CPSW_RX_PSD_IPV6_VALID	BIT(19)
#define AM65_CPSW_RX_PSD_IPV4_VALID	BIT(20)

static void am65_cpsw_nuss_rx_csum(struct sk_buff *skb, u32 csum_info)
{
	/* HW can verify IPv4/IPv6 TCP/UDP packets checksum
	 * csum information provides in psdata[2] word:
	 * AM65_CPSW_RX_PSD_CSUM_ERR bit - indicates csum error
	 * AM65_CPSW_RX_PSD_IPV6_VALID and AM65_CPSW_RX_PSD_IPV4_VALID
	 * bits - indicates IPv4/IPv6 packet
	 * AM65_CPSW_RX_PSD_IS_FRAGMENT bit - indicates fragmented packet
	 * AM65_CPSW_RX_PSD_CSUM_ADD has value 0xFFFF for non fragmented packets
	 * or csum value for fragmented packets if !AM65_CPSW_RX_PSD_CSUM_ERR
	 */
	skb_checksum_none_assert(skb);

	if (unlikely(!(skb->dev->features & NETIF_F_RXCSUM)))
		return;

	if ((csum_info & (AM65_CPSW_RX_PSD_IPV6_VALID |
			  AM65_CPSW_RX_PSD_IPV4_VALID)) &&
			  !(csum_info & AM65_CPSW_RX_PSD_CSUM_ERR)) {
		/* csum for fragmented packets is unsupported */
		if (!(csum_info & AM65_CPSW_RX_PSD_IS_FRAGMENT))
			skb->ip_summed = CHECKSUM_UNNECESSARY;
	}
}

static int am65_cpsw_nuss_rx_packets(struct am65_cpsw_common *common,
				     u32 flow_idx)
{
	struct am65_cpsw_rx_chn *rx_chn = &common->rx_chns;
	u32 buf_dma_len, pkt_len, port_id = 0, csum_info;
	struct am65_cpsw_ndev_priv *ndev_priv;
	struct am65_cpsw_ndev_stats *stats;
	struct cppi5_host_desc_t *desc_rx;
	struct device *dev = common->dev;
	struct sk_buff *skb, *new_skb;
	dma_addr_t desc_dma, buf_dma;
	struct am65_cpsw_port *port;
	struct net_device *ndev;
	void **swdata;
	u32 *psdata;
	int ret = 0;

	ret = k3_udma_glue_pop_rx_chn(rx_chn->rx_chn, flow_idx, &desc_dma);
	if (ret) {
		if (ret != -ENODATA)
			dev_err(dev, "RX: pop chn fail %d\n", ret);
		return ret;
	}

	if (cppi5_desc_is_tdcm(desc_dma)) {
		dev_dbg(dev, "%s RX tdown flow: %u\n", __func__, flow_idx);
		return 0;
	}

	desc_rx = k3_cppi_desc_pool_dma2virt(rx_chn->desc_pool, desc_dma);
	dev_dbg(dev, "%s flow_idx: %u desc %pad\n",
		__func__, flow_idx, &desc_dma);

	swdata = cppi5_hdesc_get_swdata(desc_rx);
	skb = *swdata;
	cppi5_hdesc_get_obuf(desc_rx, &buf_dma, &buf_dma_len);
	k3_udma_glue_rx_cppi5_to_dma_addr(rx_chn->rx_chn, &buf_dma);
	pkt_len = cppi5_hdesc_get_pktlen(desc_rx);
	cppi5_desc_get_tags_ids(&desc_rx->hdr, &port_id, NULL);
	dev_dbg(dev, "%s rx port_id:%d\n", __func__, port_id);
	port = am65_common_get_port(common, port_id);
	ndev = port->ndev;
	skb->dev = ndev;

	psdata = cppi5_hdesc_get_psdata(desc_rx);
	/* add RX timestamp */
	if (port->rx_ts_enabled)
		am65_cpsw_nuss_rx_ts(skb, psdata);
	csum_info = psdata[2];
	dev_dbg(dev, "%s rx csum_info:%#x\n", __func__, csum_info);

	dma_unmap_single(rx_chn->dma_dev, buf_dma, buf_dma_len, DMA_FROM_DEVICE);

	k3_cppi_desc_pool_free(rx_chn->desc_pool, desc_rx);

	new_skb = netdev_alloc_skb_ip_align(ndev, AM65_CPSW_MAX_PACKET_SIZE);
	if (new_skb) {
		ndev_priv = netdev_priv(ndev);
		am65_cpsw_nuss_set_offload_fwd_mark(skb, ndev_priv->offload_fwd_mark);
		skb_put(skb, pkt_len);
		skb->protocol = eth_type_trans(skb, ndev);
		am65_cpsw_nuss_rx_csum(skb, csum_info);
		napi_gro_receive(&common->napi_rx, skb);

		stats = this_cpu_ptr(ndev_priv->stats);

		u64_stats_update_begin(&stats->syncp);
		stats->rx_packets++;
		stats->rx_bytes += pkt_len;
		u64_stats_update_end(&stats->syncp);
		kmemleak_not_leak(new_skb);
	} else {
		ndev->stats.rx_dropped++;
		new_skb = skb;
	}

	if (netif_dormant(ndev)) {
		dev_kfree_skb_any(new_skb);
		ndev->stats.rx_dropped++;
		return 0;
	}

	ret = am65_cpsw_nuss_rx_push(common, new_skb);
	if (WARN_ON(ret < 0)) {
		dev_kfree_skb_any(new_skb);
		ndev->stats.rx_errors++;
		ndev->stats.rx_dropped++;
	}

	return ret;
}

static int am65_cpsw_nuss_rx_poll(struct napi_struct *napi_rx, int budget)
{
	struct am65_cpsw_common *common = am65_cpsw_napi_to_common(napi_rx);
	int flow = AM65_CPSW_MAX_RX_FLOWS;
	int cur_budget, ret;
	int num_rx = 0;

	/* process every flow */
	while (flow--) {
		cur_budget = budget - num_rx;

		while (cur_budget--) {
			ret = am65_cpsw_nuss_rx_packets(common, flow);
			if (ret)
				break;
			num_rx++;
		}

		if (num_rx >= budget)
			break;
	}

	dev_dbg(common->dev, "%s num_rx:%d %d\n", __func__, num_rx, budget);

	if (num_rx < budget && napi_complete_done(napi_rx, num_rx)) {
		if (common->rx_irq_disabled) {
			common->rx_irq_disabled = false;
			enable_irq(common->rx_chns.irq);
		}
	}

	return num_rx;
}

static void am65_cpsw_nuss_xmit_free(struct am65_cpsw_tx_chn *tx_chn,
				     struct cppi5_host_desc_t *desc)
{
	struct cppi5_host_desc_t *first_desc, *next_desc;
	dma_addr_t buf_dma, next_desc_dma;
	u32 buf_dma_len;

	first_desc = desc;
	next_desc = first_desc;

	cppi5_hdesc_get_obuf(first_desc, &buf_dma, &buf_dma_len);
	k3_udma_glue_tx_cppi5_to_dma_addr(tx_chn->tx_chn, &buf_dma);

	dma_unmap_single(tx_chn->dma_dev, buf_dma, buf_dma_len, DMA_TO_DEVICE);

	next_desc_dma = cppi5_hdesc_get_next_hbdesc(first_desc);
	k3_udma_glue_tx_cppi5_to_dma_addr(tx_chn->tx_chn, &next_desc_dma);
	while (next_desc_dma) {
		next_desc = k3_cppi_desc_pool_dma2virt(tx_chn->desc_pool,
						       next_desc_dma);
		cppi5_hdesc_get_obuf(next_desc, &buf_dma, &buf_dma_len);
		k3_udma_glue_tx_cppi5_to_dma_addr(tx_chn->tx_chn, &buf_dma);

		dma_unmap_page(tx_chn->dma_dev, buf_dma, buf_dma_len,
			       DMA_TO_DEVICE);

		next_desc_dma = cppi5_hdesc_get_next_hbdesc(next_desc);
		k3_udma_glue_tx_cppi5_to_dma_addr(tx_chn->tx_chn, &next_desc_dma);

		k3_cppi_desc_pool_free(tx_chn->desc_pool, next_desc);
	}

	k3_cppi_desc_pool_free(tx_chn->desc_pool, first_desc);
}

static void am65_cpsw_nuss_tx_cleanup(void *data, dma_addr_t desc_dma)
{
	struct am65_cpsw_tx_chn *tx_chn = data;
	struct cppi5_host_desc_t *desc_tx;
	struct sk_buff *skb;
	void **swdata;

	desc_tx = k3_cppi_desc_pool_dma2virt(tx_chn->desc_pool, desc_dma);
	swdata = cppi5_hdesc_get_swdata(desc_tx);
	skb = *(swdata);
	am65_cpsw_nuss_xmit_free(tx_chn, desc_tx);

	dev_kfree_skb_any(skb);
}

static struct sk_buff *
am65_cpsw_nuss_tx_compl_packet(struct am65_cpsw_tx_chn *tx_chn,
			       dma_addr_t desc_dma)
{
	struct am65_cpsw_ndev_priv *ndev_priv;
	struct am65_cpsw_ndev_stats *stats;
	struct cppi5_host_desc_t *desc_tx;
	struct net_device *ndev;
	struct sk_buff *skb;
	void **swdata;

	desc_tx = k3_cppi_desc_pool_dma2virt(tx_chn->desc_pool,
					     desc_dma);
	swdata = cppi5_hdesc_get_swdata(desc_tx);
	skb = *(swdata);
	am65_cpsw_nuss_xmit_free(tx_chn, desc_tx);

	ndev = skb->dev;

	am65_cpts_tx_timestamp(tx_chn->common->cpts, skb);

	ndev_priv = netdev_priv(ndev);
	stats = this_cpu_ptr(ndev_priv->stats);
	u64_stats_update_begin(&stats->syncp);
	stats->tx_packets++;
	stats->tx_bytes += skb->len;
	u64_stats_update_end(&stats->syncp);

	return skb;
}

static void am65_cpsw_nuss_tx_wake(struct am65_cpsw_tx_chn *tx_chn, struct net_device *ndev,
				   struct netdev_queue *netif_txq)
{
	if (netif_tx_queue_stopped(netif_txq)) {
		/* Check whether the queue is stopped due to stalled
		 * tx dma, if the queue is stopped then wake the queue
		 * as we have free desc for tx
		 */
		__netif_tx_lock(netif_txq, smp_processor_id());
		if (netif_running(ndev) &&
		    (k3_cppi_desc_pool_avail(tx_chn->desc_pool) >= MAX_SKB_FRAGS))
			netif_tx_wake_queue(netif_txq);

		__netif_tx_unlock(netif_txq);
	}
}

static int am65_cpsw_nuss_tx_compl_packets(struct am65_cpsw_common *common,
					   int chn, unsigned int budget)
{
	struct device *dev = common->dev;
	struct am65_cpsw_tx_chn *tx_chn;
	struct netdev_queue *netif_txq;
	unsigned int total_bytes = 0;
	struct net_device *ndev;
	struct sk_buff *skb;
	dma_addr_t desc_dma;
	int res, num_tx = 0;

	tx_chn = &common->tx_chns[chn];

	while (true) {
		spin_lock(&tx_chn->lock);
		res = k3_udma_glue_pop_tx_chn(tx_chn->tx_chn, &desc_dma);
		spin_unlock(&tx_chn->lock);
		if (res == -ENODATA)
			break;

		if (cppi5_desc_is_tdcm(desc_dma)) {
			if (atomic_dec_and_test(&common->tdown_cnt))
				complete(&common->tdown_complete);
			break;
		}

		skb = am65_cpsw_nuss_tx_compl_packet(tx_chn, desc_dma);
		total_bytes = skb->len;
		ndev = skb->dev;
		napi_consume_skb(skb, budget);
		num_tx++;

		netif_txq = netdev_get_tx_queue(ndev, chn);

		netdev_tx_completed_queue(netif_txq, num_tx, total_bytes);

		am65_cpsw_nuss_tx_wake(tx_chn, ndev, netif_txq);
	}

	dev_dbg(dev, "%s:%u pkt:%d\n", __func__, chn, num_tx);

	return num_tx;
}

static int am65_cpsw_nuss_tx_compl_packets_2g(struct am65_cpsw_common *common,
					      int chn, unsigned int budget)
{
	struct device *dev = common->dev;
	struct am65_cpsw_tx_chn *tx_chn;
	struct netdev_queue *netif_txq;
	unsigned int total_bytes = 0;
	struct net_device *ndev;
	struct sk_buff *skb;
	dma_addr_t desc_dma;
	int res, num_tx = 0;

	tx_chn = &common->tx_chns[chn];

	while (true) {
		res = k3_udma_glue_pop_tx_chn(tx_chn->tx_chn, &desc_dma);
		if (res == -ENODATA)
			break;

		if (cppi5_desc_is_tdcm(desc_dma)) {
			if (atomic_dec_and_test(&common->tdown_cnt))
				complete(&common->tdown_complete);
			break;
		}

		skb = am65_cpsw_nuss_tx_compl_packet(tx_chn, desc_dma);

		ndev = skb->dev;
		total_bytes += skb->len;
		napi_consume_skb(skb, budget);
		num_tx++;
	}

	if (!num_tx)
		return 0;

	netif_txq = netdev_get_tx_queue(ndev, chn);

	netdev_tx_completed_queue(netif_txq, num_tx, total_bytes);

	am65_cpsw_nuss_tx_wake(tx_chn, ndev, netif_txq);

	dev_dbg(dev, "%s:%u pkt:%d\n", __func__, chn, num_tx);

	return num_tx;
}

static int am65_cpsw_nuss_tx_poll(struct napi_struct *napi_tx, int budget)
{
	struct am65_cpsw_tx_chn *tx_chn = am65_cpsw_napi_to_tx_chn(napi_tx);
	int num_tx;

	if (AM65_CPSW_IS_CPSW2G(tx_chn->common))
		num_tx = am65_cpsw_nuss_tx_compl_packets_2g(tx_chn->common, tx_chn->id, budget);
	else
		num_tx = am65_cpsw_nuss_tx_compl_packets(tx_chn->common, tx_chn->id, budget);

	if (num_tx >= budget)
		return budget;

	if (napi_complete_done(napi_tx, num_tx))
		enable_irq(tx_chn->irq);

	return 0;
}

static irqreturn_t am65_cpsw_nuss_rx_irq(int irq, void *dev_id)
{
	struct am65_cpsw_common *common = dev_id;

	common->rx_irq_disabled = true;
	disable_irq_nosync(irq);
	napi_schedule(&common->napi_rx);

	return IRQ_HANDLED;
}

static irqreturn_t am65_cpsw_nuss_tx_irq(int irq, void *dev_id)
{
	struct am65_cpsw_tx_chn *tx_chn = dev_id;

	disable_irq_nosync(irq);
	napi_schedule(&tx_chn->napi_tx);

	return IRQ_HANDLED;
}

static netdev_tx_t am65_cpsw_nuss_ndo_slave_xmit(struct sk_buff *skb,
						 struct net_device *ndev)
{
	struct am65_cpsw_common *common = am65_ndev_to_common(ndev);
	struct cppi5_host_desc_t *first_desc, *next_desc, *cur_desc;
	struct am65_cpsw_port *port = am65_ndev_to_port(ndev);
	struct device *dev = common->dev;
	struct am65_cpsw_tx_chn *tx_chn;
	struct netdev_queue *netif_txq;
	dma_addr_t desc_dma, buf_dma;
	int ret, q_idx, i;
	void **swdata;
	u32 *psdata;
	u32 pkt_len;

	/* padding enabled in hw */
	pkt_len = skb_headlen(skb);

	/* SKB TX timestamp */
	if (port->tx_ts_enabled)
		am65_cpts_prep_tx_timestamp(common->cpts, skb);

	q_idx = skb_get_queue_mapping(skb);
	dev_dbg(dev, "%s skb_queue:%d\n", __func__, q_idx);

	tx_chn = &common->tx_chns[q_idx];
	netif_txq = netdev_get_tx_queue(ndev, q_idx);

	/* Map the linear buffer */
	buf_dma = dma_map_single(tx_chn->dma_dev, skb->data, pkt_len,
				 DMA_TO_DEVICE);
	if (unlikely(dma_mapping_error(tx_chn->dma_dev, buf_dma))) {
		dev_err(dev, "Failed to map tx skb buffer\n");
		ndev->stats.tx_errors++;
		goto err_free_skb;
	}

	first_desc = k3_cppi_desc_pool_alloc(tx_chn->desc_pool);
	if (!first_desc) {
		dev_dbg(dev, "Failed to allocate descriptor\n");
		dma_unmap_single(tx_chn->dma_dev, buf_dma, pkt_len,
				 DMA_TO_DEVICE);
		goto busy_stop_q;
	}

	cppi5_hdesc_init(first_desc, CPPI5_INFO0_HDESC_EPIB_PRESENT,
			 AM65_CPSW_NAV_PS_DATA_SIZE);
	cppi5_desc_set_pktids(&first_desc->hdr, 0, 0x3FFF);
	cppi5_hdesc_set_pkttype(first_desc, 0x7);
	cppi5_desc_set_tags_ids(&first_desc->hdr, 0, port->port_id);

	k3_udma_glue_tx_dma_to_cppi5_addr(tx_chn->tx_chn, &buf_dma);
	cppi5_hdesc_attach_buf(first_desc, buf_dma, pkt_len, buf_dma, pkt_len);
	swdata = cppi5_hdesc_get_swdata(first_desc);
	*(swdata) = skb;
	psdata = cppi5_hdesc_get_psdata(first_desc);

	/* HW csum offload if enabled */
	psdata[2] = 0;
	if (likely(skb->ip_summed == CHECKSUM_PARTIAL)) {
		unsigned int cs_start, cs_offset;

		cs_start = skb_transport_offset(skb);
		cs_offset = cs_start + skb->csum_offset;
		/* HW numerates bytes starting from 1 */
		psdata[2] = ((cs_offset + 1) << 24) |
			    ((cs_start + 1) << 16) | (skb->len - cs_start);
		dev_dbg(dev, "%s tx psdata:%#x\n", __func__, psdata[2]);
	}

	if (!skb_is_nonlinear(skb))
		goto done_tx;

	dev_dbg(dev, "fragmented SKB\n");

	/* Handle the case where skb is fragmented in pages */
	cur_desc = first_desc;
	for (i = 0; i < skb_shinfo(skb)->nr_frags; i++) {
		skb_frag_t *frag = &skb_shinfo(skb)->frags[i];
		u32 frag_size = skb_frag_size(frag);

		next_desc = k3_cppi_desc_pool_alloc(tx_chn->desc_pool);
		if (!next_desc) {
			dev_err(dev, "Failed to allocate descriptor\n");
			goto busy_free_descs;
		}

		buf_dma = skb_frag_dma_map(tx_chn->dma_dev, frag, 0, frag_size,
					   DMA_TO_DEVICE);
		if (unlikely(dma_mapping_error(tx_chn->dma_dev, buf_dma))) {
			dev_err(dev, "Failed to map tx skb page\n");
			k3_cppi_desc_pool_free(tx_chn->desc_pool, next_desc);
			ndev->stats.tx_errors++;
			goto err_free_descs;
		}

		cppi5_hdesc_reset_hbdesc(next_desc);
		k3_udma_glue_tx_dma_to_cppi5_addr(tx_chn->tx_chn, &buf_dma);
		cppi5_hdesc_attach_buf(next_desc,
				       buf_dma, frag_size, buf_dma, frag_size);

		desc_dma = k3_cppi_desc_pool_virt2dma(tx_chn->desc_pool,
						      next_desc);
		k3_udma_glue_tx_dma_to_cppi5_addr(tx_chn->tx_chn, &desc_dma);
		cppi5_hdesc_link_hbdesc(cur_desc, desc_dma);

		pkt_len += frag_size;
		cur_desc = next_desc;
	}
	WARN_ON(pkt_len != skb->len);

done_tx:
	skb_tx_timestamp(skb);

	/* report bql before sending packet */
	netdev_tx_sent_queue(netif_txq, pkt_len);

	cppi5_hdesc_set_pktlen(first_desc, pkt_len);
	desc_dma = k3_cppi_desc_pool_virt2dma(tx_chn->desc_pool, first_desc);
	if (AM65_CPSW_IS_CPSW2G(common)) {
		ret = k3_udma_glue_push_tx_chn(tx_chn->tx_chn, first_desc, desc_dma);
	} else {
		spin_lock_bh(&tx_chn->lock);
		ret = k3_udma_glue_push_tx_chn(tx_chn->tx_chn, first_desc, desc_dma);
		spin_unlock_bh(&tx_chn->lock);
	}
	if (ret) {
		dev_err(dev, "can't push desc %d\n", ret);
		/* inform bql */
		netdev_tx_completed_queue(netif_txq, 1, pkt_len);
		ndev->stats.tx_errors++;
		goto err_free_descs;
	}

	if (k3_cppi_desc_pool_avail(tx_chn->desc_pool) < MAX_SKB_FRAGS) {
		netif_tx_stop_queue(netif_txq);
		/* Barrier, so that stop_queue visible to other cpus */
		smp_mb__after_atomic();
		dev_dbg(dev, "netif_tx_stop_queue %d\n", q_idx);

		/* re-check for smp */
		if (k3_cppi_desc_pool_avail(tx_chn->desc_pool) >=
		    MAX_SKB_FRAGS) {
			netif_tx_wake_queue(netif_txq);
			dev_dbg(dev, "netif_tx_wake_queue %d\n", q_idx);
		}
	}

	return NETDEV_TX_OK;

err_free_descs:
	am65_cpsw_nuss_xmit_free(tx_chn, first_desc);
err_free_skb:
	ndev->stats.tx_dropped++;
	dev_kfree_skb_any(skb);
	return NETDEV_TX_OK;

busy_free_descs:
	am65_cpsw_nuss_xmit_free(tx_chn, first_desc);
busy_stop_q:
	netif_tx_stop_queue(netif_txq);
	return NETDEV_TX_BUSY;
}

static int am65_cpsw_nuss_ndo_slave_set_mac_address(struct net_device *ndev,
						    void *addr)
{
	struct am65_cpsw_common *common = am65_ndev_to_common(ndev);
	struct am65_cpsw_port *port = am65_ndev_to_port(ndev);
	struct sockaddr *sockaddr = (struct sockaddr *)addr;
	int ret;

	ret = eth_prepare_mac_addr_change(ndev, addr);
	if (ret < 0)
		return ret;

	ret = pm_runtime_get_sync(common->dev);
	if (ret < 0) {
		pm_runtime_put_noidle(common->dev);
		return ret;
	}

	cpsw_ale_del_ucast(common->ale, ndev->dev_addr,
			   HOST_PORT_NUM, 0, 0);
	cpsw_ale_add_ucast(common->ale, sockaddr->sa_data,
			   HOST_PORT_NUM, ALE_SECURE, 0);

	am65_cpsw_port_set_sl_mac(port, addr);
	eth_commit_mac_addr_change(ndev, sockaddr);

	pm_runtime_put(common->dev);

	return 0;
}

static int am65_cpsw_nuss_hwtstamp_set(struct net_device *ndev,
				       struct ifreq *ifr)
{
	struct am65_cpsw_common *common = am65_ndev_to_common(ndev);
	struct am65_cpsw_port *port = am65_ndev_to_port(ndev);
	u32 ts_ctrl, seq_id, ts_ctrl_ltype2, ts_vlan_ltype;
	struct hwtstamp_config cfg;

	if (!IS_ENABLED(CONFIG_TI_K3_AM65_CPTS))
		return -EOPNOTSUPP;

	if (copy_from_user(&cfg, ifr->ifr_data, sizeof(cfg)))
		return -EFAULT;

	/* TX HW timestamp */
	switch (cfg.tx_type) {
	case HWTSTAMP_TX_OFF:
	case HWTSTAMP_TX_ON:
		break;
	default:
		return -ERANGE;
	}

	switch (cfg.rx_filter) {
	case HWTSTAMP_FILTER_NONE:
		port->rx_ts_enabled = false;
		break;
	case HWTSTAMP_FILTER_ALL:
	case HWTSTAMP_FILTER_SOME:
	case HWTSTAMP_FILTER_PTP_V1_L4_EVENT:
	case HWTSTAMP_FILTER_PTP_V1_L4_SYNC:
	case HWTSTAMP_FILTER_PTP_V1_L4_DELAY_REQ:
	case HWTSTAMP_FILTER_PTP_V2_L4_EVENT:
	case HWTSTAMP_FILTER_PTP_V2_L4_SYNC:
	case HWTSTAMP_FILTER_PTP_V2_L4_DELAY_REQ:
	case HWTSTAMP_FILTER_PTP_V2_L2_EVENT:
	case HWTSTAMP_FILTER_PTP_V2_L2_SYNC:
	case HWTSTAMP_FILTER_PTP_V2_L2_DELAY_REQ:
	case HWTSTAMP_FILTER_PTP_V2_EVENT:
	case HWTSTAMP_FILTER_PTP_V2_SYNC:
	case HWTSTAMP_FILTER_PTP_V2_DELAY_REQ:
	case HWTSTAMP_FILTER_NTP_ALL:
		port->rx_ts_enabled = true;
		cfg.rx_filter = HWTSTAMP_FILTER_ALL;
		break;
	default:
		return -ERANGE;
	}

	port->tx_ts_enabled = (cfg.tx_type == HWTSTAMP_TX_ON);

	/* cfg TX timestamp */
	seq_id = (AM65_CPSW_TS_SEQ_ID_OFFSET <<
		  AM65_CPSW_PN_TS_SEQ_ID_OFFSET_SHIFT) | ETH_P_1588;

	ts_vlan_ltype = ETH_P_8021Q;

	ts_ctrl_ltype2 = ETH_P_1588 |
			 AM65_CPSW_PN_TS_CTL_LTYPE2_TS_107 |
			 AM65_CPSW_PN_TS_CTL_LTYPE2_TS_129 |
			 AM65_CPSW_PN_TS_CTL_LTYPE2_TS_130 |
			 AM65_CPSW_PN_TS_CTL_LTYPE2_TS_131 |
			 AM65_CPSW_PN_TS_CTL_LTYPE2_TS_132 |
			 AM65_CPSW_PN_TS_CTL_LTYPE2_TS_319 |
			 AM65_CPSW_PN_TS_CTL_LTYPE2_TS_320 |
			 AM65_CPSW_PN_TS_CTL_LTYPE2_TS_TTL_NONZERO;

	ts_ctrl = AM65_CPSW_TS_EVENT_MSG_TYPE_BITS <<
		  AM65_CPSW_PN_TS_CTL_MSG_TYPE_EN_SHIFT;

	if (port->tx_ts_enabled)
		ts_ctrl |= AM65_CPSW_TS_TX_ANX_ALL_EN |
			   AM65_CPSW_PN_TS_CTL_TX_VLAN_LT1_EN;

	writel(seq_id, port->port_base + AM65_CPSW_PORTN_REG_TS_SEQ_LTYPE_REG);
	writel(ts_vlan_ltype, port->port_base +
	       AM65_CPSW_PORTN_REG_TS_VLAN_LTYPE_REG);
	writel(ts_ctrl_ltype2, port->port_base +
	       AM65_CPSW_PORTN_REG_TS_CTL_LTYPE2);
	writel(ts_ctrl, port->port_base + AM65_CPSW_PORTN_REG_TS_CTL);

	/* en/dis RX timestamp */
	am65_cpts_rx_enable(common->cpts, port->rx_ts_enabled);

	return copy_to_user(ifr->ifr_data, &cfg, sizeof(cfg)) ? -EFAULT : 0;
}

static int am65_cpsw_nuss_hwtstamp_get(struct net_device *ndev,
				       struct ifreq *ifr)
{
	struct am65_cpsw_port *port = am65_ndev_to_port(ndev);
	struct hwtstamp_config cfg;

	if (!IS_ENABLED(CONFIG_TI_K3_AM65_CPTS))
		return -EOPNOTSUPP;

	cfg.flags = 0;
	cfg.tx_type = port->tx_ts_enabled ?
		      HWTSTAMP_TX_ON : HWTSTAMP_TX_OFF;
	cfg.rx_filter = port->rx_ts_enabled ?
			HWTSTAMP_FILTER_ALL : HWTSTAMP_FILTER_NONE;

	return copy_to_user(ifr->ifr_data, &cfg, sizeof(cfg)) ? -EFAULT : 0;
}

static int am65_cpsw_nuss_ndo_slave_ioctl(struct net_device *ndev,
					  struct ifreq *req, int cmd)
{
	struct am65_cpsw_port *port = am65_ndev_to_port(ndev);

	if (!netif_running(ndev))
		return -EINVAL;

	switch (cmd) {
	case SIOCSHWTSTAMP:
		return am65_cpsw_nuss_hwtstamp_set(ndev, req);
	case SIOCGHWTSTAMP:
		return am65_cpsw_nuss_hwtstamp_get(ndev, req);
	}

	if (!port->slave.phy)
		return -EOPNOTSUPP;

	return phy_mii_ioctl(port->slave.phy, req, cmd);
}

static void am65_cpsw_nuss_ndo_get_stats(struct net_device *dev,
					 struct rtnl_link_stats64 *stats)
{
	struct am65_cpsw_ndev_priv *ndev_priv = netdev_priv(dev);
	unsigned int start;
	int cpu;

	for_each_possible_cpu(cpu) {
		struct am65_cpsw_ndev_stats *cpu_stats;
		u64 rx_packets;
		u64 rx_bytes;
		u64 tx_packets;
		u64 tx_bytes;

		cpu_stats = per_cpu_ptr(ndev_priv->stats, cpu);
		do {
			start = u64_stats_fetch_begin_irq(&cpu_stats->syncp);
			rx_packets = cpu_stats->rx_packets;
			rx_bytes   = cpu_stats->rx_bytes;
			tx_packets = cpu_stats->tx_packets;
			tx_bytes   = cpu_stats->tx_bytes;
		} while (u64_stats_fetch_retry_irq(&cpu_stats->syncp, start));

		stats->rx_packets += rx_packets;
		stats->rx_bytes   += rx_bytes;
		stats->tx_packets += tx_packets;
		stats->tx_bytes   += tx_bytes;
	}

	stats->rx_errors	= dev->stats.rx_errors;
	stats->rx_dropped	= dev->stats.rx_dropped;
	stats->tx_dropped	= dev->stats.tx_dropped;
}

static struct devlink_port *am65_cpsw_ndo_get_devlink_port(struct net_device *ndev)
{
	struct am65_cpsw_port *port = am65_ndev_to_port(ndev);

	return &port->devlink_port;
}

static const struct net_device_ops am65_cpsw_nuss_netdev_ops = {
	.ndo_open		= am65_cpsw_nuss_ndo_slave_open,
	.ndo_stop		= am65_cpsw_nuss_ndo_slave_stop,
	.ndo_start_xmit		= am65_cpsw_nuss_ndo_slave_xmit,
	.ndo_set_rx_mode	= am65_cpsw_nuss_ndo_slave_set_rx_mode,
	.ndo_get_stats64        = am65_cpsw_nuss_ndo_get_stats,
	.ndo_validate_addr	= eth_validate_addr,
	.ndo_set_mac_address	= am65_cpsw_nuss_ndo_slave_set_mac_address,
	.ndo_tx_timeout		= am65_cpsw_nuss_ndo_host_tx_timeout,
	.ndo_vlan_rx_add_vid	= am65_cpsw_nuss_ndo_slave_add_vid,
	.ndo_vlan_rx_kill_vid	= am65_cpsw_nuss_ndo_slave_kill_vid,
	.ndo_eth_ioctl		= am65_cpsw_nuss_ndo_slave_ioctl,
	.ndo_setup_tc           = am65_cpsw_qos_ndo_setup_tc,
	.ndo_get_devlink_port   = am65_cpsw_ndo_get_devlink_port,
};

static void am65_cpsw_nuss_slave_disable_unused(struct am65_cpsw_port *port)
{
	struct am65_cpsw_common *common = port->common;

	if (!port->disabled)
		return;

	cpsw_ale_control_set(common->ale, port->port_id,
			     ALE_PORT_STATE, ALE_PORT_STATE_DISABLE);

	cpsw_sl_reset(port->slave.mac_sl, 100);
	cpsw_sl_ctl_reset(port->slave.mac_sl);
}

static void am65_cpsw_nuss_free_tx_chns(void *data)
{
	struct am65_cpsw_common *common = data;
	int i;

	for (i = 0; i < common->tx_ch_num; i++) {
		struct am65_cpsw_tx_chn *tx_chn = &common->tx_chns[i];

		if (!IS_ERR_OR_NULL(tx_chn->desc_pool))
			k3_cppi_desc_pool_destroy(tx_chn->desc_pool);

		if (!IS_ERR_OR_NULL(tx_chn->tx_chn))
			k3_udma_glue_release_tx_chn(tx_chn->tx_chn);

		memset(tx_chn, 0, sizeof(*tx_chn));
	}
}

void am65_cpsw_nuss_remove_tx_chns(struct am65_cpsw_common *common)
{
	struct device *dev = common->dev;
	int i;

	devm_remove_action(dev, am65_cpsw_nuss_free_tx_chns, common);

	for (i = 0; i < common->tx_ch_num; i++) {
		struct am65_cpsw_tx_chn *tx_chn = &common->tx_chns[i];

		if (tx_chn->irq)
			devm_free_irq(dev, tx_chn->irq, tx_chn);

		netif_napi_del(&tx_chn->napi_tx);

		if (!IS_ERR_OR_NULL(tx_chn->desc_pool))
			k3_cppi_desc_pool_destroy(tx_chn->desc_pool);

		if (!IS_ERR_OR_NULL(tx_chn->tx_chn))
			k3_udma_glue_release_tx_chn(tx_chn->tx_chn);

		memset(tx_chn, 0, sizeof(*tx_chn));
	}
}

static int am65_cpsw_nuss_init_tx_chns(struct am65_cpsw_common *common)
{
	u32  max_desc_num = ALIGN(AM65_CPSW_MAX_TX_DESC, MAX_SKB_FRAGS);
	struct k3_udma_glue_tx_channel_cfg tx_cfg = { 0 };
	struct device *dev = common->dev;
	struct k3_ring_cfg ring_cfg = {
		.elm_size = K3_RINGACC_RING_ELSIZE_8,
		.mode = K3_RINGACC_RING_MODE_RING,
		.flags = 0
	};
	u32 hdesc_size;
	int i, ret = 0;

	hdesc_size = cppi5_hdesc_calc_size(true, AM65_CPSW_NAV_PS_DATA_SIZE,
					   AM65_CPSW_NAV_SW_DATA_SIZE);

	tx_cfg.swdata_size = AM65_CPSW_NAV_SW_DATA_SIZE;
	tx_cfg.tx_cfg = ring_cfg;
	tx_cfg.txcq_cfg = ring_cfg;
	tx_cfg.tx_cfg.size = max_desc_num;
	tx_cfg.txcq_cfg.size = max_desc_num;

	for (i = 0; i < common->tx_ch_num; i++) {
		struct am65_cpsw_tx_chn *tx_chn = &common->tx_chns[i];

		snprintf(tx_chn->tx_chn_name,
			 sizeof(tx_chn->tx_chn_name), "tx%d", i);

		spin_lock_init(&tx_chn->lock);
		tx_chn->common = common;
		tx_chn->id = i;
		tx_chn->descs_num = max_desc_num;

		tx_chn->tx_chn =
			k3_udma_glue_request_tx_chn(dev,
						    tx_chn->tx_chn_name,
						    &tx_cfg);
		if (IS_ERR(tx_chn->tx_chn)) {
			ret = dev_err_probe(dev, PTR_ERR(tx_chn->tx_chn),
					    "Failed to request tx dma channel\n");
			goto err;
		}
		tx_chn->dma_dev = k3_udma_glue_tx_get_dma_device(tx_chn->tx_chn);

		tx_chn->desc_pool = k3_cppi_desc_pool_create_name(tx_chn->dma_dev,
								  tx_chn->descs_num,
								  hdesc_size,
								  tx_chn->tx_chn_name);
		if (IS_ERR(tx_chn->desc_pool)) {
			ret = PTR_ERR(tx_chn->desc_pool);
			dev_err(dev, "Failed to create poll %d\n", ret);
			goto err;
		}

		tx_chn->irq = k3_udma_glue_tx_get_irq(tx_chn->tx_chn);
		if (tx_chn->irq <= 0) {
			dev_err(dev, "Failed to get tx dma irq %d\n",
				tx_chn->irq);
			goto err;
		}

		snprintf(tx_chn->tx_chn_name,
			 sizeof(tx_chn->tx_chn_name), "%s-tx%d",
			 dev_name(dev), tx_chn->id);
	}

err:
	i = devm_add_action(dev, am65_cpsw_nuss_free_tx_chns, common);
	if (i) {
		dev_err(dev, "Failed to add free_tx_chns action %d\n", i);
		return i;
	}

	return ret;
}

static void am65_cpsw_nuss_free_rx_chns(void *data)
{
	struct am65_cpsw_common *common = data;
	struct am65_cpsw_rx_chn *rx_chn;

	rx_chn = &common->rx_chns;

	if (!IS_ERR_OR_NULL(rx_chn->desc_pool))
		k3_cppi_desc_pool_destroy(rx_chn->desc_pool);

	if (!IS_ERR_OR_NULL(rx_chn->rx_chn))
		k3_udma_glue_release_rx_chn(rx_chn->rx_chn);
}

static int am65_cpsw_nuss_init_rx_chns(struct am65_cpsw_common *common)
{
	struct am65_cpsw_rx_chn *rx_chn = &common->rx_chns;
	struct k3_udma_glue_rx_channel_cfg rx_cfg = { 0 };
	u32  max_desc_num = AM65_CPSW_MAX_RX_DESC;
	struct device *dev = common->dev;
	u32 hdesc_size;
	u32 fdqring_id;
	int i, ret = 0;

	hdesc_size = cppi5_hdesc_calc_size(true, AM65_CPSW_NAV_PS_DATA_SIZE,
					   AM65_CPSW_NAV_SW_DATA_SIZE);

	rx_cfg.swdata_size = AM65_CPSW_NAV_SW_DATA_SIZE;
	rx_cfg.flow_id_num = AM65_CPSW_MAX_RX_FLOWS;
	rx_cfg.flow_id_base = common->rx_flow_id_base;

	/* init all flows */
	rx_chn->dev = dev;
	rx_chn->descs_num = max_desc_num;

	rx_chn->rx_chn = k3_udma_glue_request_rx_chn(dev, "rx", &rx_cfg);
	if (IS_ERR(rx_chn->rx_chn)) {
		ret = dev_err_probe(dev, PTR_ERR(rx_chn->rx_chn),
				    "Failed to request rx dma channel\n");
		goto err;
	}
	rx_chn->dma_dev = k3_udma_glue_rx_get_dma_device(rx_chn->rx_chn);

	rx_chn->desc_pool = k3_cppi_desc_pool_create_name(rx_chn->dma_dev,
							  rx_chn->descs_num,
							  hdesc_size, "rx");
	if (IS_ERR(rx_chn->desc_pool)) {
		ret = PTR_ERR(rx_chn->desc_pool);
		dev_err(dev, "Failed to create rx poll %d\n", ret);
		goto err;
	}

	common->rx_flow_id_base =
			k3_udma_glue_rx_get_flow_id_base(rx_chn->rx_chn);
	dev_info(dev, "set new flow-id-base %u\n", common->rx_flow_id_base);

	fdqring_id = K3_RINGACC_RING_ID_ANY;
	for (i = 0; i < rx_cfg.flow_id_num; i++) {
		struct k3_ring_cfg rxring_cfg = {
			.elm_size = K3_RINGACC_RING_ELSIZE_8,
			.mode = K3_RINGACC_RING_MODE_RING,
			.flags = 0,
		};
		struct k3_ring_cfg fdqring_cfg = {
			.elm_size = K3_RINGACC_RING_ELSIZE_8,
			.flags = K3_RINGACC_RING_SHARED,
		};
		struct k3_udma_glue_rx_flow_cfg rx_flow_cfg = {
			.rx_cfg = rxring_cfg,
			.rxfdq_cfg = fdqring_cfg,
			.ring_rxq_id = K3_RINGACC_RING_ID_ANY,
			.src_tag_lo_sel =
				K3_UDMA_GLUE_SRC_TAG_LO_USE_REMOTE_SRC_TAG,
		};

		rx_flow_cfg.ring_rxfdq0_id = fdqring_id;
		rx_flow_cfg.rx_cfg.size = max_desc_num;
		rx_flow_cfg.rxfdq_cfg.size = max_desc_num;
		rx_flow_cfg.rxfdq_cfg.mode = common->pdata.fdqring_mode;

		ret = k3_udma_glue_rx_flow_init(rx_chn->rx_chn,
						i, &rx_flow_cfg);
		if (ret) {
			dev_err(dev, "Failed to init rx flow%d %d\n", i, ret);
			goto err;
		}
		if (!i)
			fdqring_id =
				k3_udma_glue_rx_flow_get_fdq_id(rx_chn->rx_chn,
								i);

		rx_chn->irq = k3_udma_glue_rx_get_irq(rx_chn->rx_chn, i);

		if (rx_chn->irq <= 0) {
			dev_err(dev, "Failed to get rx dma irq %d\n",
				rx_chn->irq);
			ret = -ENXIO;
			goto err;
		}
	}

err:
	i = devm_add_action(dev, am65_cpsw_nuss_free_rx_chns, common);
	if (i) {
		dev_err(dev, "Failed to add free_rx_chns action %d\n", i);
		return i;
	}

	return ret;
}

static int am65_cpsw_nuss_init_host_p(struct am65_cpsw_common *common)
{
	struct am65_cpsw_host *host_p = am65_common_get_host(common);

	host_p->common = common;
	host_p->port_base = common->cpsw_base + AM65_CPSW_NU_PORTS_BASE;
	host_p->stat_base = common->cpsw_base + AM65_CPSW_NU_STATS_BASE;

	return 0;
}

static int am65_cpsw_am654_get_efuse_macid(struct device_node *of_node,
					   int slave, u8 *mac_addr)
{
	u32 mac_lo, mac_hi, offset;
	struct regmap *syscon;
	int ret;

	syscon = syscon_regmap_lookup_by_phandle(of_node, "ti,syscon-efuse");
	if (IS_ERR(syscon)) {
		if (PTR_ERR(syscon) == -ENODEV)
			return 0;
		return PTR_ERR(syscon);
	}

	ret = of_property_read_u32_index(of_node, "ti,syscon-efuse", 1,
					 &offset);
	if (ret)
		return ret;

	regmap_read(syscon, offset, &mac_lo);
	regmap_read(syscon, offset + 4, &mac_hi);

	mac_addr[0] = (mac_hi >> 8) & 0xff;
	mac_addr[1] = mac_hi & 0xff;
	mac_addr[2] = (mac_lo >> 24) & 0xff;
	mac_addr[3] = (mac_lo >> 16) & 0xff;
	mac_addr[4] = (mac_lo >> 8) & 0xff;
	mac_addr[5] = mac_lo & 0xff;

	return 0;
}

static int am65_cpsw_init_cpts(struct am65_cpsw_common *common)
{
	struct device *dev = common->dev;
	struct device_node *node;
	struct am65_cpts *cpts;
	void __iomem *reg_base;

	if (!IS_ENABLED(CONFIG_TI_K3_AM65_CPTS))
		return 0;

	node = of_get_child_by_name(dev->of_node, "cpts");
	if (!node) {
		dev_err(dev, "%s cpts not found\n", __func__);
		return -ENOENT;
	}

	reg_base = common->cpsw_base + AM65_CPSW_NU_CPTS_BASE;
	cpts = am65_cpts_create(dev, reg_base, node);
	if (IS_ERR(cpts)) {
		int ret = PTR_ERR(cpts);

		if (ret == -EOPNOTSUPP) {
			dev_info(dev, "cpts disabled\n");
			return 0;
		}

		dev_err(dev, "cpts create err %d\n", ret);
		return ret;
	}
	common->cpts = cpts;
	/* Forbid PM runtime if CPTS is running.
	 * K3 CPSWxG modules may completely lose context during ON->OFF
	 * transitions depending on integration.
	 * AM65x/J721E MCU CPSW2G: false
	 * J721E MAIN_CPSW9G: true
	 */
	pm_runtime_forbid(dev);

	return 0;
}

static int am65_cpsw_nuss_init_slave_ports(struct am65_cpsw_common *common)
{
	struct device_node *node, *port_np;
	struct device *dev = common->dev;
	int ret;

	node = of_get_child_by_name(dev->of_node, "ethernet-ports");
	if (!node)
		return -ENOENT;

	for_each_child_of_node(node, port_np) {
		struct am65_cpsw_port *port;
		u32 port_id;

		/* it is not a slave port node, continue */
		if (strcmp(port_np->name, "port"))
			continue;

		ret = of_property_read_u32(port_np, "reg", &port_id);
		if (ret < 0) {
			dev_err(dev, "%pOF error reading port_id %d\n",
				port_np, ret);
			goto of_node_put;
		}

		if (!port_id || port_id > common->port_num) {
			dev_err(dev, "%pOF has invalid port_id %u %s\n",
				port_np, port_id, port_np->name);
			ret = -EINVAL;
			goto of_node_put;
		}

		port = am65_common_get_port(common, port_id);
		port->port_id = port_id;
		port->common = common;
		port->port_base = common->cpsw_base + AM65_CPSW_NU_PORTS_BASE +
				  AM65_CPSW_NU_PORTS_OFFSET * (port_id);
		port->stat_base = common->cpsw_base + AM65_CPSW_NU_STATS_BASE +
				  (AM65_CPSW_NU_STATS_PORT_OFFSET * port_id);
		port->name = of_get_property(port_np, "label", NULL);
		port->fetch_ram_base =
				common->cpsw_base + AM65_CPSW_NU_FRAM_BASE +
				(AM65_CPSW_NU_FRAM_PORT_OFFSET * (port_id - 1));

		port->slave.mac_sl = cpsw_sl_get("am65", dev, port->port_base);
		if (IS_ERR(port->slave.mac_sl)) {
			ret = PTR_ERR(port->slave.mac_sl);
			goto of_node_put;
		}

		port->disabled = !of_device_is_available(port_np);
		if (port->disabled) {
			common->disabled_ports_mask |= BIT(port->port_id);
			continue;
		}

		port->slave.ifphy = devm_of_phy_get(dev, port_np, NULL);
		if (IS_ERR(port->slave.ifphy)) {
			ret = PTR_ERR(port->slave.ifphy);
			dev_err(dev, "%pOF error retrieving port phy: %d\n",
				port_np, ret);
			goto of_node_put;
		}

		port->slave.mac_only =
				of_property_read_bool(port_np, "ti,mac-only");

		/* get phy/link info */
		if (of_phy_is_fixed_link(port_np)) {
			ret = of_phy_register_fixed_link(port_np);
			if (ret) {
				ret = dev_err_probe(dev, ret,
						     "failed to register fixed-link phy %pOF\n",
						     port_np);
				goto of_node_put;
			}
			port->slave.phy_node = of_node_get(port_np);
		} else {
			port->slave.phy_node =
				of_parse_phandle(port_np, "phy-handle", 0);
		}

		if (!port->slave.phy_node) {
			dev_err(dev,
				"slave[%d] no phy found\n", port_id);
			ret = -ENODEV;
			goto of_node_put;
		}

		ret = of_get_phy_mode(port_np, &port->slave.phy_if);
		if (ret) {
			dev_err(dev, "%pOF read phy-mode err %d\n",
				port_np, ret);
			goto of_node_put;
		}

		ret = of_get_mac_address(port_np, port->slave.mac_addr);
		if (ret) {
			am65_cpsw_am654_get_efuse_macid(port_np,
							port->port_id,
							port->slave.mac_addr);
			if (!is_valid_ether_addr(port->slave.mac_addr)) {
				eth_random_addr(port->slave.mac_addr);
				dev_err(dev, "Use random MAC address\n");
			}
		}
	}
	of_node_put(node);

	/* is there at least one ext.port */
	if (!(~common->disabled_ports_mask & GENMASK(common->port_num, 1))) {
		dev_err(dev, "No Ext. port are available\n");
		return -ENODEV;
	}

	return 0;

of_node_put:
	of_node_put(port_np);
	of_node_put(node);
	return ret;
}

static void am65_cpsw_pcpu_stats_free(void *data)
{
	struct am65_cpsw_ndev_stats __percpu *stats = data;

	free_percpu(stats);
}

static int
am65_cpsw_nuss_init_port_ndev(struct am65_cpsw_common *common, u32 port_idx)
{
	struct am65_cpsw_ndev_priv *ndev_priv;
	struct device *dev = common->dev;
	struct am65_cpsw_port *port;
	int ret;

	port = &common->ports[port_idx];

	if (port->disabled)
		return 0;

	/* alloc netdev */
	port->ndev = devm_alloc_etherdev_mqs(common->dev,
					     sizeof(struct am65_cpsw_ndev_priv),
					     AM65_CPSW_MAX_TX_QUEUES,
					     AM65_CPSW_MAX_RX_QUEUES);
	if (!port->ndev) {
		dev_err(dev, "error allocating slave net_device %u\n",
			port->port_id);
		return -ENOMEM;
	}

	ndev_priv = netdev_priv(port->ndev);
	ndev_priv->port = port;
	ndev_priv->msg_enable = AM65_CPSW_DEBUG;
	SET_NETDEV_DEV(port->ndev, dev);

	eth_hw_addr_set(port->ndev, port->slave.mac_addr);

	port->ndev->min_mtu = AM65_CPSW_MIN_PACKET_SIZE;
	port->ndev->max_mtu = AM65_CPSW_MAX_PACKET_SIZE;
	port->ndev->hw_features = NETIF_F_SG |
				  NETIF_F_RXCSUM |
				  NETIF_F_HW_CSUM |
				  NETIF_F_HW_TC;
	port->ndev->features = port->ndev->hw_features |
			       NETIF_F_HW_VLAN_CTAG_FILTER;
	port->ndev->vlan_features |=  NETIF_F_SG;
	port->ndev->netdev_ops = &am65_cpsw_nuss_netdev_ops;
	port->ndev->ethtool_ops = &am65_cpsw_ethtool_ops_slave;

	/* Disable TX checksum offload by default due to HW bug */
	if (common->pdata.quirks & AM65_CPSW_QUIRK_I2027_NO_TX_CSUM)
		port->ndev->features &= ~NETIF_F_HW_CSUM;

	ndev_priv->stats = netdev_alloc_pcpu_stats(struct am65_cpsw_ndev_stats);
	if (!ndev_priv->stats)
		return -ENOMEM;

	ret = devm_add_action_or_reset(dev, am65_cpsw_pcpu_stats_free,
				       ndev_priv->stats);
	if (ret)
		dev_err(dev, "failed to add percpu stat free action %d\n", ret);

	if (!common->dma_ndev)
		common->dma_ndev = port->ndev;

	return ret;
}

static int am65_cpsw_nuss_init_ndevs(struct am65_cpsw_common *common)
{
	int ret;
	int i;

	for (i = 0; i < common->port_num; i++) {
		ret = am65_cpsw_nuss_init_port_ndev(common, i);
		if (ret)
			return ret;
	}

	netif_napi_add(common->dma_ndev, &common->napi_rx,
		       am65_cpsw_nuss_rx_poll, NAPI_POLL_WEIGHT);

	return ret;
}

static int am65_cpsw_nuss_ndev_add_tx_napi(struct am65_cpsw_common *common)
{
	struct device *dev = common->dev;
	int i, ret = 0;

	for (i = 0; i < common->tx_ch_num; i++) {
		struct am65_cpsw_tx_chn *tx_chn = &common->tx_chns[i];

		netif_tx_napi_add(common->dma_ndev, &tx_chn->napi_tx,
				  am65_cpsw_nuss_tx_poll, NAPI_POLL_WEIGHT);

		ret = devm_request_irq(dev, tx_chn->irq,
				       am65_cpsw_nuss_tx_irq,
				       IRQF_TRIGGER_HIGH,
				       tx_chn->tx_chn_name, tx_chn);
		if (ret) {
			dev_err(dev, "failure requesting tx%u irq %u, %d\n",
				tx_chn->id, tx_chn->irq, ret);
			goto err;
		}
	}

err:
	return ret;
}

static void am65_cpsw_nuss_cleanup_ndev(struct am65_cpsw_common *common)
{
	struct am65_cpsw_port *port;
	int i;

	for (i = 0; i < common->port_num; i++) {
		port = &common->ports[i];
		if (port->ndev)
			unregister_netdev(port->ndev);
	}
}

static void am65_cpsw_port_offload_fwd_mark_update(struct am65_cpsw_common *common)
{
	int set_val = 0;
	int i;

	if (common->br_members == (GENMASK(common->port_num, 1) & ~common->disabled_ports_mask))
		set_val = 1;

	dev_dbg(common->dev, "set offload_fwd_mark %d\n", set_val);

	for (i = 1; i <= common->port_num; i++) {
		struct am65_cpsw_port *port = am65_common_get_port(common, i);
		struct am65_cpsw_ndev_priv *priv;

		if (!port->ndev)
			continue;

		priv = am65_ndev_to_priv(port->ndev);
		priv->offload_fwd_mark = set_val;
	}
}

bool am65_cpsw_port_dev_check(const struct net_device *ndev)
{
	if (ndev->netdev_ops == &am65_cpsw_nuss_netdev_ops) {
		struct am65_cpsw_common *common = am65_ndev_to_common(ndev);

		return !common->is_emac_mode;
	}

	return false;
}

static int am65_cpsw_netdevice_port_link(struct net_device *ndev,
					 struct net_device *br_ndev,
					 struct netlink_ext_ack *extack)
{
	struct am65_cpsw_common *common = am65_ndev_to_common(ndev);
	struct am65_cpsw_ndev_priv *priv = am65_ndev_to_priv(ndev);
	int err;

	if (!common->br_members) {
		common->hw_bridge_dev = br_ndev;
	} else {
		/* This is adding the port to a second bridge, this is
		 * unsupported
		 */
		if (common->hw_bridge_dev != br_ndev)
			return -EOPNOTSUPP;
	}

	err = switchdev_bridge_port_offload(ndev, ndev, NULL, NULL, NULL,
					    false, extack);
	if (err)
		return err;

	common->br_members |= BIT(priv->port->port_id);

	am65_cpsw_port_offload_fwd_mark_update(common);

	return NOTIFY_DONE;
}

static void am65_cpsw_netdevice_port_unlink(struct net_device *ndev)
{
	struct am65_cpsw_common *common = am65_ndev_to_common(ndev);
	struct am65_cpsw_ndev_priv *priv = am65_ndev_to_priv(ndev);

	switchdev_bridge_port_unoffload(ndev, NULL, NULL, NULL);

	common->br_members &= ~BIT(priv->port->port_id);

	am65_cpsw_port_offload_fwd_mark_update(common);

	if (!common->br_members)
		common->hw_bridge_dev = NULL;
}

/* netdev notifier */
static int am65_cpsw_netdevice_event(struct notifier_block *unused,
				     unsigned long event, void *ptr)
{
	struct netlink_ext_ack *extack = netdev_notifier_info_to_extack(ptr);
	struct net_device *ndev = netdev_notifier_info_to_dev(ptr);
	struct netdev_notifier_changeupper_info *info;
	int ret = NOTIFY_DONE;

	if (!am65_cpsw_port_dev_check(ndev))
		return NOTIFY_DONE;

	switch (event) {
	case NETDEV_CHANGEUPPER:
		info = ptr;

		if (netif_is_bridge_master(info->upper_dev)) {
			if (info->linking)
				ret = am65_cpsw_netdevice_port_link(ndev,
								    info->upper_dev,
								    extack);
			else
				am65_cpsw_netdevice_port_unlink(ndev);
		}
		break;
	default:
		return NOTIFY_DONE;
	}

	return notifier_from_errno(ret);
}

static int am65_cpsw_register_notifiers(struct am65_cpsw_common *cpsw)
{
	int ret = 0;

	if (AM65_CPSW_IS_CPSW2G(cpsw) ||
	    !IS_REACHABLE(CONFIG_TI_K3_AM65_CPSW_SWITCHDEV))
		return 0;

	cpsw->am65_cpsw_netdevice_nb.notifier_call = &am65_cpsw_netdevice_event;
	ret = register_netdevice_notifier(&cpsw->am65_cpsw_netdevice_nb);
	if (ret) {
		dev_err(cpsw->dev, "can't register netdevice notifier\n");
		return ret;
	}

	ret = am65_cpsw_switchdev_register_notifiers(cpsw);
	if (ret)
		unregister_netdevice_notifier(&cpsw->am65_cpsw_netdevice_nb);

	return ret;
}

static void am65_cpsw_unregister_notifiers(struct am65_cpsw_common *cpsw)
{
	if (AM65_CPSW_IS_CPSW2G(cpsw) ||
	    !IS_REACHABLE(CONFIG_TI_K3_AM65_CPSW_SWITCHDEV))
		return;

	am65_cpsw_switchdev_unregister_notifiers(cpsw);
	unregister_netdevice_notifier(&cpsw->am65_cpsw_netdevice_nb);
}

static const struct devlink_ops am65_cpsw_devlink_ops = {};

static void am65_cpsw_init_stp_ale_entry(struct am65_cpsw_common *cpsw)
{
	cpsw_ale_add_mcast(cpsw->ale, eth_stp_addr, ALE_PORT_HOST, ALE_SUPER, 0,
			   ALE_MCAST_BLOCK_LEARN_FWD);
}

static void am65_cpsw_init_host_port_switch(struct am65_cpsw_common *common)
{
	struct am65_cpsw_host *host = am65_common_get_host(common);

	writel(common->default_vlan, host->port_base + AM65_CPSW_PORT_VLAN_REG_OFFSET);

	am65_cpsw_init_stp_ale_entry(common);

	cpsw_ale_control_set(common->ale, HOST_PORT_NUM, ALE_P0_UNI_FLOOD, 1);
	dev_dbg(common->dev, "Set P0_UNI_FLOOD\n");
	cpsw_ale_control_set(common->ale, HOST_PORT_NUM, ALE_PORT_NOLEARN, 0);
}

static void am65_cpsw_init_host_port_emac(struct am65_cpsw_common *common)
{
	struct am65_cpsw_host *host = am65_common_get_host(common);

	writel(0, host->port_base + AM65_CPSW_PORT_VLAN_REG_OFFSET);

	cpsw_ale_control_set(common->ale, HOST_PORT_NUM, ALE_P0_UNI_FLOOD, 0);
	dev_dbg(common->dev, "unset P0_UNI_FLOOD\n");

	/* learning make no sense in multi-mac mode */
	cpsw_ale_control_set(common->ale, HOST_PORT_NUM, ALE_PORT_NOLEARN, 1);
}

static int am65_cpsw_dl_switch_mode_get(struct devlink *dl, u32 id,
					struct devlink_param_gset_ctx *ctx)
{
	struct am65_cpsw_devlink *dl_priv = devlink_priv(dl);
	struct am65_cpsw_common *common = dl_priv->common;

	dev_dbg(common->dev, "%s id:%u\n", __func__, id);

	if (id != AM65_CPSW_DL_PARAM_SWITCH_MODE)
		return -EOPNOTSUPP;

	ctx->val.vbool = !common->is_emac_mode;

	return 0;
}

static void am65_cpsw_init_port_emac_ale(struct  am65_cpsw_port *port)
{
	struct am65_cpsw_slave_data *slave = &port->slave;
	struct am65_cpsw_common *common = port->common;
	u32 port_mask;

	writel(slave->port_vlan, port->port_base + AM65_CPSW_PORT_VLAN_REG_OFFSET);

	if (slave->mac_only)
		/* enable mac-only mode on port */
		cpsw_ale_control_set(common->ale, port->port_id,
				     ALE_PORT_MACONLY, 1);

	cpsw_ale_control_set(common->ale, port->port_id, ALE_PORT_NOLEARN, 1);

	port_mask = BIT(port->port_id) | ALE_PORT_HOST;

	cpsw_ale_add_ucast(common->ale, port->ndev->dev_addr,
			   HOST_PORT_NUM, ALE_SECURE, slave->port_vlan);
	cpsw_ale_add_mcast(common->ale, port->ndev->broadcast,
			   port_mask, ALE_VLAN, slave->port_vlan, ALE_MCAST_FWD_2);
}

static void am65_cpsw_init_port_switch_ale(struct am65_cpsw_port *port)
{
	struct am65_cpsw_slave_data *slave = &port->slave;
	struct am65_cpsw_common *cpsw = port->common;
	u32 port_mask;

	cpsw_ale_control_set(cpsw->ale, port->port_id,
			     ALE_PORT_NOLEARN, 0);

	cpsw_ale_add_ucast(cpsw->ale, port->ndev->dev_addr,
			   HOST_PORT_NUM, ALE_SECURE | ALE_BLOCKED | ALE_VLAN,
			   slave->port_vlan);

	port_mask = BIT(port->port_id) | ALE_PORT_HOST;

	cpsw_ale_add_mcast(cpsw->ale, port->ndev->broadcast,
			   port_mask, ALE_VLAN, slave->port_vlan,
			   ALE_MCAST_FWD_2);

	writel(slave->port_vlan, port->port_base + AM65_CPSW_PORT_VLAN_REG_OFFSET);

	cpsw_ale_control_set(cpsw->ale, port->port_id,
			     ALE_PORT_MACONLY, 0);
}

static int am65_cpsw_dl_switch_mode_set(struct devlink *dl, u32 id,
					struct devlink_param_gset_ctx *ctx)
{
	struct am65_cpsw_devlink *dl_priv = devlink_priv(dl);
	struct am65_cpsw_common *cpsw = dl_priv->common;
	bool switch_en = ctx->val.vbool;
	bool if_running = false;
	int i;

	dev_dbg(cpsw->dev, "%s id:%u\n", __func__, id);

	if (id != AM65_CPSW_DL_PARAM_SWITCH_MODE)
		return -EOPNOTSUPP;

	if (switch_en == !cpsw->is_emac_mode)
		return 0;

	if (!switch_en && cpsw->br_members) {
		dev_err(cpsw->dev, "Remove ports from bridge before disabling switch mode\n");
		return -EINVAL;
	}

	rtnl_lock();

	cpsw->is_emac_mode = !switch_en;

	for (i = 0; i < cpsw->port_num; i++) {
		struct net_device *sl_ndev = cpsw->ports[i].ndev;

		if (!sl_ndev || !netif_running(sl_ndev))
			continue;

		if_running = true;
	}

	if (!if_running) {
		/* all ndevs are down */
		for (i = 0; i < cpsw->port_num; i++) {
			struct net_device *sl_ndev = cpsw->ports[i].ndev;
			struct am65_cpsw_slave_data *slave;

			if (!sl_ndev)
				continue;

			slave = am65_ndev_to_slave(sl_ndev);
			if (switch_en)
				slave->port_vlan = cpsw->default_vlan;
			else
				slave->port_vlan = 0;
		}

		goto exit;
	}

	cpsw_ale_control_set(cpsw->ale, 0, ALE_BYPASS, 1);
	/* clean up ALE table */
	cpsw_ale_control_set(cpsw->ale, HOST_PORT_NUM, ALE_CLEAR, 1);
	cpsw_ale_control_get(cpsw->ale, HOST_PORT_NUM, ALE_AGEOUT);

	if (switch_en) {
		dev_info(cpsw->dev, "Enable switch mode\n");

		am65_cpsw_init_host_port_switch(cpsw);

		for (i = 0; i < cpsw->port_num; i++) {
			struct net_device *sl_ndev = cpsw->ports[i].ndev;
			struct am65_cpsw_slave_data *slave;
			struct am65_cpsw_port *port;

			if (!sl_ndev)
				continue;

			port = am65_ndev_to_port(sl_ndev);
			slave = am65_ndev_to_slave(sl_ndev);
			slave->port_vlan = cpsw->default_vlan;

			if (netif_running(sl_ndev))
				am65_cpsw_init_port_switch_ale(port);
		}

	} else {
		dev_info(cpsw->dev, "Disable switch mode\n");

		am65_cpsw_init_host_port_emac(cpsw);

		for (i = 0; i < cpsw->port_num; i++) {
			struct net_device *sl_ndev = cpsw->ports[i].ndev;
			struct am65_cpsw_port *port;

			if (!sl_ndev)
				continue;

			port = am65_ndev_to_port(sl_ndev);
			port->slave.port_vlan = 0;
			if (netif_running(sl_ndev))
				am65_cpsw_init_port_emac_ale(port);
		}
	}
	cpsw_ale_control_set(cpsw->ale, HOST_PORT_NUM, ALE_BYPASS, 0);
exit:
	rtnl_unlock();

	return 0;
}

static const struct devlink_param am65_cpsw_devlink_params[] = {
	DEVLINK_PARAM_DRIVER(AM65_CPSW_DL_PARAM_SWITCH_MODE, "switch_mode",
			     DEVLINK_PARAM_TYPE_BOOL,
			     BIT(DEVLINK_PARAM_CMODE_RUNTIME),
			     am65_cpsw_dl_switch_mode_get,
			     am65_cpsw_dl_switch_mode_set, NULL),
};

static int am65_cpsw_nuss_register_devlink(struct am65_cpsw_common *common)
{
	struct devlink_port_attrs attrs = {};
	struct am65_cpsw_devlink *dl_priv;
	struct device *dev = common->dev;
	struct devlink_port *dl_port;
	struct am65_cpsw_port *port;
	int ret = 0;
	int i;

	common->devlink =
		devlink_alloc(&am65_cpsw_devlink_ops, sizeof(*dl_priv), dev);
	if (!common->devlink)
		return -ENOMEM;

	dl_priv = devlink_priv(common->devlink);
	dl_priv->common = common;

<<<<<<< HEAD
	ret = devlink_register(common->devlink);
	if (ret) {
		dev_err(dev, "devlink reg fail ret:%d\n", ret);
		goto dl_free;
	}

=======
>>>>>>> df0cc57e
	/* Provide devlink hook to switch mode when multiple external ports
	 * are present NUSS switchdev driver is enabled.
	 */
	if (!AM65_CPSW_IS_CPSW2G(common) &&
	    IS_ENABLED(CONFIG_TI_K3_AM65_CPSW_SWITCHDEV)) {
		ret = devlink_params_register(common->devlink,
					      am65_cpsw_devlink_params,
					      ARRAY_SIZE(am65_cpsw_devlink_params));
		if (ret) {
			dev_err(dev, "devlink params reg fail ret:%d\n", ret);
			goto dl_unreg;
		}
	}

	for (i = 1; i <= common->port_num; i++) {
		port = am65_common_get_port(common, i);
		dl_port = &port->devlink_port;

		attrs.flavour = DEVLINK_PORT_FLAVOUR_PHYSICAL;
		attrs.phys.port_number = port->port_id;
		attrs.switch_id.id_len = sizeof(resource_size_t);
		memcpy(attrs.switch_id.id, common->switch_id, attrs.switch_id.id_len);
		devlink_port_attrs_set(dl_port, &attrs);

		ret = devlink_port_register(common->devlink, dl_port, port->port_id);
		if (ret) {
			dev_err(dev, "devlink_port reg fail for port %d, ret:%d\n",
				port->port_id, ret);
			goto dl_port_unreg;
		}
		devlink_port_type_eth_set(dl_port, port->ndev);
	}
	devlink_register(common->devlink);
	return ret;

dl_port_unreg:
	for (i = i - 1; i >= 1; i--) {
		port = am65_common_get_port(common, i);
		dl_port = &port->devlink_port;

		devlink_port_unregister(dl_port);
	}
dl_unreg:
	devlink_free(common->devlink);
	return ret;
}

static void am65_cpsw_unregister_devlink(struct am65_cpsw_common *common)
{
	struct devlink_port *dl_port;
	struct am65_cpsw_port *port;
	int i;

<<<<<<< HEAD
=======
	devlink_unregister(common->devlink);

>>>>>>> df0cc57e
	for (i = 1; i <= common->port_num; i++) {
		port = am65_common_get_port(common, i);
		dl_port = &port->devlink_port;

		devlink_port_unregister(dl_port);
	}

	if (!AM65_CPSW_IS_CPSW2G(common) &&
	    IS_ENABLED(CONFIG_TI_K3_AM65_CPSW_SWITCHDEV))
		devlink_params_unregister(common->devlink,
					  am65_cpsw_devlink_params,
					  ARRAY_SIZE(am65_cpsw_devlink_params));

<<<<<<< HEAD
	devlink_unregister(common->devlink);
=======
>>>>>>> df0cc57e
	devlink_free(common->devlink);
}

static int am65_cpsw_nuss_register_ndevs(struct am65_cpsw_common *common)
{
	struct device *dev = common->dev;
	struct am65_cpsw_port *port;
	int ret = 0, i;

	ret = am65_cpsw_nuss_ndev_add_tx_napi(common);
	if (ret)
		return ret;

	ret = devm_request_irq(dev, common->rx_chns.irq,
			       am65_cpsw_nuss_rx_irq,
			       IRQF_TRIGGER_HIGH, dev_name(dev), common);
	if (ret) {
		dev_err(dev, "failure requesting rx irq %u, %d\n",
			common->rx_chns.irq, ret);
		return ret;
	}

	for (i = 0; i < common->port_num; i++) {
		port = &common->ports[i];

		if (!port->ndev)
			continue;

		ret = register_netdev(port->ndev);
		if (ret) {
			dev_err(dev, "error registering slave net device%i %d\n",
				i, ret);
			goto err_cleanup_ndev;
		}
	}

	ret = am65_cpsw_register_notifiers(common);
	if (ret)
		goto err_cleanup_ndev;

	ret = am65_cpsw_nuss_register_devlink(common);
	if (ret)
		goto clean_unregister_notifiers;

	/* can't auto unregister ndev using devm_add_action() due to
	 * devres release sequence in DD core for DMA
	 */

	return 0;
clean_unregister_notifiers:
	am65_cpsw_unregister_notifiers(common);
err_cleanup_ndev:
	am65_cpsw_nuss_cleanup_ndev(common);

	return ret;
}

int am65_cpsw_nuss_update_tx_chns(struct am65_cpsw_common *common, int num_tx)
{
	int ret;

	common->tx_ch_num = num_tx;
	ret = am65_cpsw_nuss_init_tx_chns(common);
	if (ret)
		return ret;

	return am65_cpsw_nuss_ndev_add_tx_napi(common);
}

struct am65_cpsw_soc_pdata {
	u32	quirks_dis;
};

static const struct am65_cpsw_soc_pdata am65x_soc_sr2_0 = {
	.quirks_dis = AM65_CPSW_QUIRK_I2027_NO_TX_CSUM,
};

static const struct soc_device_attribute am65_cpsw_socinfo[] = {
	{ .family = "AM65X",
	  .revision = "SR2.0",
	  .data = &am65x_soc_sr2_0
	},
	{/* sentinel */}
};

static const struct am65_cpsw_pdata am65x_sr1_0 = {
	.quirks = AM65_CPSW_QUIRK_I2027_NO_TX_CSUM,
	.ale_dev_id = "am65x-cpsw2g",
	.fdqring_mode = K3_RINGACC_RING_MODE_MESSAGE,
};

static const struct am65_cpsw_pdata j721e_pdata = {
	.quirks = 0,
	.ale_dev_id = "am65x-cpsw2g",
	.fdqring_mode = K3_RINGACC_RING_MODE_MESSAGE,
};

static const struct am65_cpsw_pdata am64x_cpswxg_pdata = {
	.quirks = 0,
	.ale_dev_id = "am64-cpswxg",
	.fdqring_mode = K3_RINGACC_RING_MODE_RING,
};

static const struct of_device_id am65_cpsw_nuss_of_mtable[] = {
	{ .compatible = "ti,am654-cpsw-nuss", .data = &am65x_sr1_0},
	{ .compatible = "ti,j721e-cpsw-nuss", .data = &j721e_pdata},
	{ .compatible = "ti,am642-cpsw-nuss", .data = &am64x_cpswxg_pdata},
	{ /* sentinel */ },
};
MODULE_DEVICE_TABLE(of, am65_cpsw_nuss_of_mtable);

static void am65_cpsw_nuss_apply_socinfo(struct am65_cpsw_common *common)
{
	const struct soc_device_attribute *soc;

	soc = soc_device_match(am65_cpsw_socinfo);
	if (soc && soc->data) {
		const struct am65_cpsw_soc_pdata *socdata = soc->data;

		/* disable quirks */
		common->pdata.quirks &= ~socdata->quirks_dis;
	}
}

static int am65_cpsw_nuss_probe(struct platform_device *pdev)
{
	struct cpsw_ale_params ale_params = { 0 };
	const struct of_device_id *of_id;
	struct device *dev = &pdev->dev;
	struct am65_cpsw_common *common;
	struct device_node *node;
	struct resource *res;
	struct clk *clk;
	u64 id_temp;
	int ret, i;

	common = devm_kzalloc(dev, sizeof(struct am65_cpsw_common), GFP_KERNEL);
	if (!common)
		return -ENOMEM;
	common->dev = dev;

	of_id = of_match_device(am65_cpsw_nuss_of_mtable, dev);
	if (!of_id)
		return -EINVAL;
	common->pdata = *(const struct am65_cpsw_pdata *)of_id->data;

	am65_cpsw_nuss_apply_socinfo(common);

	res = platform_get_resource_byname(pdev, IORESOURCE_MEM, "cpsw_nuss");
	common->ss_base = devm_ioremap_resource(&pdev->dev, res);
	if (IS_ERR(common->ss_base))
		return PTR_ERR(common->ss_base);
	common->cpsw_base = common->ss_base + AM65_CPSW_CPSW_NU_BASE;
	/* Use device's physical base address as switch id */
	id_temp = cpu_to_be64(res->start);
	memcpy(common->switch_id, &id_temp, sizeof(res->start));

	node = of_get_child_by_name(dev->of_node, "ethernet-ports");
	if (!node)
		return -ENOENT;
	common->port_num = of_get_child_count(node);
	if (common->port_num < 1 || common->port_num > AM65_CPSW_MAX_PORTS)
		return -ENOENT;
	of_node_put(node);

	common->rx_flow_id_base = -1;
	init_completion(&common->tdown_complete);
	common->tx_ch_num = 1;
	common->pf_p0_rx_ptype_rrobin = false;
	common->default_vlan = 1;

	common->ports = devm_kcalloc(dev, common->port_num,
				     sizeof(*common->ports),
				     GFP_KERNEL);
	if (!common->ports)
		return -ENOMEM;

	clk = devm_clk_get(dev, "fck");
	if (IS_ERR(clk))
		return dev_err_probe(dev, PTR_ERR(clk), "getting fck clock\n");
	common->bus_freq = clk_get_rate(clk);

	pm_runtime_enable(dev);
	ret = pm_runtime_get_sync(dev);
	if (ret < 0) {
		pm_runtime_put_noidle(dev);
		pm_runtime_disable(dev);
		return ret;
	}

	node = of_get_child_by_name(dev->of_node, "mdio");
	if (!node) {
		dev_warn(dev, "MDIO node not found\n");
	} else if (of_device_is_available(node)) {
		struct platform_device *mdio_pdev;

		mdio_pdev = of_platform_device_create(node, NULL, dev);
		if (!mdio_pdev) {
			ret = -ENODEV;
			goto err_pm_clear;
		}

		common->mdio_dev =  &mdio_pdev->dev;
	}
	of_node_put(node);

	am65_cpsw_nuss_get_ver(common);

	/* init tx channels */
	ret = am65_cpsw_nuss_init_tx_chns(common);
	if (ret)
		goto err_of_clear;
	ret = am65_cpsw_nuss_init_rx_chns(common);
	if (ret)
		goto err_of_clear;

	ret = am65_cpsw_nuss_init_host_p(common);
	if (ret)
		goto err_of_clear;

	ret = am65_cpsw_nuss_init_slave_ports(common);
	if (ret)
		goto err_of_clear;

	/* init common data */
	ale_params.dev = dev;
	ale_params.ale_ageout = AM65_CPSW_ALE_AGEOUT_DEFAULT;
	ale_params.ale_ports = common->port_num + 1;
	ale_params.ale_regs = common->cpsw_base + AM65_CPSW_NU_ALE_BASE;
	ale_params.dev_id = common->pdata.ale_dev_id;
	ale_params.bus_freq = common->bus_freq;

	common->ale = cpsw_ale_create(&ale_params);
	if (IS_ERR(common->ale)) {
		dev_err(dev, "error initializing ale engine\n");
		ret = PTR_ERR(common->ale);
		goto err_of_clear;
	}

	ret = am65_cpsw_init_cpts(common);
	if (ret)
		goto err_of_clear;

	/* init ports */
	for (i = 0; i < common->port_num; i++)
		am65_cpsw_nuss_slave_disable_unused(&common->ports[i]);

	dev_set_drvdata(dev, common);

	common->is_emac_mode = true;

	ret = am65_cpsw_nuss_init_ndevs(common);
	if (ret)
		goto err_of_clear;

	ret = am65_cpsw_nuss_register_ndevs(common);
	if (ret)
		goto err_of_clear;

	pm_runtime_put(dev);
	return 0;

err_of_clear:
	of_platform_device_destroy(common->mdio_dev, NULL);
err_pm_clear:
	pm_runtime_put_sync(dev);
	pm_runtime_disable(dev);
	return ret;
}

static int am65_cpsw_nuss_remove(struct platform_device *pdev)
{
	struct device *dev = &pdev->dev;
	struct am65_cpsw_common *common;
	int ret;

	common = dev_get_drvdata(dev);

	ret = pm_runtime_get_sync(&pdev->dev);
	if (ret < 0) {
		pm_runtime_put_noidle(&pdev->dev);
		return ret;
	}

	am65_cpsw_unregister_devlink(common);
	am65_cpsw_unregister_notifiers(common);

	/* must unregister ndevs here because DD release_driver routine calls
	 * dma_deconfigure(dev) before devres_release_all(dev)
	 */
	am65_cpsw_nuss_cleanup_ndev(common);

	of_platform_device_destroy(common->mdio_dev, NULL);

	pm_runtime_put_sync(&pdev->dev);
	pm_runtime_disable(&pdev->dev);
	return 0;
}

static struct platform_driver am65_cpsw_nuss_driver = {
	.driver = {
		.name	 = AM65_CPSW_DRV_NAME,
		.of_match_table = am65_cpsw_nuss_of_mtable,
	},
	.probe = am65_cpsw_nuss_probe,
	.remove = am65_cpsw_nuss_remove,
};

module_platform_driver(am65_cpsw_nuss_driver);

MODULE_LICENSE("GPL v2");
MODULE_AUTHOR("Grygorii Strashko <grygorii.strashko@ti.com>");
MODULE_DESCRIPTION("TI AM65 CPSW Ethernet driver");<|MERGE_RESOLUTION|>--- conflicted
+++ resolved
@@ -2440,15 +2440,6 @@
 	dl_priv = devlink_priv(common->devlink);
 	dl_priv->common = common;
 
-<<<<<<< HEAD
-	ret = devlink_register(common->devlink);
-	if (ret) {
-		dev_err(dev, "devlink reg fail ret:%d\n", ret);
-		goto dl_free;
-	}
-
-=======
->>>>>>> df0cc57e
 	/* Provide devlink hook to switch mode when multiple external ports
 	 * are present NUSS switchdev driver is enabled.
 	 */
@@ -2502,11 +2493,8 @@
 	struct am65_cpsw_port *port;
 	int i;
 
-<<<<<<< HEAD
-=======
 	devlink_unregister(common->devlink);
 
->>>>>>> df0cc57e
 	for (i = 1; i <= common->port_num; i++) {
 		port = am65_common_get_port(common, i);
 		dl_port = &port->devlink_port;
@@ -2520,10 +2508,6 @@
 					  am65_cpsw_devlink_params,
 					  ARRAY_SIZE(am65_cpsw_devlink_params));
 
-<<<<<<< HEAD
-	devlink_unregister(common->devlink);
-=======
->>>>>>> df0cc57e
 	devlink_free(common->devlink);
 }
 
