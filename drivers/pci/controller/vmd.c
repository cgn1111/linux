--- conflicted
+++ resolved
@@ -306,8 +306,7 @@
 	if (!fn)
 		return -ENODEV;
 
-	vmd->irq_domain = pci_msi_create_irq_domain(fn, &vmd_msi_domain_info,
-						    x86_vector_domain);
+	vmd->irq_domain = pci_msi_create_irq_domain(fn, &vmd_msi_domain_info, NULL);
 	if (!vmd->irq_domain) {
 		irq_domain_free_fwnode(fn);
 		return -ENODEV;
@@ -674,23 +673,9 @@
 
 	sd->node = pcibus_to_node(vmd->dev->bus);
 
-<<<<<<< HEAD
-	fn = irq_domain_alloc_named_id_fwnode("VMD-MSI", vmd->sysdata.domain);
-	if (!fn)
-		return -ENODEV;
-
-	vmd->irq_domain = pci_msi_create_irq_domain(fn, &vmd_msi_domain_info,
-						    NULL);
-
-	if (!vmd->irq_domain) {
-		irq_domain_free_fwnode(fn);
-		return -ENODEV;
-	}
-=======
 	ret = vmd_create_irq_domain(vmd);
 	if (ret)
 		return ret;
->>>>>>> 28e34e75
 
 	/*
 	 * Override the irq domain bus token so the domain can be distinguished
