--- conflicted
+++ resolved
@@ -224,10 +224,6 @@
 		.prepare_commit  = mdp5_prepare_commit,
 		.wait_flush      = mdp5_wait_flush,
 		.complete_commit = mdp5_complete_commit,
-<<<<<<< HEAD
-		.get_format      = mdp_get_format,
-=======
->>>>>>> 0c383648
 		.destroy         = mdp5_kms_destroy,
 	},
 	.set_irqmask         = mdp5_set_irqmask,
