/*
 * Copyright © 2016 Intel Corporation
 *
 * Permission is hereby granted, free of charge, to any person obtaining a
 * copy of this software and associated documentation files (the "Software"),
 * to deal in the Software without restriction, including without limitation
 * the rights to use, copy, modify, merge, publish, distribute, sublicense,
 * and/or sell copies of the Software, and to permit persons to whom the
 * Software is furnished to do so, subject to the following conditions:
 *
 * The above copyright notice and this permission notice (including the next
 * paragraph) shall be included in all copies or substantial portions of the
 * Software.
 *
 * THE SOFTWARE IS PROVIDED "AS IS", WITHOUT WARRANTY OF ANY KIND, EXPRESS OR
 * IMPLIED, INCLUDING BUT NOT LIMITED TO THE WARRANTIES OF MERCHANTABILITY,
 * FITNESS FOR A PARTICULAR PURPOSE AND NONINFRINGEMENT.  IN NO EVENT SHALL
 * THE AUTHORS OR COPYRIGHT HOLDERS BE LIABLE FOR ANY CLAIM, DAMAGES OR OTHER
 * LIABILITY, WHETHER IN AN ACTION OF CONTRACT, TORT OR OTHERWISE, ARISING
 * FROM, OUT OF OR IN CONNECTION WITH THE SOFTWARE OR THE USE OR OTHER DEALINGS
 * IN THE SOFTWARE.
 *
 */

#include "../i915_selftest.h"

#include "lib_sw_fence.h"
#include "mock_context.h"
#include "mock_drm.h"
#include "mock_gem_device.h"

static int populate_ggtt(struct drm_i915_private *i915)
{
	struct drm_i915_gem_object *obj;
	u64 size;

	for (size = 0;
	     size + I915_GTT_PAGE_SIZE <= i915->ggtt.base.total;
	     size += I915_GTT_PAGE_SIZE) {
		struct i915_vma *vma;

		obj = i915_gem_object_create_internal(i915, I915_GTT_PAGE_SIZE);
		if (IS_ERR(obj))
			return PTR_ERR(obj);

		vma = i915_gem_object_ggtt_pin(obj, NULL, 0, 0, 0);
		if (IS_ERR(vma))
			return PTR_ERR(vma);
	}

	if (!list_empty(&i915->mm.unbound_list)) {
		size = 0;
		list_for_each_entry(obj, &i915->mm.unbound_list, mm.link)
			size++;

		pr_err("Found %lld objects unbound!\n", size);
		return -EINVAL;
	}

	if (list_empty(&i915->ggtt.base.inactive_list)) {
		pr_err("No objects on the GGTT inactive list!\n");
		return -EINVAL;
	}

	return 0;
}

static void unpin_ggtt(struct drm_i915_private *i915)
{
	struct i915_vma *vma;

	list_for_each_entry(vma, &i915->ggtt.base.inactive_list, vm_link)
		i915_vma_unpin(vma);
}

static void cleanup_objects(struct drm_i915_private *i915)
{
	struct drm_i915_gem_object *obj, *on;

	list_for_each_entry_safe(obj, on, &i915->mm.unbound_list, mm.link)
		i915_gem_object_put(obj);

	list_for_each_entry_safe(obj, on, &i915->mm.bound_list, mm.link)
		i915_gem_object_put(obj);

	mutex_unlock(&i915->drm.struct_mutex);

	i915_gem_drain_freed_objects(i915);

	mutex_lock(&i915->drm.struct_mutex);
}

static int igt_evict_something(void *arg)
{
	struct drm_i915_private *i915 = arg;
	struct i915_ggtt *ggtt = &i915->ggtt;
	int err;

	/* Fill the GGTT with pinned objects and try to evict one. */

	err = populate_ggtt(i915);
	if (err)
		goto cleanup;

	/* Everything is pinned, nothing should happen */
	err = i915_gem_evict_something(&ggtt->base,
				       I915_GTT_PAGE_SIZE, 0, 0,
				       0, U64_MAX,
				       0);
	if (err != -ENOSPC) {
		pr_err("i915_gem_evict_something failed on a full GGTT with err=%d\n",
		       err);
		goto cleanup;
	}

	unpin_ggtt(i915);

	/* Everything is unpinned, we should be able to evict something */
	err = i915_gem_evict_something(&ggtt->base,
				       I915_GTT_PAGE_SIZE, 0, 0,
				       0, U64_MAX,
				       0);
	if (err) {
		pr_err("i915_gem_evict_something failed on a full GGTT with err=%d\n",
		       err);
		goto cleanup;
	}

cleanup:
	cleanup_objects(i915);
	return err;
}

static int igt_overcommit(void *arg)
{
	struct drm_i915_private *i915 = arg;
	struct drm_i915_gem_object *obj;
	struct i915_vma *vma;
	int err;

	/* Fill the GGTT with pinned objects and then try to pin one more.
	 * We expect it to fail.
	 */

	err = populate_ggtt(i915);
	if (err)
		goto cleanup;

	obj = i915_gem_object_create_internal(i915, I915_GTT_PAGE_SIZE);
	if (IS_ERR(obj)) {
		err = PTR_ERR(obj);
		goto cleanup;
	}

	vma = i915_gem_object_ggtt_pin(obj, NULL, 0, 0, 0);
	if (!IS_ERR(vma) || PTR_ERR(vma) != -ENOSPC) {
		pr_err("Failed to evict+insert, i915_gem_object_ggtt_pin returned err=%d\n", (int)PTR_ERR(vma));
		err = -EINVAL;
		goto cleanup;
	}

cleanup:
	cleanup_objects(i915);
	return err;
}

static int igt_evict_for_vma(void *arg)
{
	struct drm_i915_private *i915 = arg;
	struct i915_ggtt *ggtt = &i915->ggtt;
	struct drm_mm_node target = {
		.start = 0,
		.size = 4096,
	};
	int err;

	/* Fill the GGTT with pinned objects and try to evict a range. */

	err = populate_ggtt(i915);
	if (err)
		goto cleanup;

	/* Everything is pinned, nothing should happen */
	err = i915_gem_evict_for_node(&ggtt->base, &target, 0);
	if (err != -ENOSPC) {
		pr_err("i915_gem_evict_for_node on a full GGTT returned err=%d\n",
		       err);
		goto cleanup;
	}

	unpin_ggtt(i915);

	/* Everything is unpinned, we should be able to evict the node */
	err = i915_gem_evict_for_node(&ggtt->base, &target, 0);
	if (err) {
		pr_err("i915_gem_evict_for_node returned err=%d\n",
		       err);
		goto cleanup;
	}

cleanup:
	cleanup_objects(i915);
	return err;
}

static void mock_color_adjust(const struct drm_mm_node *node,
			      unsigned long color,
			      u64 *start,
			      u64 *end)
{
}

static int igt_evict_for_cache_color(void *arg)
{
	struct drm_i915_private *i915 = arg;
	struct i915_ggtt *ggtt = &i915->ggtt;
	const unsigned long flags = PIN_OFFSET_FIXED;
	struct drm_mm_node target = {
		.start = I915_GTT_PAGE_SIZE * 2,
		.size = I915_GTT_PAGE_SIZE,
		.color = I915_CACHE_LLC,
	};
	struct drm_i915_gem_object *obj;
	struct i915_vma *vma;
	int err;

	/* Currently the use of color_adjust is limited to cache domains within
	 * the ggtt, and so the presence of mm.color_adjust is assumed to be
	 * i915_gtt_color_adjust throughout our driver, so using a mock color
	 * adjust will work just fine for our purposes.
	 */
	ggtt->base.mm.color_adjust = mock_color_adjust;

	obj = i915_gem_object_create_internal(i915, I915_GTT_PAGE_SIZE);
	if (IS_ERR(obj)) {
		err = PTR_ERR(obj);
		goto cleanup;
	}
	i915_gem_object_set_cache_level(obj, I915_CACHE_LLC);

	vma = i915_gem_object_ggtt_pin(obj, NULL, 0, 0,
				       I915_GTT_PAGE_SIZE | flags);
	if (IS_ERR(vma)) {
		pr_err("[0]i915_gem_object_ggtt_pin failed\n");
		err = PTR_ERR(vma);
		goto cleanup;
	}

	obj = i915_gem_object_create_internal(i915, I915_GTT_PAGE_SIZE);
	if (IS_ERR(obj)) {
		err = PTR_ERR(obj);
		goto cleanup;
	}
	i915_gem_object_set_cache_level(obj, I915_CACHE_LLC);

	/* Neighbouring; same colour - should fit */
	vma = i915_gem_object_ggtt_pin(obj, NULL, 0, 0,
				       (I915_GTT_PAGE_SIZE * 2) | flags);
	if (IS_ERR(vma)) {
		pr_err("[1]i915_gem_object_ggtt_pin failed\n");
		err = PTR_ERR(vma);
		goto cleanup;
	}

	i915_vma_unpin(vma);

	/* Remove just the second vma */
	err = i915_gem_evict_for_node(&ggtt->base, &target, 0);
	if (err) {
		pr_err("[0]i915_gem_evict_for_node returned err=%d\n", err);
		goto cleanup;
	}

	/* Attempt to remove the first *pinned* vma, by removing the (empty)
	 * neighbour -- this should fail.
	 */
	target.color = I915_CACHE_L3_LLC;

	err = i915_gem_evict_for_node(&ggtt->base, &target, 0);
	if (!err) {
		pr_err("[1]i915_gem_evict_for_node returned err=%d\n", err);
		err = -EINVAL;
		goto cleanup;
	}

	err = 0;

cleanup:
	unpin_ggtt(i915);
	cleanup_objects(i915);
	ggtt->base.mm.color_adjust = NULL;
	return err;
}

static int igt_evict_vm(void *arg)
{
	struct drm_i915_private *i915 = arg;
	struct i915_ggtt *ggtt = &i915->ggtt;
	int err;

	/* Fill the GGTT with pinned objects and try to evict everything. */

	err = populate_ggtt(i915);
	if (err)
		goto cleanup;

	/* Everything is pinned, nothing should happen */
	err = i915_gem_evict_vm(&ggtt->base);
	if (err) {
		pr_err("i915_gem_evict_vm on a full GGTT returned err=%d]\n",
		       err);
		goto cleanup;
	}

	unpin_ggtt(i915);

	err = i915_gem_evict_vm(&ggtt->base);
	if (err) {
		pr_err("i915_gem_evict_vm on a full GGTT returned err=%d]\n",
		       err);
		goto cleanup;
	}

cleanup:
	cleanup_objects(i915);
	return err;
}

static int igt_evict_contexts(void *arg)
{
	const u64 PRETEND_GGTT_SIZE = 16ull << 20;
	struct drm_i915_private *i915 = arg;
	struct intel_engine_cs *engine;
	enum intel_engine_id id;
	struct reserved {
		struct drm_mm_node node;
		struct reserved *next;
	} *reserved = NULL;
	struct drm_mm_node hole;
	unsigned long count;
	int err;

	/*
	 * The purpose of this test is to verify that we will trigger an
	 * eviction in the GGTT when constructing a request that requires
	 * additional space in the GGTT for pinning the context. This space
	 * is not directly tied to the request so reclaiming it requires
	 * extra work.
	 *
	 * As such this test is only meaningful for full-ppgtt environments
	 * where the GTT space of the request is separate from the GGTT
	 * allocation required to build the request.
	 */
	if (!USES_FULL_PPGTT(i915))
		return 0;

	mutex_lock(&i915->drm.struct_mutex);
<<<<<<< HEAD
=======
	intel_runtime_pm_get(i915);
>>>>>>> 661e50bc

	/* Reserve a block so that we know we have enough to fit a few rq */
	memset(&hole, 0, sizeof(hole));
	err = i915_gem_gtt_insert(&i915->ggtt.base, &hole,
				  PRETEND_GGTT_SIZE, 0, I915_COLOR_UNEVICTABLE,
				  0, i915->ggtt.base.total,
				  PIN_NOEVICT);
	if (err)
		goto out_locked;

	/* Make the GGTT appear small by filling it with unevictable nodes */
	count = 0;
	do {
		struct reserved *r;

		r = kcalloc(1, sizeof(*r), GFP_KERNEL);
		if (!r) {
			err = -ENOMEM;
			goto out_locked;
		}

		if (i915_gem_gtt_insert(&i915->ggtt.base, &r->node,
					1ul << 20, 0, I915_COLOR_UNEVICTABLE,
					0, i915->ggtt.base.total,
					PIN_NOEVICT)) {
			kfree(r);
			break;
		}

		r->next = reserved;
		reserved = r;

		count++;
	} while (1);
	drm_mm_remove_node(&hole);
	mutex_unlock(&i915->drm.struct_mutex);
	pr_info("Filled GGTT with %lu 1MiB nodes\n", count);

	/* Overfill the GGTT with context objects and so try to evict one. */
	for_each_engine(engine, i915, id) {
		struct i915_sw_fence fence;
		struct drm_file *file;

		file = mock_file(i915);
		if (IS_ERR(file))
			return PTR_ERR(file);

		count = 0;
		mutex_lock(&i915->drm.struct_mutex);
		onstack_fence_init(&fence);
		do {
			struct drm_i915_gem_request *rq;
			struct i915_gem_context *ctx;

			ctx = live_context(i915, file);
			if (!ctx)
				break;

			/* We will need some GGTT space for the rq's context */
			igt_evict_ctl.fail_if_busy = true;
			rq = i915_gem_request_alloc(engine, ctx);
			igt_evict_ctl.fail_if_busy = false;

			if (IS_ERR(rq)) {
				/* When full, fail_if_busy will trigger EBUSY */
				if (PTR_ERR(rq) != -EBUSY) {
					pr_err("Unexpected error from request alloc (ctx hw id %u, on %s): %d\n",
					       ctx->hw_id, engine->name,
					       (int)PTR_ERR(rq));
					err = PTR_ERR(rq);
				}
				break;
			}

			/* Keep every request/ctx pinned until we are full */
			err = i915_sw_fence_await_sw_fence_gfp(&rq->submit,
							       &fence,
							       GFP_KERNEL);
			if (err < 0)
				break;

			i915_add_request(rq);
			count++;
			err = 0;
		} while(1);
		mutex_unlock(&i915->drm.struct_mutex);

		onstack_fence_fini(&fence);
		pr_info("Submitted %lu contexts/requests on %s\n",
			count, engine->name);

		mock_file_free(i915, file);
		if (err)
			break;
	}

	mutex_lock(&i915->drm.struct_mutex);
out_locked:
	while (reserved) {
		struct reserved *next = reserved->next;

		drm_mm_remove_node(&reserved->node);
		kfree(reserved);

		reserved = next;
	}
	if (drm_mm_node_allocated(&hole))
		drm_mm_remove_node(&hole);
<<<<<<< HEAD
=======
	intel_runtime_pm_put(i915);
>>>>>>> 661e50bc
	mutex_unlock(&i915->drm.struct_mutex);

	return err;
}

int i915_gem_evict_mock_selftests(void)
{
	static const struct i915_subtest tests[] = {
		SUBTEST(igt_evict_something),
		SUBTEST(igt_evict_for_vma),
		SUBTEST(igt_evict_for_cache_color),
		SUBTEST(igt_evict_vm),
		SUBTEST(igt_overcommit),
	};
	struct drm_i915_private *i915;
	int err;

	i915 = mock_gem_device();
	if (!i915)
		return -ENOMEM;

	mutex_lock(&i915->drm.struct_mutex);
	err = i915_subtests(tests, i915);
	mutex_unlock(&i915->drm.struct_mutex);

	drm_dev_unref(&i915->drm);
	return err;
}

int i915_gem_evict_live_selftests(struct drm_i915_private *i915)
{
	static const struct i915_subtest tests[] = {
		SUBTEST(igt_evict_contexts),
	};

	return i915_subtests(tests, i915);
}<|MERGE_RESOLUTION|>--- conflicted
+++ resolved
@@ -355,10 +355,7 @@
 		return 0;
 
 	mutex_lock(&i915->drm.struct_mutex);
-<<<<<<< HEAD
-=======
 	intel_runtime_pm_get(i915);
->>>>>>> 661e50bc
 
 	/* Reserve a block so that we know we have enough to fit a few rq */
 	memset(&hole, 0, sizeof(hole));
@@ -467,10 +464,7 @@
 	}
 	if (drm_mm_node_allocated(&hole))
 		drm_mm_remove_node(&hole);
-<<<<<<< HEAD
-=======
 	intel_runtime_pm_put(i915);
->>>>>>> 661e50bc
 	mutex_unlock(&i915->drm.struct_mutex);
 
 	return err;
