--- conflicted
+++ resolved
@@ -367,15 +367,4 @@
 		udl_free_urb_list(dev);
 
 	udl_fbdev_cleanup(dev);
-<<<<<<< HEAD
-	kfree(udl);
-}
-
-void udl_driver_release(struct drm_device *dev)
-{
-	udl_modeset_cleanup(dev);
-	drm_dev_fini(dev);
-	kfree(dev);
-=======
->>>>>>> 0ecfebd2
 }