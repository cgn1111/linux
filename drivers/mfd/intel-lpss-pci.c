// SPDX-License-Identifier: GPL-2.0-only
/*
 * Intel LPSS PCI support.
 *
 * Copyright (C) 2015, Intel Corporation
 *
 * Authors: Andy Shevchenko <andriy.shevchenko@linux.intel.com>
 *          Mika Westerberg <mika.westerberg@linux.intel.com>
 */

#include <linux/device.h>
#include <linux/gfp_types.h>
#include <linux/mod_devicetable.h>
#include <linux/module.h>
#include <linux/pci.h>
#include <linux/pm.h>
#include <linux/pm_runtime.h>
#include <linux/property.h>

#include <linux/pxa2xx_ssp.h>

#include <asm/errno.h>

#include "intel-lpss.h"

static const struct pci_device_id quirk_ids[] = {
	{
		/* Microsoft Surface Go (version 1) I2C4 */
		PCI_DEVICE_SUB(PCI_VENDOR_ID_INTEL, 0x9d64, 0x152d, 0x1182),
		.driver_data = QUIRK_IGNORE_RESOURCE_CONFLICTS,
	},
	{
		/* Microsoft Surface Go 2 I2C4 */
		PCI_DEVICE_SUB(PCI_VENDOR_ID_INTEL, 0x9d64, 0x152d, 0x1237),
		.driver_data = QUIRK_IGNORE_RESOURCE_CONFLICTS,
	},
	{
		/* Dell XPS 9530 (2023) */
		PCI_DEVICE_SUB(PCI_VENDOR_ID_INTEL, 0x51fb, 0x1028, 0x0beb),
		.driver_data = QUIRK_CLOCK_DIVIDER_UNITY,
	},
	{ }
};

static int intel_lpss_pci_probe(struct pci_dev *pdev,
				const struct pci_device_id *id)
{
	const struct intel_lpss_platform_info *data = (void *)id->driver_data;
	const struct pci_device_id *quirk_pci_info;
	struct intel_lpss_platform_info *info;
	int ret;

	ret = pcim_enable_device(pdev);
	if (ret)
		return ret;

<<<<<<< HEAD
	ret = pci_alloc_irq_vectors(pdev, 1, 1, PCI_IRQ_INTX);
=======
	ret = pci_alloc_irq_vectors(pdev, 1, 1, PCI_IRQ_ALL_TYPES);
>>>>>>> 1482489b
	if (ret < 0)
		return ret;

	info = devm_kmemdup(&pdev->dev, data, sizeof(*info), GFP_KERNEL);
	if (!info)
		return -ENOMEM;

	/* No need to check mem and irq here as intel_lpss_probe() does it for us */
	info->mem = pci_resource_n(pdev, 0);
	info->irq = pci_irq_vector(pdev, 0);

	quirk_pci_info = pci_match_id(quirk_ids, pdev);
	if (quirk_pci_info)
		info->quirks = quirk_pci_info->driver_data;

	pdev->d3cold_delay = 0;

	/* Probably it is enough to set this for iDMA capable devices only */
	pci_set_master(pdev);
	pci_try_set_mwi(pdev);

	ret = intel_lpss_probe(&pdev->dev, info);
	if (ret)
		return ret;

	pm_runtime_put(&pdev->dev);
	pm_runtime_allow(&pdev->dev);

	return 0;
}

static void intel_lpss_pci_remove(struct pci_dev *pdev)
{
	pm_runtime_forbid(&pdev->dev);
	pm_runtime_get_sync(&pdev->dev);

	intel_lpss_remove(&pdev->dev);
}

static const struct property_entry spt_spi_properties[] = {
	PROPERTY_ENTRY_U32("intel,spi-pxa2xx-type", LPSS_SPT_SSP),
	{ }
};

static const struct software_node spt_spi_node = {
	.properties = spt_spi_properties,
};

static const struct intel_lpss_platform_info spt_info = {
	.clk_rate = 120000000,
	.swnode = &spt_spi_node,
};

static const struct property_entry spt_i2c_properties[] = {
	PROPERTY_ENTRY_U32("i2c-sda-hold-time-ns", 230),
	{ },
};

static const struct software_node spt_i2c_node = {
	.properties = spt_i2c_properties,
};

static const struct intel_lpss_platform_info spt_i2c_info = {
	.clk_rate = 120000000,
	.swnode = &spt_i2c_node,
};

static const struct property_entry uart_properties[] = {
	PROPERTY_ENTRY_U32("reg-io-width", 4),
	PROPERTY_ENTRY_U32("reg-shift", 2),
	PROPERTY_ENTRY_BOOL("snps,uart-16550-compatible"),
	{ },
};

static const struct software_node uart_node = {
	.properties = uart_properties,
};

static const struct intel_lpss_platform_info spt_uart_info = {
	.clk_rate = 120000000,
	.clk_con_id = "baudclk",
	.swnode = &uart_node,
};

static const struct property_entry bxt_spi_properties[] = {
	PROPERTY_ENTRY_U32("intel,spi-pxa2xx-type", LPSS_BXT_SSP),
	{ }
};

static const struct software_node bxt_spi_node = {
	.properties = bxt_spi_properties,
};

static const struct intel_lpss_platform_info bxt_info = {
	.clk_rate = 100000000,
	.swnode = &bxt_spi_node,
};

static const struct intel_lpss_platform_info bxt_uart_info = {
	.clk_rate = 100000000,
	.clk_con_id = "baudclk",
	.swnode = &uart_node,
};

static const struct property_entry bxt_i2c_properties[] = {
	PROPERTY_ENTRY_U32("i2c-sda-hold-time-ns", 42),
	PROPERTY_ENTRY_U32("i2c-sda-falling-time-ns", 171),
	PROPERTY_ENTRY_U32("i2c-scl-falling-time-ns", 208),
	{ },
};

static const struct software_node bxt_i2c_node = {
	.properties = bxt_i2c_properties,
};

static const struct intel_lpss_platform_info bxt_i2c_info = {
	.clk_rate = 133000000,
	.swnode = &bxt_i2c_node,
};

static const struct property_entry apl_i2c_properties[] = {
	PROPERTY_ENTRY_U32("i2c-sda-hold-time-ns", 207),
	PROPERTY_ENTRY_U32("i2c-sda-falling-time-ns", 171),
	PROPERTY_ENTRY_U32("i2c-scl-falling-time-ns", 208),
	{ },
};

static const struct software_node apl_i2c_node = {
	.properties = apl_i2c_properties,
};

static const struct intel_lpss_platform_info apl_i2c_info = {
	.clk_rate = 133000000,
	.swnode = &apl_i2c_node,
};

static const struct property_entry glk_i2c_properties[] = {
	PROPERTY_ENTRY_U32("i2c-sda-hold-time-ns", 313),
	PROPERTY_ENTRY_U32("i2c-sda-falling-time-ns", 171),
	PROPERTY_ENTRY_U32("i2c-scl-falling-time-ns", 290),
	{ },
};

static const struct software_node glk_i2c_node = {
	.properties = glk_i2c_properties,
};

static const struct intel_lpss_platform_info glk_i2c_info = {
	.clk_rate = 133000000,
	.swnode = &glk_i2c_node,
};

static const struct property_entry cnl_spi_properties[] = {
	PROPERTY_ENTRY_U32("intel,spi-pxa2xx-type", LPSS_CNL_SSP),
	{ }
};

static const struct software_node cnl_spi_node = {
	.properties = cnl_spi_properties,
};

static const struct intel_lpss_platform_info cnl_info = {
	.clk_rate = 120000000,
	.swnode = &cnl_spi_node,
};

static const struct intel_lpss_platform_info cnl_i2c_info = {
	.clk_rate = 216000000,
	.swnode = &spt_i2c_node,
};

static const struct intel_lpss_platform_info ehl_i2c_info = {
	.clk_rate = 100000000,
	.swnode = &bxt_i2c_node,
};

static const struct property_entry tgl_spi_properties[] = {
	PROPERTY_ENTRY_U32("intel,spi-pxa2xx-type", LPSS_CNL_SSP),
	{ }
};

static const struct software_node tgl_spi_node = {
	.properties = tgl_spi_properties,
};

static const struct intel_lpss_platform_info tgl_info = {
	.clk_rate = 100000000,
	.swnode = &tgl_spi_node,
};

static const struct pci_device_id intel_lpss_pci_ids[] = {
	/* CML-LP */
	{ PCI_VDEVICE(INTEL, 0x02a8), (kernel_ulong_t)&spt_uart_info },
	{ PCI_VDEVICE(INTEL, 0x02a9), (kernel_ulong_t)&spt_uart_info },
	{ PCI_VDEVICE(INTEL, 0x02aa), (kernel_ulong_t)&cnl_info },
	{ PCI_VDEVICE(INTEL, 0x02ab), (kernel_ulong_t)&cnl_info },
	{ PCI_VDEVICE(INTEL, 0x02c5), (kernel_ulong_t)&cnl_i2c_info },
	{ PCI_VDEVICE(INTEL, 0x02c6), (kernel_ulong_t)&cnl_i2c_info },
	{ PCI_VDEVICE(INTEL, 0x02c7), (kernel_ulong_t)&spt_uart_info },
	{ PCI_VDEVICE(INTEL, 0x02e8), (kernel_ulong_t)&cnl_i2c_info },
	{ PCI_VDEVICE(INTEL, 0x02e9), (kernel_ulong_t)&cnl_i2c_info },
	{ PCI_VDEVICE(INTEL, 0x02ea), (kernel_ulong_t)&cnl_i2c_info },
	{ PCI_VDEVICE(INTEL, 0x02eb), (kernel_ulong_t)&cnl_i2c_info },
	{ PCI_VDEVICE(INTEL, 0x02fb), (kernel_ulong_t)&cnl_info },
	/* CML-H */
	{ PCI_VDEVICE(INTEL, 0x06a8), (kernel_ulong_t)&spt_uart_info },
	{ PCI_VDEVICE(INTEL, 0x06a9), (kernel_ulong_t)&spt_uart_info },
	{ PCI_VDEVICE(INTEL, 0x06aa), (kernel_ulong_t)&cnl_info },
	{ PCI_VDEVICE(INTEL, 0x06ab), (kernel_ulong_t)&cnl_info },
	{ PCI_VDEVICE(INTEL, 0x06c7), (kernel_ulong_t)&spt_uart_info },
	{ PCI_VDEVICE(INTEL, 0x06e8), (kernel_ulong_t)&cnl_i2c_info },
	{ PCI_VDEVICE(INTEL, 0x06e9), (kernel_ulong_t)&cnl_i2c_info },
	{ PCI_VDEVICE(INTEL, 0x06ea), (kernel_ulong_t)&cnl_i2c_info },
	{ PCI_VDEVICE(INTEL, 0x06eb), (kernel_ulong_t)&cnl_i2c_info },
	{ PCI_VDEVICE(INTEL, 0x06fb), (kernel_ulong_t)&cnl_info },
	/* BXT A-Step */
	{ PCI_VDEVICE(INTEL, 0x0aac), (kernel_ulong_t)&bxt_i2c_info },
	{ PCI_VDEVICE(INTEL, 0x0aae), (kernel_ulong_t)&bxt_i2c_info },
	{ PCI_VDEVICE(INTEL, 0x0ab0), (kernel_ulong_t)&bxt_i2c_info },
	{ PCI_VDEVICE(INTEL, 0x0ab2), (kernel_ulong_t)&bxt_i2c_info },
	{ PCI_VDEVICE(INTEL, 0x0ab4), (kernel_ulong_t)&bxt_i2c_info },
	{ PCI_VDEVICE(INTEL, 0x0ab6), (kernel_ulong_t)&bxt_i2c_info },
	{ PCI_VDEVICE(INTEL, 0x0ab8), (kernel_ulong_t)&bxt_i2c_info },
	{ PCI_VDEVICE(INTEL, 0x0aba), (kernel_ulong_t)&bxt_i2c_info },
	{ PCI_VDEVICE(INTEL, 0x0abc), (kernel_ulong_t)&bxt_uart_info },
	{ PCI_VDEVICE(INTEL, 0x0abe), (kernel_ulong_t)&bxt_uart_info },
	{ PCI_VDEVICE(INTEL, 0x0ac0), (kernel_ulong_t)&bxt_uart_info },
	{ PCI_VDEVICE(INTEL, 0x0ac2), (kernel_ulong_t)&bxt_info },
	{ PCI_VDEVICE(INTEL, 0x0ac4), (kernel_ulong_t)&bxt_info },
	{ PCI_VDEVICE(INTEL, 0x0ac6), (kernel_ulong_t)&bxt_info },
	{ PCI_VDEVICE(INTEL, 0x0aee), (kernel_ulong_t)&bxt_uart_info },
	/* BXT B-Step */
	{ PCI_VDEVICE(INTEL, 0x1aac), (kernel_ulong_t)&bxt_i2c_info },
	{ PCI_VDEVICE(INTEL, 0x1aae), (kernel_ulong_t)&bxt_i2c_info },
	{ PCI_VDEVICE(INTEL, 0x1ab0), (kernel_ulong_t)&bxt_i2c_info },
	{ PCI_VDEVICE(INTEL, 0x1ab2), (kernel_ulong_t)&bxt_i2c_info },
	{ PCI_VDEVICE(INTEL, 0x1ab4), (kernel_ulong_t)&bxt_i2c_info },
	{ PCI_VDEVICE(INTEL, 0x1ab6), (kernel_ulong_t)&bxt_i2c_info },
	{ PCI_VDEVICE(INTEL, 0x1ab8), (kernel_ulong_t)&bxt_i2c_info },
	{ PCI_VDEVICE(INTEL, 0x1aba), (kernel_ulong_t)&bxt_i2c_info },
	{ PCI_VDEVICE(INTEL, 0x1abc), (kernel_ulong_t)&bxt_uart_info },
	{ PCI_VDEVICE(INTEL, 0x1abe), (kernel_ulong_t)&bxt_uart_info },
	{ PCI_VDEVICE(INTEL, 0x1ac0), (kernel_ulong_t)&bxt_uart_info },
	{ PCI_VDEVICE(INTEL, 0x1ac2), (kernel_ulong_t)&bxt_info },
	{ PCI_VDEVICE(INTEL, 0x1ac4), (kernel_ulong_t)&bxt_info },
	{ PCI_VDEVICE(INTEL, 0x1ac6), (kernel_ulong_t)&bxt_info },
	{ PCI_VDEVICE(INTEL, 0x1aee), (kernel_ulong_t)&bxt_uart_info },
	/* EBG */
	{ PCI_VDEVICE(INTEL, 0x1bad), (kernel_ulong_t)&bxt_uart_info },
	{ PCI_VDEVICE(INTEL, 0x1bae), (kernel_ulong_t)&bxt_uart_info },
	/* GLK */
	{ PCI_VDEVICE(INTEL, 0x31ac), (kernel_ulong_t)&glk_i2c_info },
	{ PCI_VDEVICE(INTEL, 0x31ae), (kernel_ulong_t)&glk_i2c_info },
	{ PCI_VDEVICE(INTEL, 0x31b0), (kernel_ulong_t)&glk_i2c_info },
	{ PCI_VDEVICE(INTEL, 0x31b2), (kernel_ulong_t)&glk_i2c_info },
	{ PCI_VDEVICE(INTEL, 0x31b4), (kernel_ulong_t)&glk_i2c_info },
	{ PCI_VDEVICE(INTEL, 0x31b6), (kernel_ulong_t)&glk_i2c_info },
	{ PCI_VDEVICE(INTEL, 0x31b8), (kernel_ulong_t)&glk_i2c_info },
	{ PCI_VDEVICE(INTEL, 0x31ba), (kernel_ulong_t)&glk_i2c_info },
	{ PCI_VDEVICE(INTEL, 0x31bc), (kernel_ulong_t)&bxt_uart_info },
	{ PCI_VDEVICE(INTEL, 0x31be), (kernel_ulong_t)&bxt_uart_info },
	{ PCI_VDEVICE(INTEL, 0x31c0), (kernel_ulong_t)&bxt_uart_info },
	{ PCI_VDEVICE(INTEL, 0x31c2), (kernel_ulong_t)&bxt_info },
	{ PCI_VDEVICE(INTEL, 0x31c4), (kernel_ulong_t)&bxt_info },
	{ PCI_VDEVICE(INTEL, 0x31c6), (kernel_ulong_t)&bxt_info },
	{ PCI_VDEVICE(INTEL, 0x31ee), (kernel_ulong_t)&bxt_uart_info },
	/* ICL-LP */
	{ PCI_VDEVICE(INTEL, 0x34a8), (kernel_ulong_t)&spt_uart_info },
	{ PCI_VDEVICE(INTEL, 0x34a9), (kernel_ulong_t)&spt_uart_info },
	{ PCI_VDEVICE(INTEL, 0x34aa), (kernel_ulong_t)&cnl_info },
	{ PCI_VDEVICE(INTEL, 0x34ab), (kernel_ulong_t)&cnl_info },
	{ PCI_VDEVICE(INTEL, 0x34c5), (kernel_ulong_t)&bxt_i2c_info },
	{ PCI_VDEVICE(INTEL, 0x34c6), (kernel_ulong_t)&bxt_i2c_info },
	{ PCI_VDEVICE(INTEL, 0x34c7), (kernel_ulong_t)&spt_uart_info },
	{ PCI_VDEVICE(INTEL, 0x34e8), (kernel_ulong_t)&bxt_i2c_info },
	{ PCI_VDEVICE(INTEL, 0x34e9), (kernel_ulong_t)&bxt_i2c_info },
	{ PCI_VDEVICE(INTEL, 0x34ea), (kernel_ulong_t)&bxt_i2c_info },
	{ PCI_VDEVICE(INTEL, 0x34eb), (kernel_ulong_t)&bxt_i2c_info },
	{ PCI_VDEVICE(INTEL, 0x34fb), (kernel_ulong_t)&cnl_info },
	/* ICL-N */
	{ PCI_VDEVICE(INTEL, 0x38a8), (kernel_ulong_t)&spt_uart_info },
	/* TGL-H */
	{ PCI_VDEVICE(INTEL, 0x43a7), (kernel_ulong_t)&bxt_uart_info },
	{ PCI_VDEVICE(INTEL, 0x43a8), (kernel_ulong_t)&bxt_uart_info },
	{ PCI_VDEVICE(INTEL, 0x43a9), (kernel_ulong_t)&bxt_uart_info },
	{ PCI_VDEVICE(INTEL, 0x43aa), (kernel_ulong_t)&tgl_info },
	{ PCI_VDEVICE(INTEL, 0x43ab), (kernel_ulong_t)&tgl_info },
	{ PCI_VDEVICE(INTEL, 0x43ad), (kernel_ulong_t)&bxt_i2c_info },
	{ PCI_VDEVICE(INTEL, 0x43ae), (kernel_ulong_t)&bxt_i2c_info },
	{ PCI_VDEVICE(INTEL, 0x43d8), (kernel_ulong_t)&bxt_i2c_info },
	{ PCI_VDEVICE(INTEL, 0x43da), (kernel_ulong_t)&bxt_uart_info },
	{ PCI_VDEVICE(INTEL, 0x43e8), (kernel_ulong_t)&bxt_i2c_info },
	{ PCI_VDEVICE(INTEL, 0x43e9), (kernel_ulong_t)&bxt_i2c_info },
	{ PCI_VDEVICE(INTEL, 0x43ea), (kernel_ulong_t)&bxt_i2c_info },
	{ PCI_VDEVICE(INTEL, 0x43eb), (kernel_ulong_t)&bxt_i2c_info },
	{ PCI_VDEVICE(INTEL, 0x43fb), (kernel_ulong_t)&tgl_info },
	{ PCI_VDEVICE(INTEL, 0x43fd), (kernel_ulong_t)&tgl_info },
	/* EHL */
	{ PCI_VDEVICE(INTEL, 0x4b28), (kernel_ulong_t)&bxt_uart_info },
	{ PCI_VDEVICE(INTEL, 0x4b29), (kernel_ulong_t)&bxt_uart_info },
	{ PCI_VDEVICE(INTEL, 0x4b2a), (kernel_ulong_t)&bxt_info },
	{ PCI_VDEVICE(INTEL, 0x4b2b), (kernel_ulong_t)&bxt_info },
	{ PCI_VDEVICE(INTEL, 0x4b37), (kernel_ulong_t)&bxt_info },
	{ PCI_VDEVICE(INTEL, 0x4b44), (kernel_ulong_t)&ehl_i2c_info },
	{ PCI_VDEVICE(INTEL, 0x4b45), (kernel_ulong_t)&ehl_i2c_info },
	{ PCI_VDEVICE(INTEL, 0x4b4b), (kernel_ulong_t)&ehl_i2c_info },
	{ PCI_VDEVICE(INTEL, 0x4b4c), (kernel_ulong_t)&ehl_i2c_info },
	{ PCI_VDEVICE(INTEL, 0x4b4d), (kernel_ulong_t)&bxt_uart_info },
	{ PCI_VDEVICE(INTEL, 0x4b78), (kernel_ulong_t)&ehl_i2c_info },
	{ PCI_VDEVICE(INTEL, 0x4b79), (kernel_ulong_t)&ehl_i2c_info },
	{ PCI_VDEVICE(INTEL, 0x4b7a), (kernel_ulong_t)&ehl_i2c_info },
	{ PCI_VDEVICE(INTEL, 0x4b7b), (kernel_ulong_t)&ehl_i2c_info },
	/* JSL */
	{ PCI_VDEVICE(INTEL, 0x4da8), (kernel_ulong_t)&spt_uart_info },
	{ PCI_VDEVICE(INTEL, 0x4da9), (kernel_ulong_t)&spt_uart_info },
	{ PCI_VDEVICE(INTEL, 0x4daa), (kernel_ulong_t)&cnl_info },
	{ PCI_VDEVICE(INTEL, 0x4dab), (kernel_ulong_t)&cnl_info },
	{ PCI_VDEVICE(INTEL, 0x4dc5), (kernel_ulong_t)&bxt_i2c_info },
	{ PCI_VDEVICE(INTEL, 0x4dc6), (kernel_ulong_t)&bxt_i2c_info },
	{ PCI_VDEVICE(INTEL, 0x4dc7), (kernel_ulong_t)&spt_uart_info },
	{ PCI_VDEVICE(INTEL, 0x4de8), (kernel_ulong_t)&bxt_i2c_info },
	{ PCI_VDEVICE(INTEL, 0x4de9), (kernel_ulong_t)&bxt_i2c_info },
	{ PCI_VDEVICE(INTEL, 0x4dea), (kernel_ulong_t)&bxt_i2c_info },
	{ PCI_VDEVICE(INTEL, 0x4deb), (kernel_ulong_t)&bxt_i2c_info },
	{ PCI_VDEVICE(INTEL, 0x4dfb), (kernel_ulong_t)&cnl_info },
	/* ADL-P */
	{ PCI_VDEVICE(INTEL, 0x51a8), (kernel_ulong_t)&bxt_uart_info },
	{ PCI_VDEVICE(INTEL, 0x51a9), (kernel_ulong_t)&bxt_uart_info },
	{ PCI_VDEVICE(INTEL, 0x51aa), (kernel_ulong_t)&tgl_info },
	{ PCI_VDEVICE(INTEL, 0x51ab), (kernel_ulong_t)&tgl_info },
	{ PCI_VDEVICE(INTEL, 0x51c5), (kernel_ulong_t)&bxt_i2c_info },
	{ PCI_VDEVICE(INTEL, 0x51c6), (kernel_ulong_t)&bxt_i2c_info },
	{ PCI_VDEVICE(INTEL, 0x51c7), (kernel_ulong_t)&bxt_uart_info },
	{ PCI_VDEVICE(INTEL, 0x51d8), (kernel_ulong_t)&bxt_i2c_info },
	{ PCI_VDEVICE(INTEL, 0x51d9), (kernel_ulong_t)&bxt_i2c_info },
	{ PCI_VDEVICE(INTEL, 0x51e8), (kernel_ulong_t)&bxt_i2c_info },
	{ PCI_VDEVICE(INTEL, 0x51e9), (kernel_ulong_t)&bxt_i2c_info },
	{ PCI_VDEVICE(INTEL, 0x51ea), (kernel_ulong_t)&bxt_i2c_info },
	{ PCI_VDEVICE(INTEL, 0x51eb), (kernel_ulong_t)&bxt_i2c_info },
	{ PCI_VDEVICE(INTEL, 0x51fb), (kernel_ulong_t)&tgl_info },
	/* ADL-M */
	{ PCI_VDEVICE(INTEL, 0x54a8), (kernel_ulong_t)&bxt_uart_info },
	{ PCI_VDEVICE(INTEL, 0x54a9), (kernel_ulong_t)&bxt_uart_info },
	{ PCI_VDEVICE(INTEL, 0x54aa), (kernel_ulong_t)&tgl_info },
	{ PCI_VDEVICE(INTEL, 0x54ab), (kernel_ulong_t)&tgl_info },
	{ PCI_VDEVICE(INTEL, 0x54c5), (kernel_ulong_t)&bxt_i2c_info },
	{ PCI_VDEVICE(INTEL, 0x54c6), (kernel_ulong_t)&bxt_i2c_info },
	{ PCI_VDEVICE(INTEL, 0x54c7), (kernel_ulong_t)&bxt_uart_info },
	{ PCI_VDEVICE(INTEL, 0x54e8), (kernel_ulong_t)&bxt_i2c_info },
	{ PCI_VDEVICE(INTEL, 0x54e9), (kernel_ulong_t)&bxt_i2c_info },
	{ PCI_VDEVICE(INTEL, 0x54ea), (kernel_ulong_t)&bxt_i2c_info },
	{ PCI_VDEVICE(INTEL, 0x54eb), (kernel_ulong_t)&bxt_i2c_info },
	{ PCI_VDEVICE(INTEL, 0x54fb), (kernel_ulong_t)&tgl_info },
	/* APL */
	{ PCI_VDEVICE(INTEL, 0x5aac), (kernel_ulong_t)&apl_i2c_info },
	{ PCI_VDEVICE(INTEL, 0x5aae), (kernel_ulong_t)&apl_i2c_info },
	{ PCI_VDEVICE(INTEL, 0x5ab0), (kernel_ulong_t)&apl_i2c_info },
	{ PCI_VDEVICE(INTEL, 0x5ab2), (kernel_ulong_t)&apl_i2c_info },
	{ PCI_VDEVICE(INTEL, 0x5ab4), (kernel_ulong_t)&apl_i2c_info },
	{ PCI_VDEVICE(INTEL, 0x5ab6), (kernel_ulong_t)&apl_i2c_info },
	{ PCI_VDEVICE(INTEL, 0x5ab8), (kernel_ulong_t)&apl_i2c_info },
	{ PCI_VDEVICE(INTEL, 0x5aba), (kernel_ulong_t)&apl_i2c_info },
	{ PCI_VDEVICE(INTEL, 0x5abc), (kernel_ulong_t)&bxt_uart_info },
	{ PCI_VDEVICE(INTEL, 0x5abe), (kernel_ulong_t)&bxt_uart_info },
	{ PCI_VDEVICE(INTEL, 0x5ac0), (kernel_ulong_t)&bxt_uart_info },
	{ PCI_VDEVICE(INTEL, 0x5ac2), (kernel_ulong_t)&bxt_info },
	{ PCI_VDEVICE(INTEL, 0x5ac4), (kernel_ulong_t)&bxt_info },
	{ PCI_VDEVICE(INTEL, 0x5ac6), (kernel_ulong_t)&bxt_info },
	{ PCI_VDEVICE(INTEL, 0x5aee), (kernel_ulong_t)&bxt_uart_info },
	/* RPL-S */
	{ PCI_VDEVICE(INTEL, 0x7a28), (kernel_ulong_t)&bxt_uart_info },
	{ PCI_VDEVICE(INTEL, 0x7a29), (kernel_ulong_t)&bxt_uart_info },
	{ PCI_VDEVICE(INTEL, 0x7a2a), (kernel_ulong_t)&tgl_info },
	{ PCI_VDEVICE(INTEL, 0x7a2b), (kernel_ulong_t)&tgl_info },
	{ PCI_VDEVICE(INTEL, 0x7a4c), (kernel_ulong_t)&bxt_i2c_info },
	{ PCI_VDEVICE(INTEL, 0x7a4d), (kernel_ulong_t)&bxt_i2c_info },
	{ PCI_VDEVICE(INTEL, 0x7a4e), (kernel_ulong_t)&bxt_i2c_info },
	{ PCI_VDEVICE(INTEL, 0x7a4f), (kernel_ulong_t)&bxt_i2c_info },
	{ PCI_VDEVICE(INTEL, 0x7a5c), (kernel_ulong_t)&bxt_uart_info },
	{ PCI_VDEVICE(INTEL, 0x7a79), (kernel_ulong_t)&tgl_info },
	{ PCI_VDEVICE(INTEL, 0x7a7b), (kernel_ulong_t)&tgl_info },
	{ PCI_VDEVICE(INTEL, 0x7a7c), (kernel_ulong_t)&bxt_i2c_info },
	{ PCI_VDEVICE(INTEL, 0x7a7d), (kernel_ulong_t)&bxt_i2c_info },
	{ PCI_VDEVICE(INTEL, 0x7a7e), (kernel_ulong_t)&bxt_uart_info },
	/* ADL-S */
	{ PCI_VDEVICE(INTEL, 0x7aa8), (kernel_ulong_t)&bxt_uart_info },
	{ PCI_VDEVICE(INTEL, 0x7aa9), (kernel_ulong_t)&bxt_uart_info },
	{ PCI_VDEVICE(INTEL, 0x7aaa), (kernel_ulong_t)&tgl_info },
	{ PCI_VDEVICE(INTEL, 0x7aab), (kernel_ulong_t)&tgl_info },
	{ PCI_VDEVICE(INTEL, 0x7acc), (kernel_ulong_t)&bxt_i2c_info },
	{ PCI_VDEVICE(INTEL, 0x7acd), (kernel_ulong_t)&bxt_i2c_info },
	{ PCI_VDEVICE(INTEL, 0x7ace), (kernel_ulong_t)&bxt_i2c_info },
	{ PCI_VDEVICE(INTEL, 0x7acf), (kernel_ulong_t)&bxt_i2c_info },
	{ PCI_VDEVICE(INTEL, 0x7adc), (kernel_ulong_t)&bxt_uart_info },
	{ PCI_VDEVICE(INTEL, 0x7af9), (kernel_ulong_t)&tgl_info },
	{ PCI_VDEVICE(INTEL, 0x7afb), (kernel_ulong_t)&tgl_info },
	{ PCI_VDEVICE(INTEL, 0x7afc), (kernel_ulong_t)&bxt_i2c_info },
	{ PCI_VDEVICE(INTEL, 0x7afd), (kernel_ulong_t)&bxt_i2c_info },
	{ PCI_VDEVICE(INTEL, 0x7afe), (kernel_ulong_t)&bxt_uart_info },
	/* MTL-P */
	{ PCI_VDEVICE(INTEL, 0x7e25), (kernel_ulong_t)&bxt_uart_info },
	{ PCI_VDEVICE(INTEL, 0x7e26), (kernel_ulong_t)&bxt_uart_info },
	{ PCI_VDEVICE(INTEL, 0x7e27), (kernel_ulong_t)&tgl_info },
	{ PCI_VDEVICE(INTEL, 0x7e30), (kernel_ulong_t)&tgl_info },
	{ PCI_VDEVICE(INTEL, 0x7e46), (kernel_ulong_t)&tgl_info },
	{ PCI_VDEVICE(INTEL, 0x7e50), (kernel_ulong_t)&bxt_i2c_info },
	{ PCI_VDEVICE(INTEL, 0x7e51), (kernel_ulong_t)&bxt_i2c_info },
	{ PCI_VDEVICE(INTEL, 0x7e52), (kernel_ulong_t)&bxt_uart_info },
	{ PCI_VDEVICE(INTEL, 0x7e78), (kernel_ulong_t)&bxt_i2c_info },
	{ PCI_VDEVICE(INTEL, 0x7e79), (kernel_ulong_t)&bxt_i2c_info },
	{ PCI_VDEVICE(INTEL, 0x7e7a), (kernel_ulong_t)&bxt_i2c_info },
	{ PCI_VDEVICE(INTEL, 0x7e7b), (kernel_ulong_t)&bxt_i2c_info },
	/* MTP-S */
	{ PCI_VDEVICE(INTEL, 0x7f28), (kernel_ulong_t)&bxt_uart_info },
	{ PCI_VDEVICE(INTEL, 0x7f29), (kernel_ulong_t)&bxt_uart_info },
	{ PCI_VDEVICE(INTEL, 0x7f2a), (kernel_ulong_t)&tgl_info },
	{ PCI_VDEVICE(INTEL, 0x7f2b), (kernel_ulong_t)&tgl_info },
	{ PCI_VDEVICE(INTEL, 0x7f4c), (kernel_ulong_t)&bxt_i2c_info },
	{ PCI_VDEVICE(INTEL, 0x7f4d), (kernel_ulong_t)&bxt_i2c_info },
	{ PCI_VDEVICE(INTEL, 0x7f4e), (kernel_ulong_t)&bxt_i2c_info },
	{ PCI_VDEVICE(INTEL, 0x7f4f), (kernel_ulong_t)&bxt_i2c_info },
	{ PCI_VDEVICE(INTEL, 0x7f5c), (kernel_ulong_t)&bxt_uart_info },
	{ PCI_VDEVICE(INTEL, 0x7f5d), (kernel_ulong_t)&bxt_uart_info },
	{ PCI_VDEVICE(INTEL, 0x7f5e), (kernel_ulong_t)&tgl_info },
	{ PCI_VDEVICE(INTEL, 0x7f5f), (kernel_ulong_t)&tgl_info },
	{ PCI_VDEVICE(INTEL, 0x7f7a), (kernel_ulong_t)&bxt_i2c_info },
	{ PCI_VDEVICE(INTEL, 0x7f7b), (kernel_ulong_t)&bxt_i2c_info },
	/* LKF */
	{ PCI_VDEVICE(INTEL, 0x98a8), (kernel_ulong_t)&bxt_uart_info },
	{ PCI_VDEVICE(INTEL, 0x98a9), (kernel_ulong_t)&bxt_uart_info },
	{ PCI_VDEVICE(INTEL, 0x98aa), (kernel_ulong_t)&bxt_info },
	{ PCI_VDEVICE(INTEL, 0x98c5), (kernel_ulong_t)&bxt_i2c_info },
	{ PCI_VDEVICE(INTEL, 0x98c6), (kernel_ulong_t)&bxt_i2c_info },
	{ PCI_VDEVICE(INTEL, 0x98c7), (kernel_ulong_t)&bxt_uart_info },
	{ PCI_VDEVICE(INTEL, 0x98e8), (kernel_ulong_t)&bxt_i2c_info },
	{ PCI_VDEVICE(INTEL, 0x98e9), (kernel_ulong_t)&bxt_i2c_info },
	{ PCI_VDEVICE(INTEL, 0x98ea), (kernel_ulong_t)&bxt_i2c_info },
	{ PCI_VDEVICE(INTEL, 0x98eb), (kernel_ulong_t)&bxt_i2c_info },
	/* SPT-LP */
	{ PCI_VDEVICE(INTEL, 0x9d27), (kernel_ulong_t)&spt_uart_info },
	{ PCI_VDEVICE(INTEL, 0x9d28), (kernel_ulong_t)&spt_uart_info },
	{ PCI_VDEVICE(INTEL, 0x9d29), (kernel_ulong_t)&spt_info },
	{ PCI_VDEVICE(INTEL, 0x9d2a), (kernel_ulong_t)&spt_info },
	{ PCI_VDEVICE(INTEL, 0x9d60), (kernel_ulong_t)&spt_i2c_info },
	{ PCI_VDEVICE(INTEL, 0x9d61), (kernel_ulong_t)&spt_i2c_info },
	{ PCI_VDEVICE(INTEL, 0x9d62), (kernel_ulong_t)&spt_i2c_info },
	{ PCI_VDEVICE(INTEL, 0x9d63), (kernel_ulong_t)&spt_i2c_info },
	{ PCI_VDEVICE(INTEL, 0x9d64), (kernel_ulong_t)&spt_i2c_info },
	{ PCI_VDEVICE(INTEL, 0x9d65), (kernel_ulong_t)&spt_i2c_info },
	{ PCI_VDEVICE(INTEL, 0x9d66), (kernel_ulong_t)&spt_uart_info },
	/* CNL-LP */
	{ PCI_VDEVICE(INTEL, 0x9da8), (kernel_ulong_t)&spt_uart_info },
	{ PCI_VDEVICE(INTEL, 0x9da9), (kernel_ulong_t)&spt_uart_info },
	{ PCI_VDEVICE(INTEL, 0x9daa), (kernel_ulong_t)&cnl_info },
	{ PCI_VDEVICE(INTEL, 0x9dab), (kernel_ulong_t)&cnl_info },
	{ PCI_VDEVICE(INTEL, 0x9dc5), (kernel_ulong_t)&cnl_i2c_info },
	{ PCI_VDEVICE(INTEL, 0x9dc6), (kernel_ulong_t)&cnl_i2c_info },
	{ PCI_VDEVICE(INTEL, 0x9dc7), (kernel_ulong_t)&spt_uart_info },
	{ PCI_VDEVICE(INTEL, 0x9de8), (kernel_ulong_t)&cnl_i2c_info },
	{ PCI_VDEVICE(INTEL, 0x9de9), (kernel_ulong_t)&cnl_i2c_info },
	{ PCI_VDEVICE(INTEL, 0x9dea), (kernel_ulong_t)&cnl_i2c_info },
	{ PCI_VDEVICE(INTEL, 0x9deb), (kernel_ulong_t)&cnl_i2c_info },
	{ PCI_VDEVICE(INTEL, 0x9dfb), (kernel_ulong_t)&cnl_info },
	/* TGL-LP */
	{ PCI_VDEVICE(INTEL, 0xa0a8), (kernel_ulong_t)&bxt_uart_info },
	{ PCI_VDEVICE(INTEL, 0xa0a9), (kernel_ulong_t)&bxt_uart_info },
	{ PCI_VDEVICE(INTEL, 0xa0aa), (kernel_ulong_t)&cnl_info },
	{ PCI_VDEVICE(INTEL, 0xa0ab), (kernel_ulong_t)&cnl_info },
	{ PCI_VDEVICE(INTEL, 0xa0c5), (kernel_ulong_t)&spt_i2c_info },
	{ PCI_VDEVICE(INTEL, 0xa0c6), (kernel_ulong_t)&spt_i2c_info },
	{ PCI_VDEVICE(INTEL, 0xa0c7), (kernel_ulong_t)&bxt_uart_info },
	{ PCI_VDEVICE(INTEL, 0xa0d8), (kernel_ulong_t)&spt_i2c_info },
	{ PCI_VDEVICE(INTEL, 0xa0d9), (kernel_ulong_t)&spt_i2c_info },
	{ PCI_VDEVICE(INTEL, 0xa0da), (kernel_ulong_t)&bxt_uart_info },
	{ PCI_VDEVICE(INTEL, 0xa0db), (kernel_ulong_t)&bxt_uart_info },
	{ PCI_VDEVICE(INTEL, 0xa0dc), (kernel_ulong_t)&bxt_uart_info },
	{ PCI_VDEVICE(INTEL, 0xa0dd), (kernel_ulong_t)&bxt_uart_info },
	{ PCI_VDEVICE(INTEL, 0xa0de), (kernel_ulong_t)&cnl_info },
	{ PCI_VDEVICE(INTEL, 0xa0df), (kernel_ulong_t)&cnl_info },
	{ PCI_VDEVICE(INTEL, 0xa0e8), (kernel_ulong_t)&spt_i2c_info },
	{ PCI_VDEVICE(INTEL, 0xa0e9), (kernel_ulong_t)&spt_i2c_info },
	{ PCI_VDEVICE(INTEL, 0xa0ea), (kernel_ulong_t)&spt_i2c_info },
	{ PCI_VDEVICE(INTEL, 0xa0eb), (kernel_ulong_t)&spt_i2c_info },
	{ PCI_VDEVICE(INTEL, 0xa0fb), (kernel_ulong_t)&cnl_info },
	{ PCI_VDEVICE(INTEL, 0xa0fd), (kernel_ulong_t)&cnl_info },
	{ PCI_VDEVICE(INTEL, 0xa0fe), (kernel_ulong_t)&cnl_info },
	/* SPT-H */
	{ PCI_VDEVICE(INTEL, 0xa127), (kernel_ulong_t)&spt_uart_info },
	{ PCI_VDEVICE(INTEL, 0xa128), (kernel_ulong_t)&spt_uart_info },
	{ PCI_VDEVICE(INTEL, 0xa129), (kernel_ulong_t)&spt_info },
	{ PCI_VDEVICE(INTEL, 0xa12a), (kernel_ulong_t)&spt_info },
	{ PCI_VDEVICE(INTEL, 0xa160), (kernel_ulong_t)&spt_i2c_info },
	{ PCI_VDEVICE(INTEL, 0xa161), (kernel_ulong_t)&spt_i2c_info },
	{ PCI_VDEVICE(INTEL, 0xa162), (kernel_ulong_t)&spt_i2c_info },
	{ PCI_VDEVICE(INTEL, 0xa166), (kernel_ulong_t)&spt_uart_info },
	/* KBL-H */
	{ PCI_VDEVICE(INTEL, 0xa2a7), (kernel_ulong_t)&spt_uart_info },
	{ PCI_VDEVICE(INTEL, 0xa2a8), (kernel_ulong_t)&spt_uart_info },
	{ PCI_VDEVICE(INTEL, 0xa2a9), (kernel_ulong_t)&spt_info },
	{ PCI_VDEVICE(INTEL, 0xa2aa), (kernel_ulong_t)&spt_info },
	{ PCI_VDEVICE(INTEL, 0xa2e0), (kernel_ulong_t)&spt_i2c_info },
	{ PCI_VDEVICE(INTEL, 0xa2e1), (kernel_ulong_t)&spt_i2c_info },
	{ PCI_VDEVICE(INTEL, 0xa2e2), (kernel_ulong_t)&spt_i2c_info },
	{ PCI_VDEVICE(INTEL, 0xa2e3), (kernel_ulong_t)&spt_i2c_info },
	{ PCI_VDEVICE(INTEL, 0xa2e6), (kernel_ulong_t)&spt_uart_info },
	/* CNL-H */
	{ PCI_VDEVICE(INTEL, 0xa328), (kernel_ulong_t)&spt_uart_info },
	{ PCI_VDEVICE(INTEL, 0xa329), (kernel_ulong_t)&spt_uart_info },
	{ PCI_VDEVICE(INTEL, 0xa32a), (kernel_ulong_t)&cnl_info },
	{ PCI_VDEVICE(INTEL, 0xa32b), (kernel_ulong_t)&cnl_info },
	{ PCI_VDEVICE(INTEL, 0xa347), (kernel_ulong_t)&spt_uart_info },
	{ PCI_VDEVICE(INTEL, 0xa368), (kernel_ulong_t)&cnl_i2c_info },
	{ PCI_VDEVICE(INTEL, 0xa369), (kernel_ulong_t)&cnl_i2c_info },
	{ PCI_VDEVICE(INTEL, 0xa36a), (kernel_ulong_t)&cnl_i2c_info },
	{ PCI_VDEVICE(INTEL, 0xa36b), (kernel_ulong_t)&cnl_i2c_info },
	{ PCI_VDEVICE(INTEL, 0xa37b), (kernel_ulong_t)&cnl_info },
	/* CML-V */
	{ PCI_VDEVICE(INTEL, 0xa3a7), (kernel_ulong_t)&spt_uart_info },
	{ PCI_VDEVICE(INTEL, 0xa3a8), (kernel_ulong_t)&spt_uart_info },
	{ PCI_VDEVICE(INTEL, 0xa3a9), (kernel_ulong_t)&spt_info },
	{ PCI_VDEVICE(INTEL, 0xa3aa), (kernel_ulong_t)&spt_info },
	{ PCI_VDEVICE(INTEL, 0xa3e0), (kernel_ulong_t)&spt_i2c_info },
	{ PCI_VDEVICE(INTEL, 0xa3e1), (kernel_ulong_t)&spt_i2c_info },
	{ PCI_VDEVICE(INTEL, 0xa3e2), (kernel_ulong_t)&spt_i2c_info },
	{ PCI_VDEVICE(INTEL, 0xa3e3), (kernel_ulong_t)&spt_i2c_info },
	{ PCI_VDEVICE(INTEL, 0xa3e6), (kernel_ulong_t)&spt_uart_info },
	/* LNL-M */
	{ PCI_VDEVICE(INTEL, 0xa825), (kernel_ulong_t)&bxt_uart_info },
	{ PCI_VDEVICE(INTEL, 0xa826), (kernel_ulong_t)&bxt_uart_info },
	{ PCI_VDEVICE(INTEL, 0xa827), (kernel_ulong_t)&tgl_info },
	{ PCI_VDEVICE(INTEL, 0xa830), (kernel_ulong_t)&tgl_info },
	{ PCI_VDEVICE(INTEL, 0xa846), (kernel_ulong_t)&tgl_info },
	{ PCI_VDEVICE(INTEL, 0xa850), (kernel_ulong_t)&ehl_i2c_info },
	{ PCI_VDEVICE(INTEL, 0xa851), (kernel_ulong_t)&ehl_i2c_info },
	{ PCI_VDEVICE(INTEL, 0xa852), (kernel_ulong_t)&bxt_uart_info },
	{ PCI_VDEVICE(INTEL, 0xa878), (kernel_ulong_t)&ehl_i2c_info },
	{ PCI_VDEVICE(INTEL, 0xa879), (kernel_ulong_t)&ehl_i2c_info },
	{ PCI_VDEVICE(INTEL, 0xa87a), (kernel_ulong_t)&ehl_i2c_info },
	{ PCI_VDEVICE(INTEL, 0xa87b), (kernel_ulong_t)&ehl_i2c_info },
	{ }
};
MODULE_DEVICE_TABLE(pci, intel_lpss_pci_ids);

static struct pci_driver intel_lpss_pci_driver = {
	.name = "intel-lpss",
	.id_table = intel_lpss_pci_ids,
	.probe = intel_lpss_pci_probe,
	.remove = intel_lpss_pci_remove,
	.driver = {
		.pm = pm_ptr(&intel_lpss_pm_ops),
	},
};

module_pci_driver(intel_lpss_pci_driver);

MODULE_AUTHOR("Andy Shevchenko <andriy.shevchenko@linux.intel.com>");
MODULE_AUTHOR("Mika Westerberg <mika.westerberg@linux.intel.com>");
MODULE_DESCRIPTION("Intel LPSS PCI driver");
MODULE_LICENSE("GPL v2");
MODULE_IMPORT_NS(INTEL_LPSS);<|MERGE_RESOLUTION|>--- conflicted
+++ resolved
@@ -54,11 +54,7 @@
 	if (ret)
 		return ret;
 
-<<<<<<< HEAD
-	ret = pci_alloc_irq_vectors(pdev, 1, 1, PCI_IRQ_INTX);
-=======
 	ret = pci_alloc_irq_vectors(pdev, 1, 1, PCI_IRQ_ALL_TYPES);
->>>>>>> 1482489b
 	if (ret < 0)
 		return ret;
 
