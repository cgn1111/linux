--- conflicted
+++ resolved
@@ -222,42 +222,6 @@
 }
 
 /*
- * Update the tcpStatus for the server.
- * This is used to signal the cifsd thread to call cifs_reconnect
- * ONLY cifsd thread should call cifs_reconnect. For any other
- * thread, use this function
- *
- * @server: the tcp ses for which reconnect is needed
- * @all_channels: if this needs to be done for all channels
- */
-void
-cifs_signal_cifsd_for_reconnect(struct TCP_Server_Info *server,
-				bool all_channels)
-{
-	struct TCP_Server_Info *pserver;
-	struct cifs_ses *ses;
-	int i;
-
-	/* If server is a channel, select the primary channel */
-	pserver = CIFS_SERVER_IS_CHAN(server) ? server->primary_server : server;
-
-	spin_lock(&cifs_tcp_ses_lock);
-	if (!all_channels) {
-		pserver->tcpStatus = CifsNeedReconnect;
-		spin_unlock(&cifs_tcp_ses_lock);
-		return;
-	}
-
-	list_for_each_entry(ses, &pserver->smb_ses_list, smb_ses_list) {
-		spin_lock(&ses->chan_lock);
-		for (i = 0; i < ses->chan_count; i++)
-			ses->chans[i].server->tcpStatus = CifsNeedReconnect;
-		spin_unlock(&ses->chan_lock);
-	}
-	spin_unlock(&cifs_tcp_ses_lock);
-}
-
-/*
  * Mark all sessions and tcons for reconnect.
  * IMPORTANT: make sure that this gets called only from
  * cifsd thread. For any other thread, use
@@ -4596,11 +4560,7 @@
 
 	/* only send once per connect */
 	spin_lock(&cifs_tcp_ses_lock);
-<<<<<<< HEAD
-	if (tcon->ses->status != CifsGood ||
-=======
 	if (tcon->ses->ses_status != SES_GOOD ||
->>>>>>> 88084a3d
 	    (tcon->status != TID_NEW &&
 	    tcon->status != TID_NEED_TCON)) {
 		spin_unlock(&cifs_tcp_ses_lock);
@@ -4668,11 +4628,7 @@
 
 	/* only send once per connect */
 	spin_lock(&cifs_tcp_ses_lock);
-<<<<<<< HEAD
-	if (tcon->ses->status != CifsGood ||
-=======
 	if (tcon->ses->ses_status != SES_GOOD ||
->>>>>>> 88084a3d
 	    (tcon->status != TID_NEW &&
 	    tcon->status != TID_NEED_TCON)) {
 		spin_unlock(&cifs_tcp_ses_lock);
