--- conflicted
+++ resolved
@@ -2,13 +2,8 @@
 VERSION = 5
 PATCHLEVEL = 13
 SUBLEVEL = 0
-<<<<<<< HEAD
-EXTRAVERSION = -rc4
-NAME = Frozen Wasteland
-=======
 EXTRAVERSION = -rc7
 NAME = Opossums on Parade
->>>>>>> cd4220d2
 
 # *DOCUMENTATION*
 # To see a list of typical targets execute "make help"
@@ -934,12 +929,6 @@
 # Limit inlining across translation units to reduce binary size
 KBUILD_LDFLAGS += -mllvm -import-instr-limit=5
 
-<<<<<<< HEAD
-# Check for frame size exceeding threshold during prolog/epilog insertion.
-ifneq ($(CONFIG_FRAME_WARN),0)
-KBUILD_LDFLAGS	+= -plugin-opt=-warn-stack-size=$(CONFIG_FRAME_WARN)
-endif
-=======
 # Check for frame size exceeding threshold during prolog/epilog insertion
 # when using lld < 13.0.0.
 ifneq ($(CONFIG_FRAME_WARN),0)
@@ -947,7 +936,6 @@
 KBUILD_LDFLAGS	+= -plugin-opt=-warn-stack-size=$(CONFIG_FRAME_WARN)
 endif
 endif
->>>>>>> cd4220d2
 endif
 
 ifdef CONFIG_LTO
