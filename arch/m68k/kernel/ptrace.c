--- conflicted
+++ resolved
@@ -285,11 +285,7 @@
 {
 	if (test_thread_flag(TIF_SYSCALL_TRACE))
 		ptrace_report_syscall_exit(task_pt_regs(current), 0);
-<<<<<<< HEAD
-}
-=======
-}
-#endif /* CONFIG_COLDFIRE */
+}
 
 #if defined(CONFIG_BINFMT_ELF_FDPIC) && defined(CONFIG_ELF_CORE)
 /*
@@ -345,5 +341,4 @@
 {
 	return &user_m68k_view;
 }
-#endif /* CONFIG_BINFMT_ELF_FDPIC && CONFIG_ELF_CORE */
->>>>>>> 6b8be804
+#endif /* CONFIG_BINFMT_ELF_FDPIC && CONFIG_ELF_CORE */