// SPDX-License-Identifier: GPL-2.0-only
/*
 * Kernel-based Virtual Machine driver for Linux
 *
 * derived from drivers/kvm/kvm_main.c
 *
 * Copyright (C) 2006 Qumranet, Inc.
 * Copyright (C) 2008 Qumranet, Inc.
 * Copyright IBM Corporation, 2008
 * Copyright 2010 Red Hat, Inc. and/or its affiliates.
 *
 * Authors:
 *   Avi Kivity   <avi@qumranet.com>
 *   Yaniv Kamay  <yaniv@qumranet.com>
 *   Amit Shah    <amit.shah@qumranet.com>
 *   Ben-Ami Yassour <benami@il.ibm.com>
 */

#include <linux/kvm_host.h>
#include "irq.h"
#include "ioapic.h"
#include "mmu.h"
#include "i8254.h"
#include "tss.h"
#include "kvm_cache_regs.h"
#include "kvm_emulate.h"
#include "x86.h"
#include "cpuid.h"
#include "pmu.h"
#include "hyperv.h"
#include "lapic.h"
#include "xen.h"

#include <linux/clocksource.h>
#include <linux/interrupt.h>
#include <linux/kvm.h>
#include <linux/fs.h>
#include <linux/vmalloc.h>
#include <linux/export.h>
#include <linux/moduleparam.h>
#include <linux/mman.h>
#include <linux/highmem.h>
#include <linux/iommu.h>
#include <linux/intel-iommu.h>
#include <linux/cpufreq.h>
#include <linux/user-return-notifier.h>
#include <linux/srcu.h>
#include <linux/slab.h>
#include <linux/perf_event.h>
#include <linux/uaccess.h>
#include <linux/hash.h>
#include <linux/pci.h>
#include <linux/timekeeper_internal.h>
#include <linux/pvclock_gtod.h>
#include <linux/kvm_irqfd.h>
#include <linux/irqbypass.h>
#include <linux/sched/stat.h>
#include <linux/sched/isolation.h>
#include <linux/mem_encrypt.h>
#include <linux/entry-kvm.h>

#include <trace/events/kvm.h>

#include <asm/debugreg.h>
#include <asm/msr.h>
#include <asm/desc.h>
#include <asm/mce.h>
#include <linux/kernel_stat.h>
#include <asm/fpu/internal.h> /* Ugh! */
#include <asm/pvclock.h>
#include <asm/div64.h>
#include <asm/irq_remapping.h>
#include <asm/mshyperv.h>
#include <asm/hypervisor.h>
#include <asm/tlbflush.h>
#include <asm/intel_pt.h>
#include <asm/emulate_prefix.h>
#include <clocksource/hyperv_timer.h>

#define CREATE_TRACE_POINTS
#include "trace.h"

#define MAX_IO_MSRS 256
#define KVM_MAX_MCE_BANKS 32
u64 __read_mostly kvm_mce_cap_supported = MCG_CTL_P | MCG_SER_P;
EXPORT_SYMBOL_GPL(kvm_mce_cap_supported);

#define emul_to_vcpu(ctxt) \
	((struct kvm_vcpu *)(ctxt)->vcpu)

/* EFER defaults:
 * - enable syscall per default because its emulated by KVM
 * - enable LME and LMA per default on 64 bit KVM
 */
#ifdef CONFIG_X86_64
static
u64 __read_mostly efer_reserved_bits = ~((u64)(EFER_SCE | EFER_LME | EFER_LMA));
#else
static u64 __read_mostly efer_reserved_bits = ~((u64)EFER_SCE);
#endif

static u64 __read_mostly cr4_reserved_bits = CR4_RESERVED_BITS;

#define KVM_X2APIC_API_VALID_FLAGS (KVM_X2APIC_API_USE_32BIT_IDS | \
                                    KVM_X2APIC_API_DISABLE_BROADCAST_QUIRK)

static void update_cr8_intercept(struct kvm_vcpu *vcpu);
static void process_nmi(struct kvm_vcpu *vcpu);
static void process_smi(struct kvm_vcpu *vcpu);
static void enter_smm(struct kvm_vcpu *vcpu);
static void __kvm_set_rflags(struct kvm_vcpu *vcpu, unsigned long rflags);
static void store_regs(struct kvm_vcpu *vcpu);
static int sync_regs(struct kvm_vcpu *vcpu);

struct kvm_x86_ops kvm_x86_ops __read_mostly;
EXPORT_SYMBOL_GPL(kvm_x86_ops);

#define KVM_X86_OP(func)					     \
	DEFINE_STATIC_CALL_NULL(kvm_x86_##func,			     \
				*(((struct kvm_x86_ops *)0)->func));
#define KVM_X86_OP_NULL KVM_X86_OP
#include <asm/kvm-x86-ops.h>
EXPORT_STATIC_CALL_GPL(kvm_x86_get_cs_db_l_bits);
EXPORT_STATIC_CALL_GPL(kvm_x86_cache_reg);
EXPORT_STATIC_CALL_GPL(kvm_x86_tlb_flush_current);

static bool __read_mostly ignore_msrs = 0;
module_param(ignore_msrs, bool, S_IRUGO | S_IWUSR);

bool __read_mostly report_ignored_msrs = true;
module_param(report_ignored_msrs, bool, S_IRUGO | S_IWUSR);
EXPORT_SYMBOL_GPL(report_ignored_msrs);

unsigned int min_timer_period_us = 200;
module_param(min_timer_period_us, uint, S_IRUGO | S_IWUSR);

static bool __read_mostly kvmclock_periodic_sync = true;
module_param(kvmclock_periodic_sync, bool, S_IRUGO);

bool __read_mostly kvm_has_tsc_control;
EXPORT_SYMBOL_GPL(kvm_has_tsc_control);
u32  __read_mostly kvm_max_guest_tsc_khz;
EXPORT_SYMBOL_GPL(kvm_max_guest_tsc_khz);
u8   __read_mostly kvm_tsc_scaling_ratio_frac_bits;
EXPORT_SYMBOL_GPL(kvm_tsc_scaling_ratio_frac_bits);
u64  __read_mostly kvm_max_tsc_scaling_ratio;
EXPORT_SYMBOL_GPL(kvm_max_tsc_scaling_ratio);
u64 __read_mostly kvm_default_tsc_scaling_ratio;
EXPORT_SYMBOL_GPL(kvm_default_tsc_scaling_ratio);
bool __read_mostly kvm_has_bus_lock_exit;
EXPORT_SYMBOL_GPL(kvm_has_bus_lock_exit);

/* tsc tolerance in parts per million - default to 1/2 of the NTP threshold */
static u32 __read_mostly tsc_tolerance_ppm = 250;
module_param(tsc_tolerance_ppm, uint, S_IRUGO | S_IWUSR);

/*
 * lapic timer advance (tscdeadline mode only) in nanoseconds.  '-1' enables
 * adaptive tuning starting from default advancment of 1000ns.  '0' disables
 * advancement entirely.  Any other value is used as-is and disables adaptive
 * tuning, i.e. allows priveleged userspace to set an exact advancement time.
 */
static int __read_mostly lapic_timer_advance_ns = -1;
module_param(lapic_timer_advance_ns, int, S_IRUGO | S_IWUSR);

static bool __read_mostly vector_hashing = true;
module_param(vector_hashing, bool, S_IRUGO);

bool __read_mostly enable_vmware_backdoor = false;
module_param(enable_vmware_backdoor, bool, S_IRUGO);
EXPORT_SYMBOL_GPL(enable_vmware_backdoor);

static bool __read_mostly force_emulation_prefix = false;
module_param(force_emulation_prefix, bool, S_IRUGO);

int __read_mostly pi_inject_timer = -1;
module_param(pi_inject_timer, bint, S_IRUGO | S_IWUSR);

/*
 * Restoring the host value for MSRs that are only consumed when running in
 * usermode, e.g. SYSCALL MSRs and TSC_AUX, can be deferred until the CPU
 * returns to userspace, i.e. the kernel can run with the guest's value.
 */
#define KVM_MAX_NR_USER_RETURN_MSRS 16

struct kvm_user_return_msrs_global {
	int nr;
	u32 msrs[KVM_MAX_NR_USER_RETURN_MSRS];
};

struct kvm_user_return_msrs {
	struct user_return_notifier urn;
	bool registered;
	struct kvm_user_return_msr_values {
		u64 host;
		u64 curr;
	} values[KVM_MAX_NR_USER_RETURN_MSRS];
};

static struct kvm_user_return_msrs_global __read_mostly user_return_msrs_global;
static struct kvm_user_return_msrs __percpu *user_return_msrs;

#define KVM_SUPPORTED_XCR0     (XFEATURE_MASK_FP | XFEATURE_MASK_SSE \
				| XFEATURE_MASK_YMM | XFEATURE_MASK_BNDREGS \
				| XFEATURE_MASK_BNDCSR | XFEATURE_MASK_AVX512 \
				| XFEATURE_MASK_PKRU)

u64 __read_mostly host_efer;
EXPORT_SYMBOL_GPL(host_efer);

bool __read_mostly allow_smaller_maxphyaddr = 0;
EXPORT_SYMBOL_GPL(allow_smaller_maxphyaddr);

u64 __read_mostly host_xss;
EXPORT_SYMBOL_GPL(host_xss);
u64 __read_mostly supported_xss;
EXPORT_SYMBOL_GPL(supported_xss);

struct kvm_stats_debugfs_item debugfs_entries[] = {
	VCPU_STAT("pf_fixed", pf_fixed),
	VCPU_STAT("pf_guest", pf_guest),
	VCPU_STAT("tlb_flush", tlb_flush),
	VCPU_STAT("invlpg", invlpg),
	VCPU_STAT("exits", exits),
	VCPU_STAT("io_exits", io_exits),
	VCPU_STAT("mmio_exits", mmio_exits),
	VCPU_STAT("signal_exits", signal_exits),
	VCPU_STAT("irq_window", irq_window_exits),
	VCPU_STAT("nmi_window", nmi_window_exits),
	VCPU_STAT("halt_exits", halt_exits),
	VCPU_STAT("halt_successful_poll", halt_successful_poll),
	VCPU_STAT("halt_attempted_poll", halt_attempted_poll),
	VCPU_STAT("halt_poll_invalid", halt_poll_invalid),
	VCPU_STAT("halt_wakeup", halt_wakeup),
	VCPU_STAT("hypercalls", hypercalls),
	VCPU_STAT("request_irq", request_irq_exits),
	VCPU_STAT("irq_exits", irq_exits),
	VCPU_STAT("host_state_reload", host_state_reload),
	VCPU_STAT("fpu_reload", fpu_reload),
	VCPU_STAT("insn_emulation", insn_emulation),
	VCPU_STAT("insn_emulation_fail", insn_emulation_fail),
	VCPU_STAT("irq_injections", irq_injections),
	VCPU_STAT("nmi_injections", nmi_injections),
	VCPU_STAT("req_event", req_event),
	VCPU_STAT("l1d_flush", l1d_flush),
	VCPU_STAT("halt_poll_success_ns", halt_poll_success_ns),
	VCPU_STAT("halt_poll_fail_ns", halt_poll_fail_ns),
	VM_STAT("mmu_shadow_zapped", mmu_shadow_zapped),
	VM_STAT("mmu_pte_write", mmu_pte_write),
	VM_STAT("mmu_pde_zapped", mmu_pde_zapped),
	VM_STAT("mmu_flooded", mmu_flooded),
	VM_STAT("mmu_recycled", mmu_recycled),
	VM_STAT("mmu_cache_miss", mmu_cache_miss),
	VM_STAT("mmu_unsync", mmu_unsync),
	VM_STAT("remote_tlb_flush", remote_tlb_flush),
	VM_STAT("largepages", lpages, .mode = 0444),
	VM_STAT("nx_largepages_splitted", nx_lpage_splits, .mode = 0444),
	VM_STAT("max_mmu_page_hash_collisions", max_mmu_page_hash_collisions),
	{ NULL }
};

u64 __read_mostly host_xcr0;
u64 __read_mostly supported_xcr0;
EXPORT_SYMBOL_GPL(supported_xcr0);

static struct kmem_cache *x86_fpu_cache;

static struct kmem_cache *x86_emulator_cache;

/*
 * When called, it means the previous get/set msr reached an invalid msr.
 * Return true if we want to ignore/silent this failed msr access.
 */
static bool kvm_msr_ignored_check(u32 msr, u64 data, bool write)
{
	const char *op = write ? "wrmsr" : "rdmsr";

	if (ignore_msrs) {
		if (report_ignored_msrs)
			kvm_pr_unimpl("ignored %s: 0x%x data 0x%llx\n",
				      op, msr, data);
		/* Mask the error */
		return true;
	} else {
		kvm_debug_ratelimited("unhandled %s: 0x%x data 0x%llx\n",
				      op, msr, data);
		return false;
	}
}

static struct kmem_cache *kvm_alloc_emulator_cache(void)
{
	unsigned int useroffset = offsetof(struct x86_emulate_ctxt, src);
	unsigned int size = sizeof(struct x86_emulate_ctxt);

	return kmem_cache_create_usercopy("x86_emulator", size,
					  __alignof__(struct x86_emulate_ctxt),
					  SLAB_ACCOUNT, useroffset,
					  size - useroffset, NULL);
}

static int emulator_fix_hypercall(struct x86_emulate_ctxt *ctxt);

static inline void kvm_async_pf_hash_reset(struct kvm_vcpu *vcpu)
{
	int i;
	for (i = 0; i < ASYNC_PF_PER_VCPU; i++)
		vcpu->arch.apf.gfns[i] = ~0;
}

static void kvm_on_user_return(struct user_return_notifier *urn)
{
	unsigned slot;
	struct kvm_user_return_msrs *msrs
		= container_of(urn, struct kvm_user_return_msrs, urn);
	struct kvm_user_return_msr_values *values;
	unsigned long flags;

	/*
	 * Disabling irqs at this point since the following code could be
	 * interrupted and executed through kvm_arch_hardware_disable()
	 */
	local_irq_save(flags);
	if (msrs->registered) {
		msrs->registered = false;
		user_return_notifier_unregister(urn);
	}
	local_irq_restore(flags);
	for (slot = 0; slot < user_return_msrs_global.nr; ++slot) {
		values = &msrs->values[slot];
		if (values->host != values->curr) {
			wrmsrl(user_return_msrs_global.msrs[slot], values->host);
			values->curr = values->host;
		}
	}
}

void kvm_define_user_return_msr(unsigned slot, u32 msr)
{
	BUG_ON(slot >= KVM_MAX_NR_USER_RETURN_MSRS);
	user_return_msrs_global.msrs[slot] = msr;
	if (slot >= user_return_msrs_global.nr)
		user_return_msrs_global.nr = slot + 1;
}
EXPORT_SYMBOL_GPL(kvm_define_user_return_msr);

static void kvm_user_return_msr_cpu_online(void)
{
	unsigned int cpu = smp_processor_id();
	struct kvm_user_return_msrs *msrs = per_cpu_ptr(user_return_msrs, cpu);
	u64 value;
	int i;

	for (i = 0; i < user_return_msrs_global.nr; ++i) {
		rdmsrl_safe(user_return_msrs_global.msrs[i], &value);
		msrs->values[i].host = value;
		msrs->values[i].curr = value;
	}
}

int kvm_set_user_return_msr(unsigned slot, u64 value, u64 mask)
{
	unsigned int cpu = smp_processor_id();
	struct kvm_user_return_msrs *msrs = per_cpu_ptr(user_return_msrs, cpu);
	int err;

	value = (value & mask) | (msrs->values[slot].host & ~mask);
	if (value == msrs->values[slot].curr)
		return 0;
	err = wrmsrl_safe(user_return_msrs_global.msrs[slot], value);
	if (err)
		return 1;

	msrs->values[slot].curr = value;
	if (!msrs->registered) {
		msrs->urn.on_user_return = kvm_on_user_return;
		user_return_notifier_register(&msrs->urn);
		msrs->registered = true;
	}
	return 0;
}
EXPORT_SYMBOL_GPL(kvm_set_user_return_msr);

static void drop_user_return_notifiers(void)
{
	unsigned int cpu = smp_processor_id();
	struct kvm_user_return_msrs *msrs = per_cpu_ptr(user_return_msrs, cpu);

	if (msrs->registered)
		kvm_on_user_return(&msrs->urn);
}

u64 kvm_get_apic_base(struct kvm_vcpu *vcpu)
{
	return vcpu->arch.apic_base;
}
EXPORT_SYMBOL_GPL(kvm_get_apic_base);

enum lapic_mode kvm_get_apic_mode(struct kvm_vcpu *vcpu)
{
	return kvm_apic_mode(kvm_get_apic_base(vcpu));
}
EXPORT_SYMBOL_GPL(kvm_get_apic_mode);

int kvm_set_apic_base(struct kvm_vcpu *vcpu, struct msr_data *msr_info)
{
	enum lapic_mode old_mode = kvm_get_apic_mode(vcpu);
	enum lapic_mode new_mode = kvm_apic_mode(msr_info->data);
	u64 reserved_bits = kvm_vcpu_reserved_gpa_bits_raw(vcpu) | 0x2ff |
		(guest_cpuid_has(vcpu, X86_FEATURE_X2APIC) ? 0 : X2APIC_ENABLE);

	if ((msr_info->data & reserved_bits) != 0 || new_mode == LAPIC_MODE_INVALID)
		return 1;
	if (!msr_info->host_initiated) {
		if (old_mode == LAPIC_MODE_X2APIC && new_mode == LAPIC_MODE_XAPIC)
			return 1;
		if (old_mode == LAPIC_MODE_DISABLED && new_mode == LAPIC_MODE_X2APIC)
			return 1;
	}

	kvm_lapic_set_base(vcpu, msr_info->data);
	kvm_recalculate_apic_map(vcpu->kvm);
	return 0;
}
EXPORT_SYMBOL_GPL(kvm_set_apic_base);

asmlinkage __visible noinstr void kvm_spurious_fault(void)
{
	/* Fault while not rebooting.  We want the trace. */
	BUG_ON(!kvm_rebooting);
}
EXPORT_SYMBOL_GPL(kvm_spurious_fault);

#define EXCPT_BENIGN		0
#define EXCPT_CONTRIBUTORY	1
#define EXCPT_PF		2

static int exception_class(int vector)
{
	switch (vector) {
	case PF_VECTOR:
		return EXCPT_PF;
	case DE_VECTOR:
	case TS_VECTOR:
	case NP_VECTOR:
	case SS_VECTOR:
	case GP_VECTOR:
		return EXCPT_CONTRIBUTORY;
	default:
		break;
	}
	return EXCPT_BENIGN;
}

#define EXCPT_FAULT		0
#define EXCPT_TRAP		1
#define EXCPT_ABORT		2
#define EXCPT_INTERRUPT		3

static int exception_type(int vector)
{
	unsigned int mask;

	if (WARN_ON(vector > 31 || vector == NMI_VECTOR))
		return EXCPT_INTERRUPT;

	mask = 1 << vector;

	/* #DB is trap, as instruction watchpoints are handled elsewhere */
	if (mask & ((1 << DB_VECTOR) | (1 << BP_VECTOR) | (1 << OF_VECTOR)))
		return EXCPT_TRAP;

	if (mask & ((1 << DF_VECTOR) | (1 << MC_VECTOR)))
		return EXCPT_ABORT;

	/* Reserved exceptions will result in fault */
	return EXCPT_FAULT;
}

void kvm_deliver_exception_payload(struct kvm_vcpu *vcpu)
{
	unsigned nr = vcpu->arch.exception.nr;
	bool has_payload = vcpu->arch.exception.has_payload;
	unsigned long payload = vcpu->arch.exception.payload;

	if (!has_payload)
		return;

	switch (nr) {
	case DB_VECTOR:
		/*
		 * "Certain debug exceptions may clear bit 0-3.  The
		 * remaining contents of the DR6 register are never
		 * cleared by the processor".
		 */
		vcpu->arch.dr6 &= ~DR_TRAP_BITS;
		/*
		 * In order to reflect the #DB exception payload in guest
		 * dr6, three components need to be considered: active low
		 * bit, FIXED_1 bits and active high bits (e.g. DR6_BD,
		 * DR6_BS and DR6_BT)
		 * DR6_ACTIVE_LOW contains the FIXED_1 and active low bits.
		 * In the target guest dr6:
		 * FIXED_1 bits should always be set.
		 * Active low bits should be cleared if 1-setting in payload.
		 * Active high bits should be set if 1-setting in payload.
		 *
		 * Note, the payload is compatible with the pending debug
		 * exceptions/exit qualification under VMX, that active_low bits
		 * are active high in payload.
		 * So they need to be flipped for DR6.
		 */
		vcpu->arch.dr6 |= DR6_ACTIVE_LOW;
		vcpu->arch.dr6 |= payload;
		vcpu->arch.dr6 ^= payload & DR6_ACTIVE_LOW;

		/*
		 * The #DB payload is defined as compatible with the 'pending
		 * debug exceptions' field under VMX, not DR6. While bit 12 is
		 * defined in the 'pending debug exceptions' field (enabled
		 * breakpoint), it is reserved and must be zero in DR6.
		 */
		vcpu->arch.dr6 &= ~BIT(12);
		break;
	case PF_VECTOR:
		vcpu->arch.cr2 = payload;
		break;
	}

	vcpu->arch.exception.has_payload = false;
	vcpu->arch.exception.payload = 0;
}
EXPORT_SYMBOL_GPL(kvm_deliver_exception_payload);

static void kvm_multiple_exception(struct kvm_vcpu *vcpu,
		unsigned nr, bool has_error, u32 error_code,
	        bool has_payload, unsigned long payload, bool reinject)
{
	u32 prev_nr;
	int class1, class2;

	kvm_make_request(KVM_REQ_EVENT, vcpu);

	if (!vcpu->arch.exception.pending && !vcpu->arch.exception.injected) {
	queue:
		if (has_error && !is_protmode(vcpu))
			has_error = false;
		if (reinject) {
			/*
			 * On vmentry, vcpu->arch.exception.pending is only
			 * true if an event injection was blocked by
			 * nested_run_pending.  In that case, however,
			 * vcpu_enter_guest requests an immediate exit,
			 * and the guest shouldn't proceed far enough to
			 * need reinjection.
			 */
			WARN_ON_ONCE(vcpu->arch.exception.pending);
			vcpu->arch.exception.injected = true;
			if (WARN_ON_ONCE(has_payload)) {
				/*
				 * A reinjected event has already
				 * delivered its payload.
				 */
				has_payload = false;
				payload = 0;
			}
		} else {
			vcpu->arch.exception.pending = true;
			vcpu->arch.exception.injected = false;
		}
		vcpu->arch.exception.has_error_code = has_error;
		vcpu->arch.exception.nr = nr;
		vcpu->arch.exception.error_code = error_code;
		vcpu->arch.exception.has_payload = has_payload;
		vcpu->arch.exception.payload = payload;
		if (!is_guest_mode(vcpu))
			kvm_deliver_exception_payload(vcpu);
		return;
	}

	/* to check exception */
	prev_nr = vcpu->arch.exception.nr;
	if (prev_nr == DF_VECTOR) {
		/* triple fault -> shutdown */
		kvm_make_request(KVM_REQ_TRIPLE_FAULT, vcpu);
		return;
	}
	class1 = exception_class(prev_nr);
	class2 = exception_class(nr);
	if ((class1 == EXCPT_CONTRIBUTORY && class2 == EXCPT_CONTRIBUTORY)
		|| (class1 == EXCPT_PF && class2 != EXCPT_BENIGN)) {
		/*
		 * Generate double fault per SDM Table 5-5.  Set
		 * exception.pending = true so that the double fault
		 * can trigger a nested vmexit.
		 */
		vcpu->arch.exception.pending = true;
		vcpu->arch.exception.injected = false;
		vcpu->arch.exception.has_error_code = true;
		vcpu->arch.exception.nr = DF_VECTOR;
		vcpu->arch.exception.error_code = 0;
		vcpu->arch.exception.has_payload = false;
		vcpu->arch.exception.payload = 0;
	} else
		/* replace previous exception with a new one in a hope
		   that instruction re-execution will regenerate lost
		   exception */
		goto queue;
}

void kvm_queue_exception(struct kvm_vcpu *vcpu, unsigned nr)
{
	kvm_multiple_exception(vcpu, nr, false, 0, false, 0, false);
}
EXPORT_SYMBOL_GPL(kvm_queue_exception);

void kvm_requeue_exception(struct kvm_vcpu *vcpu, unsigned nr)
{
	kvm_multiple_exception(vcpu, nr, false, 0, false, 0, true);
}
EXPORT_SYMBOL_GPL(kvm_requeue_exception);

void kvm_queue_exception_p(struct kvm_vcpu *vcpu, unsigned nr,
			   unsigned long payload)
{
	kvm_multiple_exception(vcpu, nr, false, 0, true, payload, false);
}
EXPORT_SYMBOL_GPL(kvm_queue_exception_p);

static void kvm_queue_exception_e_p(struct kvm_vcpu *vcpu, unsigned nr,
				    u32 error_code, unsigned long payload)
{
	kvm_multiple_exception(vcpu, nr, true, error_code,
			       true, payload, false);
}

int kvm_complete_insn_gp(struct kvm_vcpu *vcpu, int err)
{
	if (err)
		kvm_inject_gp(vcpu, 0);
	else
		return kvm_skip_emulated_instruction(vcpu);

	return 1;
}
EXPORT_SYMBOL_GPL(kvm_complete_insn_gp);

void kvm_inject_page_fault(struct kvm_vcpu *vcpu, struct x86_exception *fault)
{
	++vcpu->stat.pf_guest;
	vcpu->arch.exception.nested_apf =
		is_guest_mode(vcpu) && fault->async_page_fault;
	if (vcpu->arch.exception.nested_apf) {
		vcpu->arch.apf.nested_apf_token = fault->address;
		kvm_queue_exception_e(vcpu, PF_VECTOR, fault->error_code);
	} else {
		kvm_queue_exception_e_p(vcpu, PF_VECTOR, fault->error_code,
					fault->address);
	}
}
EXPORT_SYMBOL_GPL(kvm_inject_page_fault);

bool kvm_inject_emulated_page_fault(struct kvm_vcpu *vcpu,
				    struct x86_exception *fault)
{
	struct kvm_mmu *fault_mmu;
	WARN_ON_ONCE(fault->vector != PF_VECTOR);

	fault_mmu = fault->nested_page_fault ? vcpu->arch.mmu :
					       vcpu->arch.walk_mmu;

	/*
	 * Invalidate the TLB entry for the faulting address, if it exists,
	 * else the access will fault indefinitely (and to emulate hardware).
	 */
	if ((fault->error_code & PFERR_PRESENT_MASK) &&
	    !(fault->error_code & PFERR_RSVD_MASK))
		kvm_mmu_invalidate_gva(vcpu, fault_mmu, fault->address,
				       fault_mmu->root_hpa);

	fault_mmu->inject_page_fault(vcpu, fault);
	return fault->nested_page_fault;
}
EXPORT_SYMBOL_GPL(kvm_inject_emulated_page_fault);

void kvm_inject_nmi(struct kvm_vcpu *vcpu)
{
	atomic_inc(&vcpu->arch.nmi_queued);
	kvm_make_request(KVM_REQ_NMI, vcpu);
}
EXPORT_SYMBOL_GPL(kvm_inject_nmi);

void kvm_queue_exception_e(struct kvm_vcpu *vcpu, unsigned nr, u32 error_code)
{
	kvm_multiple_exception(vcpu, nr, true, error_code, false, 0, false);
}
EXPORT_SYMBOL_GPL(kvm_queue_exception_e);

void kvm_requeue_exception_e(struct kvm_vcpu *vcpu, unsigned nr, u32 error_code)
{
	kvm_multiple_exception(vcpu, nr, true, error_code, false, 0, true);
}
EXPORT_SYMBOL_GPL(kvm_requeue_exception_e);

/*
 * Checks if cpl <= required_cpl; if true, return true.  Otherwise queue
 * a #GP and return false.
 */
bool kvm_require_cpl(struct kvm_vcpu *vcpu, int required_cpl)
{
	if (static_call(kvm_x86_get_cpl)(vcpu) <= required_cpl)
		return true;
	kvm_queue_exception_e(vcpu, GP_VECTOR, 0);
	return false;
}
EXPORT_SYMBOL_GPL(kvm_require_cpl);

bool kvm_require_dr(struct kvm_vcpu *vcpu, int dr)
{
	if ((dr != 4 && dr != 5) || !kvm_read_cr4_bits(vcpu, X86_CR4_DE))
		return true;

	kvm_queue_exception(vcpu, UD_VECTOR);
	return false;
}
EXPORT_SYMBOL_GPL(kvm_require_dr);

/*
 * This function will be used to read from the physical memory of the currently
 * running guest. The difference to kvm_vcpu_read_guest_page is that this function
 * can read from guest physical or from the guest's guest physical memory.
 */
int kvm_read_guest_page_mmu(struct kvm_vcpu *vcpu, struct kvm_mmu *mmu,
			    gfn_t ngfn, void *data, int offset, int len,
			    u32 access)
{
	struct x86_exception exception;
	gfn_t real_gfn;
	gpa_t ngpa;

	ngpa     = gfn_to_gpa(ngfn);
	real_gfn = mmu->translate_gpa(vcpu, ngpa, access, &exception);
	if (real_gfn == UNMAPPED_GVA)
		return -EFAULT;

	real_gfn = gpa_to_gfn(real_gfn);

	return kvm_vcpu_read_guest_page(vcpu, real_gfn, data, offset, len);
}
EXPORT_SYMBOL_GPL(kvm_read_guest_page_mmu);

static int kvm_read_nested_guest_page(struct kvm_vcpu *vcpu, gfn_t gfn,
			       void *data, int offset, int len, u32 access)
{
	return kvm_read_guest_page_mmu(vcpu, vcpu->arch.walk_mmu, gfn,
				       data, offset, len, access);
}

static inline u64 pdptr_rsvd_bits(struct kvm_vcpu *vcpu)
{
	return vcpu->arch.reserved_gpa_bits | rsvd_bits(5, 8) | rsvd_bits(1, 2);
}

/*
 * Load the pae pdptrs.  Return 1 if they are all valid, 0 otherwise.
 */
int load_pdptrs(struct kvm_vcpu *vcpu, struct kvm_mmu *mmu, unsigned long cr3)
{
	gfn_t pdpt_gfn = cr3 >> PAGE_SHIFT;
	unsigned offset = ((cr3 & (PAGE_SIZE-1)) >> 5) << 2;
	int i;
	int ret;
	u64 pdpte[ARRAY_SIZE(mmu->pdptrs)];

	ret = kvm_read_guest_page_mmu(vcpu, mmu, pdpt_gfn, pdpte,
				      offset * sizeof(u64), sizeof(pdpte),
				      PFERR_USER_MASK|PFERR_WRITE_MASK);
	if (ret < 0) {
		ret = 0;
		goto out;
	}
	for (i = 0; i < ARRAY_SIZE(pdpte); ++i) {
		if ((pdpte[i] & PT_PRESENT_MASK) &&
		    (pdpte[i] & pdptr_rsvd_bits(vcpu))) {
			ret = 0;
			goto out;
		}
	}
	ret = 1;

	memcpy(mmu->pdptrs, pdpte, sizeof(mmu->pdptrs));
	kvm_register_mark_dirty(vcpu, VCPU_EXREG_PDPTR);

out:

	return ret;
}
EXPORT_SYMBOL_GPL(load_pdptrs);

bool pdptrs_changed(struct kvm_vcpu *vcpu)
{
	u64 pdpte[ARRAY_SIZE(vcpu->arch.walk_mmu->pdptrs)];
	int offset;
	gfn_t gfn;
	int r;

	if (!is_pae_paging(vcpu))
		return false;

	if (!kvm_register_is_available(vcpu, VCPU_EXREG_PDPTR))
		return true;

	gfn = (kvm_read_cr3(vcpu) & 0xffffffe0ul) >> PAGE_SHIFT;
	offset = (kvm_read_cr3(vcpu) & 0xffffffe0ul) & (PAGE_SIZE - 1);
	r = kvm_read_nested_guest_page(vcpu, gfn, pdpte, offset, sizeof(pdpte),
				       PFERR_USER_MASK | PFERR_WRITE_MASK);
	if (r < 0)
		return true;

	return memcmp(pdpte, vcpu->arch.walk_mmu->pdptrs, sizeof(pdpte)) != 0;
}
EXPORT_SYMBOL_GPL(pdptrs_changed);

void kvm_post_set_cr0(struct kvm_vcpu *vcpu, unsigned long old_cr0, unsigned long cr0)
{
	unsigned long update_bits = X86_CR0_PG | X86_CR0_WP;

	if ((cr0 ^ old_cr0) & X86_CR0_PG) {
		kvm_clear_async_pf_completion_queue(vcpu);
		kvm_async_pf_hash_reset(vcpu);
	}

	if ((cr0 ^ old_cr0) & update_bits)
		kvm_mmu_reset_context(vcpu);

	if (((cr0 ^ old_cr0) & X86_CR0_CD) &&
	    kvm_arch_has_noncoherent_dma(vcpu->kvm) &&
	    !kvm_check_has_quirk(vcpu->kvm, KVM_X86_QUIRK_CD_NW_CLEARED))
		kvm_zap_gfn_range(vcpu->kvm, 0, ~0ULL);
}
EXPORT_SYMBOL_GPL(kvm_post_set_cr0);

int kvm_set_cr0(struct kvm_vcpu *vcpu, unsigned long cr0)
{
	unsigned long old_cr0 = kvm_read_cr0(vcpu);
	unsigned long pdptr_bits = X86_CR0_CD | X86_CR0_NW | X86_CR0_PG;

	cr0 |= X86_CR0_ET;

#ifdef CONFIG_X86_64
	if (cr0 & 0xffffffff00000000UL)
		return 1;
#endif

	cr0 &= ~CR0_RESERVED_BITS;

	if ((cr0 & X86_CR0_NW) && !(cr0 & X86_CR0_CD))
		return 1;

	if ((cr0 & X86_CR0_PG) && !(cr0 & X86_CR0_PE))
		return 1;

#ifdef CONFIG_X86_64
	if ((vcpu->arch.efer & EFER_LME) && !is_paging(vcpu) &&
	    (cr0 & X86_CR0_PG)) {
		int cs_db, cs_l;

		if (!is_pae(vcpu))
			return 1;
		static_call(kvm_x86_get_cs_db_l_bits)(vcpu, &cs_db, &cs_l);
		if (cs_l)
			return 1;
	}
#endif
	if (!(vcpu->arch.efer & EFER_LME) && (cr0 & X86_CR0_PG) &&
	    is_pae(vcpu) && ((cr0 ^ old_cr0) & pdptr_bits) &&
	    !load_pdptrs(vcpu, vcpu->arch.walk_mmu, kvm_read_cr3(vcpu)))
		return 1;

	if (!(cr0 & X86_CR0_PG) && kvm_read_cr4_bits(vcpu, X86_CR4_PCIDE))
		return 1;

	static_call(kvm_x86_set_cr0)(vcpu, cr0);

	kvm_post_set_cr0(vcpu, old_cr0, cr0);

	return 0;
}
EXPORT_SYMBOL_GPL(kvm_set_cr0);

void kvm_lmsw(struct kvm_vcpu *vcpu, unsigned long msw)
{
	(void)kvm_set_cr0(vcpu, kvm_read_cr0_bits(vcpu, ~0x0eul) | (msw & 0x0f));
}
EXPORT_SYMBOL_GPL(kvm_lmsw);

void kvm_load_guest_xsave_state(struct kvm_vcpu *vcpu)
{
	if (vcpu->arch.guest_state_protected)
		return;

	if (kvm_read_cr4_bits(vcpu, X86_CR4_OSXSAVE)) {

		if (vcpu->arch.xcr0 != host_xcr0)
			xsetbv(XCR_XFEATURE_ENABLED_MASK, vcpu->arch.xcr0);

		if (vcpu->arch.xsaves_enabled &&
		    vcpu->arch.ia32_xss != host_xss)
			wrmsrl(MSR_IA32_XSS, vcpu->arch.ia32_xss);
	}

	if (static_cpu_has(X86_FEATURE_PKU) &&
	    (kvm_read_cr4_bits(vcpu, X86_CR4_PKE) ||
	     (vcpu->arch.xcr0 & XFEATURE_MASK_PKRU)) &&
	    vcpu->arch.pkru != vcpu->arch.host_pkru)
		__write_pkru(vcpu->arch.pkru);
}
EXPORT_SYMBOL_GPL(kvm_load_guest_xsave_state);

void kvm_load_host_xsave_state(struct kvm_vcpu *vcpu)
{
	if (vcpu->arch.guest_state_protected)
		return;

	if (static_cpu_has(X86_FEATURE_PKU) &&
	    (kvm_read_cr4_bits(vcpu, X86_CR4_PKE) ||
	     (vcpu->arch.xcr0 & XFEATURE_MASK_PKRU))) {
		vcpu->arch.pkru = rdpkru();
		if (vcpu->arch.pkru != vcpu->arch.host_pkru)
			__write_pkru(vcpu->arch.host_pkru);
	}

	if (kvm_read_cr4_bits(vcpu, X86_CR4_OSXSAVE)) {

		if (vcpu->arch.xcr0 != host_xcr0)
			xsetbv(XCR_XFEATURE_ENABLED_MASK, host_xcr0);

		if (vcpu->arch.xsaves_enabled &&
		    vcpu->arch.ia32_xss != host_xss)
			wrmsrl(MSR_IA32_XSS, host_xss);
	}

}
EXPORT_SYMBOL_GPL(kvm_load_host_xsave_state);

static int __kvm_set_xcr(struct kvm_vcpu *vcpu, u32 index, u64 xcr)
{
	u64 xcr0 = xcr;
	u64 old_xcr0 = vcpu->arch.xcr0;
	u64 valid_bits;

	/* Only support XCR_XFEATURE_ENABLED_MASK(xcr0) now  */
	if (index != XCR_XFEATURE_ENABLED_MASK)
		return 1;
	if (!(xcr0 & XFEATURE_MASK_FP))
		return 1;
	if ((xcr0 & XFEATURE_MASK_YMM) && !(xcr0 & XFEATURE_MASK_SSE))
		return 1;

	/*
	 * Do not allow the guest to set bits that we do not support
	 * saving.  However, xcr0 bit 0 is always set, even if the
	 * emulated CPU does not support XSAVE (see fx_init).
	 */
	valid_bits = vcpu->arch.guest_supported_xcr0 | XFEATURE_MASK_FP;
	if (xcr0 & ~valid_bits)
		return 1;

	if ((!(xcr0 & XFEATURE_MASK_BNDREGS)) !=
	    (!(xcr0 & XFEATURE_MASK_BNDCSR)))
		return 1;

	if (xcr0 & XFEATURE_MASK_AVX512) {
		if (!(xcr0 & XFEATURE_MASK_YMM))
			return 1;
		if ((xcr0 & XFEATURE_MASK_AVX512) != XFEATURE_MASK_AVX512)
			return 1;
	}
	vcpu->arch.xcr0 = xcr0;

	if ((xcr0 ^ old_xcr0) & XFEATURE_MASK_EXTEND)
		kvm_update_cpuid_runtime(vcpu);
	return 0;
}

int kvm_set_xcr(struct kvm_vcpu *vcpu, u32 index, u64 xcr)
{
	if (static_call(kvm_x86_get_cpl)(vcpu) == 0)
		return __kvm_set_xcr(vcpu, index, xcr);

	return 1;
}
EXPORT_SYMBOL_GPL(kvm_set_xcr);

bool kvm_is_valid_cr4(struct kvm_vcpu *vcpu, unsigned long cr4)
{
	if (cr4 & cr4_reserved_bits)
		return false;

	if (cr4 & vcpu->arch.cr4_guest_rsvd_bits)
		return false;

	return static_call(kvm_x86_is_valid_cr4)(vcpu, cr4);
}
EXPORT_SYMBOL_GPL(kvm_is_valid_cr4);

void kvm_post_set_cr4(struct kvm_vcpu *vcpu, unsigned long old_cr4, unsigned long cr4)
{
	unsigned long mmu_role_bits = X86_CR4_PGE | X86_CR4_PSE | X86_CR4_PAE |
				      X86_CR4_SMEP | X86_CR4_SMAP | X86_CR4_PKE;

	if (((cr4 ^ old_cr4) & mmu_role_bits) ||
	    (!(cr4 & X86_CR4_PCIDE) && (old_cr4 & X86_CR4_PCIDE)))
		kvm_mmu_reset_context(vcpu);
}
EXPORT_SYMBOL_GPL(kvm_post_set_cr4);

int kvm_set_cr4(struct kvm_vcpu *vcpu, unsigned long cr4)
{
	unsigned long old_cr4 = kvm_read_cr4(vcpu);
	unsigned long pdptr_bits = X86_CR4_PGE | X86_CR4_PSE | X86_CR4_PAE |
				   X86_CR4_SMEP;

	if (!kvm_is_valid_cr4(vcpu, cr4))
		return 1;

	if (is_long_mode(vcpu)) {
		if (!(cr4 & X86_CR4_PAE))
			return 1;
		if ((cr4 ^ old_cr4) & X86_CR4_LA57)
			return 1;
	} else if (is_paging(vcpu) && (cr4 & X86_CR4_PAE)
		   && ((cr4 ^ old_cr4) & pdptr_bits)
		   && !load_pdptrs(vcpu, vcpu->arch.walk_mmu,
				   kvm_read_cr3(vcpu)))
		return 1;

	if ((cr4 & X86_CR4_PCIDE) && !(old_cr4 & X86_CR4_PCIDE)) {
		if (!guest_cpuid_has(vcpu, X86_FEATURE_PCID))
			return 1;

		/* PCID can not be enabled when cr3[11:0]!=000H or EFER.LMA=0 */
		if ((kvm_read_cr3(vcpu) & X86_CR3_PCID_MASK) || !is_long_mode(vcpu))
			return 1;
	}

	static_call(kvm_x86_set_cr4)(vcpu, cr4);

	kvm_post_set_cr4(vcpu, old_cr4, cr4);

	return 0;
}
EXPORT_SYMBOL_GPL(kvm_set_cr4);

int kvm_set_cr3(struct kvm_vcpu *vcpu, unsigned long cr3)
{
	bool skip_tlb_flush = false;
#ifdef CONFIG_X86_64
	bool pcid_enabled = kvm_read_cr4_bits(vcpu, X86_CR4_PCIDE);

	if (pcid_enabled) {
		skip_tlb_flush = cr3 & X86_CR3_PCID_NOFLUSH;
		cr3 &= ~X86_CR3_PCID_NOFLUSH;
	}
#endif

	if (cr3 == kvm_read_cr3(vcpu) && !pdptrs_changed(vcpu)) {
		if (!skip_tlb_flush) {
			kvm_mmu_sync_roots(vcpu);
			kvm_make_request(KVM_REQ_TLB_FLUSH_CURRENT, vcpu);
		}
		return 0;
	}

	if (is_long_mode(vcpu) && kvm_vcpu_is_illegal_gpa(vcpu, cr3))
		return 1;
	else if (is_pae_paging(vcpu) &&
		 !load_pdptrs(vcpu, vcpu->arch.walk_mmu, cr3))
		return 1;

	kvm_mmu_new_pgd(vcpu, cr3, skip_tlb_flush, skip_tlb_flush);
	vcpu->arch.cr3 = cr3;
	kvm_register_mark_available(vcpu, VCPU_EXREG_CR3);

	return 0;
}
EXPORT_SYMBOL_GPL(kvm_set_cr3);

int kvm_set_cr8(struct kvm_vcpu *vcpu, unsigned long cr8)
{
	if (cr8 & CR8_RESERVED_BITS)
		return 1;
	if (lapic_in_kernel(vcpu))
		kvm_lapic_set_tpr(vcpu, cr8);
	else
		vcpu->arch.cr8 = cr8;
	return 0;
}
EXPORT_SYMBOL_GPL(kvm_set_cr8);

unsigned long kvm_get_cr8(struct kvm_vcpu *vcpu)
{
	if (lapic_in_kernel(vcpu))
		return kvm_lapic_get_cr8(vcpu);
	else
		return vcpu->arch.cr8;
}
EXPORT_SYMBOL_GPL(kvm_get_cr8);

static void kvm_update_dr0123(struct kvm_vcpu *vcpu)
{
	int i;

	if (!(vcpu->guest_debug & KVM_GUESTDBG_USE_HW_BP)) {
		for (i = 0; i < KVM_NR_DB_REGS; i++)
			vcpu->arch.eff_db[i] = vcpu->arch.db[i];
		vcpu->arch.switch_db_regs |= KVM_DEBUGREG_RELOAD;
	}
}

void kvm_update_dr7(struct kvm_vcpu *vcpu)
{
	unsigned long dr7;

	if (vcpu->guest_debug & KVM_GUESTDBG_USE_HW_BP)
		dr7 = vcpu->arch.guest_debug_dr7;
	else
		dr7 = vcpu->arch.dr7;
	static_call(kvm_x86_set_dr7)(vcpu, dr7);
	vcpu->arch.switch_db_regs &= ~KVM_DEBUGREG_BP_ENABLED;
	if (dr7 & DR7_BP_EN_MASK)
		vcpu->arch.switch_db_regs |= KVM_DEBUGREG_BP_ENABLED;
}
EXPORT_SYMBOL_GPL(kvm_update_dr7);

static u64 kvm_dr6_fixed(struct kvm_vcpu *vcpu)
{
	u64 fixed = DR6_FIXED_1;

	if (!guest_cpuid_has(vcpu, X86_FEATURE_RTM))
		fixed |= DR6_RTM;
	return fixed;
}

int kvm_set_dr(struct kvm_vcpu *vcpu, int dr, unsigned long val)
{
	size_t size = ARRAY_SIZE(vcpu->arch.db);

	switch (dr) {
	case 0 ... 3:
		vcpu->arch.db[array_index_nospec(dr, size)] = val;
		if (!(vcpu->guest_debug & KVM_GUESTDBG_USE_HW_BP))
			vcpu->arch.eff_db[dr] = val;
		break;
	case 4:
	case 6:
		if (!kvm_dr6_valid(val))
			return 1; /* #GP */
		vcpu->arch.dr6 = (val & DR6_VOLATILE) | kvm_dr6_fixed(vcpu);
		break;
	case 5:
	default: /* 7 */
		if (!kvm_dr7_valid(val))
			return 1; /* #GP */
		vcpu->arch.dr7 = (val & DR7_VOLATILE) | DR7_FIXED_1;
		kvm_update_dr7(vcpu);
		break;
	}

	return 0;
}
EXPORT_SYMBOL_GPL(kvm_set_dr);

void kvm_get_dr(struct kvm_vcpu *vcpu, int dr, unsigned long *val)
{
	size_t size = ARRAY_SIZE(vcpu->arch.db);

	switch (dr) {
	case 0 ... 3:
		*val = vcpu->arch.db[array_index_nospec(dr, size)];
		break;
	case 4:
	case 6:
		*val = vcpu->arch.dr6;
		break;
	case 5:
	default: /* 7 */
		*val = vcpu->arch.dr7;
		break;
	}
}
EXPORT_SYMBOL_GPL(kvm_get_dr);

bool kvm_rdpmc(struct kvm_vcpu *vcpu)
{
	u32 ecx = kvm_rcx_read(vcpu);
	u64 data;
	int err;

	err = kvm_pmu_rdpmc(vcpu, ecx, &data);
	if (err)
		return err;
	kvm_rax_write(vcpu, (u32)data);
	kvm_rdx_write(vcpu, data >> 32);
	return err;
}
EXPORT_SYMBOL_GPL(kvm_rdpmc);

/*
 * List of msr numbers which we expose to userspace through KVM_GET_MSRS
 * and KVM_SET_MSRS, and KVM_GET_MSR_INDEX_LIST.
 *
 * The three MSR lists(msrs_to_save, emulated_msrs, msr_based_features)
 * extract the supported MSRs from the related const lists.
 * msrs_to_save is selected from the msrs_to_save_all to reflect the
 * capabilities of the host cpu. This capabilities test skips MSRs that are
 * kvm-specific. Those are put in emulated_msrs_all; filtering of emulated_msrs
 * may depend on host virtualization features rather than host cpu features.
 */

static const u32 msrs_to_save_all[] = {
	MSR_IA32_SYSENTER_CS, MSR_IA32_SYSENTER_ESP, MSR_IA32_SYSENTER_EIP,
	MSR_STAR,
#ifdef CONFIG_X86_64
	MSR_CSTAR, MSR_KERNEL_GS_BASE, MSR_SYSCALL_MASK, MSR_LSTAR,
#endif
	MSR_IA32_TSC, MSR_IA32_CR_PAT, MSR_VM_HSAVE_PA,
	MSR_IA32_FEAT_CTL, MSR_IA32_BNDCFGS, MSR_TSC_AUX,
	MSR_IA32_SPEC_CTRL,
	MSR_IA32_RTIT_CTL, MSR_IA32_RTIT_STATUS, MSR_IA32_RTIT_CR3_MATCH,
	MSR_IA32_RTIT_OUTPUT_BASE, MSR_IA32_RTIT_OUTPUT_MASK,
	MSR_IA32_RTIT_ADDR0_A, MSR_IA32_RTIT_ADDR0_B,
	MSR_IA32_RTIT_ADDR1_A, MSR_IA32_RTIT_ADDR1_B,
	MSR_IA32_RTIT_ADDR2_A, MSR_IA32_RTIT_ADDR2_B,
	MSR_IA32_RTIT_ADDR3_A, MSR_IA32_RTIT_ADDR3_B,
	MSR_IA32_UMWAIT_CONTROL,

	MSR_ARCH_PERFMON_FIXED_CTR0, MSR_ARCH_PERFMON_FIXED_CTR1,
	MSR_ARCH_PERFMON_FIXED_CTR0 + 2, MSR_ARCH_PERFMON_FIXED_CTR0 + 3,
	MSR_CORE_PERF_FIXED_CTR_CTRL, MSR_CORE_PERF_GLOBAL_STATUS,
	MSR_CORE_PERF_GLOBAL_CTRL, MSR_CORE_PERF_GLOBAL_OVF_CTRL,
	MSR_ARCH_PERFMON_PERFCTR0, MSR_ARCH_PERFMON_PERFCTR1,
	MSR_ARCH_PERFMON_PERFCTR0 + 2, MSR_ARCH_PERFMON_PERFCTR0 + 3,
	MSR_ARCH_PERFMON_PERFCTR0 + 4, MSR_ARCH_PERFMON_PERFCTR0 + 5,
	MSR_ARCH_PERFMON_PERFCTR0 + 6, MSR_ARCH_PERFMON_PERFCTR0 + 7,
	MSR_ARCH_PERFMON_PERFCTR0 + 8, MSR_ARCH_PERFMON_PERFCTR0 + 9,
	MSR_ARCH_PERFMON_PERFCTR0 + 10, MSR_ARCH_PERFMON_PERFCTR0 + 11,
	MSR_ARCH_PERFMON_PERFCTR0 + 12, MSR_ARCH_PERFMON_PERFCTR0 + 13,
	MSR_ARCH_PERFMON_PERFCTR0 + 14, MSR_ARCH_PERFMON_PERFCTR0 + 15,
	MSR_ARCH_PERFMON_PERFCTR0 + 16, MSR_ARCH_PERFMON_PERFCTR0 + 17,
	MSR_ARCH_PERFMON_EVENTSEL0, MSR_ARCH_PERFMON_EVENTSEL1,
	MSR_ARCH_PERFMON_EVENTSEL0 + 2, MSR_ARCH_PERFMON_EVENTSEL0 + 3,
	MSR_ARCH_PERFMON_EVENTSEL0 + 4, MSR_ARCH_PERFMON_EVENTSEL0 + 5,
	MSR_ARCH_PERFMON_EVENTSEL0 + 6, MSR_ARCH_PERFMON_EVENTSEL0 + 7,
	MSR_ARCH_PERFMON_EVENTSEL0 + 8, MSR_ARCH_PERFMON_EVENTSEL0 + 9,
	MSR_ARCH_PERFMON_EVENTSEL0 + 10, MSR_ARCH_PERFMON_EVENTSEL0 + 11,
	MSR_ARCH_PERFMON_EVENTSEL0 + 12, MSR_ARCH_PERFMON_EVENTSEL0 + 13,
	MSR_ARCH_PERFMON_EVENTSEL0 + 14, MSR_ARCH_PERFMON_EVENTSEL0 + 15,
	MSR_ARCH_PERFMON_EVENTSEL0 + 16, MSR_ARCH_PERFMON_EVENTSEL0 + 17,
};

static u32 msrs_to_save[ARRAY_SIZE(msrs_to_save_all)];
static unsigned num_msrs_to_save;

static const u32 emulated_msrs_all[] = {
	MSR_KVM_SYSTEM_TIME, MSR_KVM_WALL_CLOCK,
	MSR_KVM_SYSTEM_TIME_NEW, MSR_KVM_WALL_CLOCK_NEW,
	HV_X64_MSR_GUEST_OS_ID, HV_X64_MSR_HYPERCALL,
	HV_X64_MSR_TIME_REF_COUNT, HV_X64_MSR_REFERENCE_TSC,
	HV_X64_MSR_TSC_FREQUENCY, HV_X64_MSR_APIC_FREQUENCY,
	HV_X64_MSR_CRASH_P0, HV_X64_MSR_CRASH_P1, HV_X64_MSR_CRASH_P2,
	HV_X64_MSR_CRASH_P3, HV_X64_MSR_CRASH_P4, HV_X64_MSR_CRASH_CTL,
	HV_X64_MSR_RESET,
	HV_X64_MSR_VP_INDEX,
	HV_X64_MSR_VP_RUNTIME,
	HV_X64_MSR_SCONTROL,
	HV_X64_MSR_STIMER0_CONFIG,
	HV_X64_MSR_VP_ASSIST_PAGE,
	HV_X64_MSR_REENLIGHTENMENT_CONTROL, HV_X64_MSR_TSC_EMULATION_CONTROL,
	HV_X64_MSR_TSC_EMULATION_STATUS,
	HV_X64_MSR_SYNDBG_OPTIONS,
	HV_X64_MSR_SYNDBG_CONTROL, HV_X64_MSR_SYNDBG_STATUS,
	HV_X64_MSR_SYNDBG_SEND_BUFFER, HV_X64_MSR_SYNDBG_RECV_BUFFER,
	HV_X64_MSR_SYNDBG_PENDING_BUFFER,

	MSR_KVM_ASYNC_PF_EN, MSR_KVM_STEAL_TIME,
	MSR_KVM_PV_EOI_EN, MSR_KVM_ASYNC_PF_INT, MSR_KVM_ASYNC_PF_ACK,

	MSR_IA32_TSC_ADJUST,
	MSR_IA32_TSCDEADLINE,
	MSR_IA32_ARCH_CAPABILITIES,
	MSR_IA32_PERF_CAPABILITIES,
	MSR_IA32_MISC_ENABLE,
	MSR_IA32_MCG_STATUS,
	MSR_IA32_MCG_CTL,
	MSR_IA32_MCG_EXT_CTL,
	MSR_IA32_SMBASE,
	MSR_SMI_COUNT,
	MSR_PLATFORM_INFO,
	MSR_MISC_FEATURES_ENABLES,
	MSR_AMD64_VIRT_SPEC_CTRL,
	MSR_IA32_POWER_CTL,
	MSR_IA32_UCODE_REV,

	/*
	 * The following list leaves out MSRs whose values are determined
	 * by arch/x86/kvm/vmx/nested.c based on CPUID or other MSRs.
	 * We always support the "true" VMX control MSRs, even if the host
	 * processor does not, so I am putting these registers here rather
	 * than in msrs_to_save_all.
	 */
	MSR_IA32_VMX_BASIC,
	MSR_IA32_VMX_TRUE_PINBASED_CTLS,
	MSR_IA32_VMX_TRUE_PROCBASED_CTLS,
	MSR_IA32_VMX_TRUE_EXIT_CTLS,
	MSR_IA32_VMX_TRUE_ENTRY_CTLS,
	MSR_IA32_VMX_MISC,
	MSR_IA32_VMX_CR0_FIXED0,
	MSR_IA32_VMX_CR4_FIXED0,
	MSR_IA32_VMX_VMCS_ENUM,
	MSR_IA32_VMX_PROCBASED_CTLS2,
	MSR_IA32_VMX_EPT_VPID_CAP,
	MSR_IA32_VMX_VMFUNC,

	MSR_K7_HWCR,
	MSR_KVM_POLL_CONTROL,
};

static u32 emulated_msrs[ARRAY_SIZE(emulated_msrs_all)];
static unsigned num_emulated_msrs;

/*
 * List of msr numbers which are used to expose MSR-based features that
 * can be used by a hypervisor to validate requested CPU features.
 */
static const u32 msr_based_features_all[] = {
	MSR_IA32_VMX_BASIC,
	MSR_IA32_VMX_TRUE_PINBASED_CTLS,
	MSR_IA32_VMX_PINBASED_CTLS,
	MSR_IA32_VMX_TRUE_PROCBASED_CTLS,
	MSR_IA32_VMX_PROCBASED_CTLS,
	MSR_IA32_VMX_TRUE_EXIT_CTLS,
	MSR_IA32_VMX_EXIT_CTLS,
	MSR_IA32_VMX_TRUE_ENTRY_CTLS,
	MSR_IA32_VMX_ENTRY_CTLS,
	MSR_IA32_VMX_MISC,
	MSR_IA32_VMX_CR0_FIXED0,
	MSR_IA32_VMX_CR0_FIXED1,
	MSR_IA32_VMX_CR4_FIXED0,
	MSR_IA32_VMX_CR4_FIXED1,
	MSR_IA32_VMX_VMCS_ENUM,
	MSR_IA32_VMX_PROCBASED_CTLS2,
	MSR_IA32_VMX_EPT_VPID_CAP,
	MSR_IA32_VMX_VMFUNC,

	MSR_F10H_DECFG,
	MSR_IA32_UCODE_REV,
	MSR_IA32_ARCH_CAPABILITIES,
	MSR_IA32_PERF_CAPABILITIES,
};

static u32 msr_based_features[ARRAY_SIZE(msr_based_features_all)];
static unsigned int num_msr_based_features;

static u64 kvm_get_arch_capabilities(void)
{
	u64 data = 0;

	if (boot_cpu_has(X86_FEATURE_ARCH_CAPABILITIES))
		rdmsrl(MSR_IA32_ARCH_CAPABILITIES, data);

	/*
	 * If nx_huge_pages is enabled, KVM's shadow paging will ensure that
	 * the nested hypervisor runs with NX huge pages.  If it is not,
	 * L1 is anyway vulnerable to ITLB_MULTIHIT explots from other
	 * L1 guests, so it need not worry about its own (L2) guests.
	 */
	data |= ARCH_CAP_PSCHANGE_MC_NO;

	/*
	 * If we're doing cache flushes (either "always" or "cond")
	 * we will do one whenever the guest does a vmlaunch/vmresume.
	 * If an outer hypervisor is doing the cache flush for us
	 * (VMENTER_L1D_FLUSH_NESTED_VM), we can safely pass that
	 * capability to the guest too, and if EPT is disabled we're not
	 * vulnerable.  Overall, only VMENTER_L1D_FLUSH_NEVER will
	 * require a nested hypervisor to do a flush of its own.
	 */
	if (l1tf_vmx_mitigation != VMENTER_L1D_FLUSH_NEVER)
		data |= ARCH_CAP_SKIP_VMENTRY_L1DFLUSH;

	if (!boot_cpu_has_bug(X86_BUG_CPU_MELTDOWN))
		data |= ARCH_CAP_RDCL_NO;
	if (!boot_cpu_has_bug(X86_BUG_SPEC_STORE_BYPASS))
		data |= ARCH_CAP_SSB_NO;
	if (!boot_cpu_has_bug(X86_BUG_MDS))
		data |= ARCH_CAP_MDS_NO;

	if (!boot_cpu_has(X86_FEATURE_RTM)) {
		/*
		 * If RTM=0 because the kernel has disabled TSX, the host might
		 * have TAA_NO or TSX_CTRL.  Clear TAA_NO (the guest sees RTM=0
		 * and therefore knows that there cannot be TAA) but keep
		 * TSX_CTRL: some buggy userspaces leave it set on tsx=on hosts,
		 * and we want to allow migrating those guests to tsx=off hosts.
		 */
		data &= ~ARCH_CAP_TAA_NO;
	} else if (!boot_cpu_has_bug(X86_BUG_TAA)) {
		data |= ARCH_CAP_TAA_NO;
	} else {
		/*
		 * Nothing to do here; we emulate TSX_CTRL if present on the
		 * host so the guest can choose between disabling TSX or
		 * using VERW to clear CPU buffers.
		 */
	}

	return data;
}

static int kvm_get_msr_feature(struct kvm_msr_entry *msr)
{
	switch (msr->index) {
	case MSR_IA32_ARCH_CAPABILITIES:
		msr->data = kvm_get_arch_capabilities();
		break;
	case MSR_IA32_UCODE_REV:
		rdmsrl_safe(msr->index, &msr->data);
		break;
	default:
		return static_call(kvm_x86_get_msr_feature)(msr);
	}
	return 0;
}

static int do_get_msr_feature(struct kvm_vcpu *vcpu, unsigned index, u64 *data)
{
	struct kvm_msr_entry msr;
	int r;

	msr.index = index;
	r = kvm_get_msr_feature(&msr);

	if (r == KVM_MSR_RET_INVALID) {
		/* Unconditionally clear the output for simplicity */
		*data = 0;
		if (kvm_msr_ignored_check(index, 0, false))
			r = 0;
	}

	if (r)
		return r;

	*data = msr.data;

	return 0;
}

static bool __kvm_valid_efer(struct kvm_vcpu *vcpu, u64 efer)
{
	if (efer & EFER_FFXSR && !guest_cpuid_has(vcpu, X86_FEATURE_FXSR_OPT))
		return false;

	if (efer & EFER_SVME && !guest_cpuid_has(vcpu, X86_FEATURE_SVM))
		return false;

	if (efer & (EFER_LME | EFER_LMA) &&
	    !guest_cpuid_has(vcpu, X86_FEATURE_LM))
		return false;

	if (efer & EFER_NX && !guest_cpuid_has(vcpu, X86_FEATURE_NX))
		return false;

	return true;

}
bool kvm_valid_efer(struct kvm_vcpu *vcpu, u64 efer)
{
	if (efer & efer_reserved_bits)
		return false;

	return __kvm_valid_efer(vcpu, efer);
}
EXPORT_SYMBOL_GPL(kvm_valid_efer);

static int set_efer(struct kvm_vcpu *vcpu, struct msr_data *msr_info)
{
	u64 old_efer = vcpu->arch.efer;
	u64 efer = msr_info->data;
	int r;

	if (efer & efer_reserved_bits)
		return 1;

	if (!msr_info->host_initiated) {
		if (!__kvm_valid_efer(vcpu, efer))
			return 1;

		if (is_paging(vcpu) &&
		    (vcpu->arch.efer & EFER_LME) != (efer & EFER_LME))
			return 1;
	}

	efer &= ~EFER_LMA;
	efer |= vcpu->arch.efer & EFER_LMA;

	r = static_call(kvm_x86_set_efer)(vcpu, efer);
	if (r) {
		WARN_ON(r > 0);
		return r;
	}

	/* Update reserved bits */
	if ((efer ^ old_efer) & EFER_NX)
		kvm_mmu_reset_context(vcpu);

	return 0;
}

void kvm_enable_efer_bits(u64 mask)
{
       efer_reserved_bits &= ~mask;
}
EXPORT_SYMBOL_GPL(kvm_enable_efer_bits);

bool kvm_msr_allowed(struct kvm_vcpu *vcpu, u32 index, u32 type)
{
	struct kvm_x86_msr_filter *msr_filter;
	struct msr_bitmap_range *ranges;
	struct kvm *kvm = vcpu->kvm;
	bool allowed;
	int idx;
	u32 i;

	/* x2APIC MSRs do not support filtering. */
	if (index >= 0x800 && index <= 0x8ff)
		return true;

	idx = srcu_read_lock(&kvm->srcu);

	msr_filter = srcu_dereference(kvm->arch.msr_filter, &kvm->srcu);
	if (!msr_filter) {
		allowed = true;
		goto out;
	}

	allowed = msr_filter->default_allow;
	ranges = msr_filter->ranges;

	for (i = 0; i < msr_filter->count; i++) {
		u32 start = ranges[i].base;
		u32 end = start + ranges[i].nmsrs;
		u32 flags = ranges[i].flags;
		unsigned long *bitmap = ranges[i].bitmap;

		if ((index >= start) && (index < end) && (flags & type)) {
			allowed = !!test_bit(index - start, bitmap);
			break;
		}
	}

out:
	srcu_read_unlock(&kvm->srcu, idx);

	return allowed;
}
EXPORT_SYMBOL_GPL(kvm_msr_allowed);

/*
 * Write @data into the MSR specified by @index.  Select MSR specific fault
 * checks are bypassed if @host_initiated is %true.
 * Returns 0 on success, non-0 otherwise.
 * Assumes vcpu_load() was already called.
 */
static int __kvm_set_msr(struct kvm_vcpu *vcpu, u32 index, u64 data,
			 bool host_initiated)
{
	struct msr_data msr;

	if (!host_initiated && !kvm_msr_allowed(vcpu, index, KVM_MSR_FILTER_WRITE))
		return KVM_MSR_RET_FILTERED;

	switch (index) {
	case MSR_FS_BASE:
	case MSR_GS_BASE:
	case MSR_KERNEL_GS_BASE:
	case MSR_CSTAR:
	case MSR_LSTAR:
		if (is_noncanonical_address(data, vcpu))
			return 1;
		break;
	case MSR_IA32_SYSENTER_EIP:
	case MSR_IA32_SYSENTER_ESP:
		/*
		 * IA32_SYSENTER_ESP and IA32_SYSENTER_EIP cause #GP if
		 * non-canonical address is written on Intel but not on
		 * AMD (which ignores the top 32-bits, because it does
		 * not implement 64-bit SYSENTER).
		 *
		 * 64-bit code should hence be able to write a non-canonical
		 * value on AMD.  Making the address canonical ensures that
		 * vmentry does not fail on Intel after writing a non-canonical
		 * value, and that something deterministic happens if the guest
		 * invokes 64-bit SYSENTER.
		 */
		data = get_canonical(data, vcpu_virt_addr_bits(vcpu));
	}

	msr.data = data;
	msr.index = index;
	msr.host_initiated = host_initiated;

	return static_call(kvm_x86_set_msr)(vcpu, &msr);
}

static int kvm_set_msr_ignored_check(struct kvm_vcpu *vcpu,
				     u32 index, u64 data, bool host_initiated)
{
	int ret = __kvm_set_msr(vcpu, index, data, host_initiated);

	if (ret == KVM_MSR_RET_INVALID)
		if (kvm_msr_ignored_check(index, data, true))
			ret = 0;

	return ret;
}

/*
 * Read the MSR specified by @index into @data.  Select MSR specific fault
 * checks are bypassed if @host_initiated is %true.
 * Returns 0 on success, non-0 otherwise.
 * Assumes vcpu_load() was already called.
 */
int __kvm_get_msr(struct kvm_vcpu *vcpu, u32 index, u64 *data,
		  bool host_initiated)
{
	struct msr_data msr;
	int ret;

	if (!host_initiated && !kvm_msr_allowed(vcpu, index, KVM_MSR_FILTER_READ))
		return KVM_MSR_RET_FILTERED;

	msr.index = index;
	msr.host_initiated = host_initiated;

	ret = static_call(kvm_x86_get_msr)(vcpu, &msr);
	if (!ret)
		*data = msr.data;
	return ret;
}

static int kvm_get_msr_ignored_check(struct kvm_vcpu *vcpu,
				     u32 index, u64 *data, bool host_initiated)
{
	int ret = __kvm_get_msr(vcpu, index, data, host_initiated);

	if (ret == KVM_MSR_RET_INVALID) {
		/* Unconditionally clear *data for simplicity */
		*data = 0;
		if (kvm_msr_ignored_check(index, 0, false))
			ret = 0;
	}

	return ret;
}

int kvm_get_msr(struct kvm_vcpu *vcpu, u32 index, u64 *data)
{
	return kvm_get_msr_ignored_check(vcpu, index, data, false);
}
EXPORT_SYMBOL_GPL(kvm_get_msr);

int kvm_set_msr(struct kvm_vcpu *vcpu, u32 index, u64 data)
{
	return kvm_set_msr_ignored_check(vcpu, index, data, false);
}
EXPORT_SYMBOL_GPL(kvm_set_msr);

static int complete_emulated_rdmsr(struct kvm_vcpu *vcpu)
{
	int err = vcpu->run->msr.error;
	if (!err) {
		kvm_rax_write(vcpu, (u32)vcpu->run->msr.data);
		kvm_rdx_write(vcpu, vcpu->run->msr.data >> 32);
	}

	return static_call(kvm_x86_complete_emulated_msr)(vcpu, err);
}

static int complete_emulated_wrmsr(struct kvm_vcpu *vcpu)
{
	return static_call(kvm_x86_complete_emulated_msr)(vcpu, vcpu->run->msr.error);
}

static u64 kvm_msr_reason(int r)
{
	switch (r) {
	case KVM_MSR_RET_INVALID:
		return KVM_MSR_EXIT_REASON_UNKNOWN;
	case KVM_MSR_RET_FILTERED:
		return KVM_MSR_EXIT_REASON_FILTER;
	default:
		return KVM_MSR_EXIT_REASON_INVAL;
	}
}

static int kvm_msr_user_space(struct kvm_vcpu *vcpu, u32 index,
			      u32 exit_reason, u64 data,
			      int (*completion)(struct kvm_vcpu *vcpu),
			      int r)
{
	u64 msr_reason = kvm_msr_reason(r);

	/* Check if the user wanted to know about this MSR fault */
	if (!(vcpu->kvm->arch.user_space_msr_mask & msr_reason))
		return 0;

	vcpu->run->exit_reason = exit_reason;
	vcpu->run->msr.error = 0;
	memset(vcpu->run->msr.pad, 0, sizeof(vcpu->run->msr.pad));
	vcpu->run->msr.reason = msr_reason;
	vcpu->run->msr.index = index;
	vcpu->run->msr.data = data;
	vcpu->arch.complete_userspace_io = completion;

	return 1;
}

static int kvm_get_msr_user_space(struct kvm_vcpu *vcpu, u32 index, int r)
{
	return kvm_msr_user_space(vcpu, index, KVM_EXIT_X86_RDMSR, 0,
				   complete_emulated_rdmsr, r);
}

static int kvm_set_msr_user_space(struct kvm_vcpu *vcpu, u32 index, u64 data, int r)
{
	return kvm_msr_user_space(vcpu, index, KVM_EXIT_X86_WRMSR, data,
				   complete_emulated_wrmsr, r);
}

int kvm_emulate_rdmsr(struct kvm_vcpu *vcpu)
{
	u32 ecx = kvm_rcx_read(vcpu);
	u64 data;
	int r;

	r = kvm_get_msr(vcpu, ecx, &data);

	/* MSR read failed? See if we should ask user space */
	if (r && kvm_get_msr_user_space(vcpu, ecx, r)) {
		/* Bounce to user space */
		return 0;
	}

	if (!r) {
		trace_kvm_msr_read(ecx, data);

		kvm_rax_write(vcpu, data & -1u);
		kvm_rdx_write(vcpu, (data >> 32) & -1u);
	} else {
		trace_kvm_msr_read_ex(ecx);
	}

	return static_call(kvm_x86_complete_emulated_msr)(vcpu, r);
}
EXPORT_SYMBOL_GPL(kvm_emulate_rdmsr);

int kvm_emulate_wrmsr(struct kvm_vcpu *vcpu)
{
	u32 ecx = kvm_rcx_read(vcpu);
	u64 data = kvm_read_edx_eax(vcpu);
	int r;

	r = kvm_set_msr(vcpu, ecx, data);

	/* MSR write failed? See if we should ask user space */
	if (r && kvm_set_msr_user_space(vcpu, ecx, data, r))
		/* Bounce to user space */
		return 0;

	/* Signal all other negative errors to userspace */
	if (r < 0)
		return r;

	if (!r)
		trace_kvm_msr_write(ecx, data);
	else
		trace_kvm_msr_write_ex(ecx, data);

	return static_call(kvm_x86_complete_emulated_msr)(vcpu, r);
}
EXPORT_SYMBOL_GPL(kvm_emulate_wrmsr);

static inline bool kvm_vcpu_exit_request(struct kvm_vcpu *vcpu)
{
	xfer_to_guest_mode_prepare();
	return vcpu->mode == EXITING_GUEST_MODE || kvm_request_pending(vcpu) ||
		xfer_to_guest_mode_work_pending();
}

/*
 * The fast path for frequent and performance sensitive wrmsr emulation,
 * i.e. the sending of IPI, sending IPI early in the VM-Exit flow reduces
 * the latency of virtual IPI by avoiding the expensive bits of transitioning
 * from guest to host, e.g. reacquiring KVM's SRCU lock. In contrast to the
 * other cases which must be called after interrupts are enabled on the host.
 */
static int handle_fastpath_set_x2apic_icr_irqoff(struct kvm_vcpu *vcpu, u64 data)
{
	if (!lapic_in_kernel(vcpu) || !apic_x2apic_mode(vcpu->arch.apic))
		return 1;

	if (((data & APIC_SHORT_MASK) == APIC_DEST_NOSHORT) &&
		((data & APIC_DEST_MASK) == APIC_DEST_PHYSICAL) &&
		((data & APIC_MODE_MASK) == APIC_DM_FIXED) &&
		((u32)(data >> 32) != X2APIC_BROADCAST)) {

		data &= ~(1 << 12);
		kvm_apic_send_ipi(vcpu->arch.apic, (u32)data, (u32)(data >> 32));
		kvm_lapic_set_reg(vcpu->arch.apic, APIC_ICR2, (u32)(data >> 32));
		kvm_lapic_set_reg(vcpu->arch.apic, APIC_ICR, (u32)data);
		trace_kvm_apic_write(APIC_ICR, (u32)data);
		return 0;
	}

	return 1;
}

static int handle_fastpath_set_tscdeadline(struct kvm_vcpu *vcpu, u64 data)
{
	if (!kvm_can_use_hv_timer(vcpu))
		return 1;

	kvm_set_lapic_tscdeadline_msr(vcpu, data);
	return 0;
}

fastpath_t handle_fastpath_set_msr_irqoff(struct kvm_vcpu *vcpu)
{
	u32 msr = kvm_rcx_read(vcpu);
	u64 data;
	fastpath_t ret = EXIT_FASTPATH_NONE;

	switch (msr) {
	case APIC_BASE_MSR + (APIC_ICR >> 4):
		data = kvm_read_edx_eax(vcpu);
		if (!handle_fastpath_set_x2apic_icr_irqoff(vcpu, data)) {
			kvm_skip_emulated_instruction(vcpu);
			ret = EXIT_FASTPATH_EXIT_HANDLED;
		}
		break;
	case MSR_IA32_TSCDEADLINE:
		data = kvm_read_edx_eax(vcpu);
		if (!handle_fastpath_set_tscdeadline(vcpu, data)) {
			kvm_skip_emulated_instruction(vcpu);
			ret = EXIT_FASTPATH_REENTER_GUEST;
		}
		break;
	default:
		break;
	}

	if (ret != EXIT_FASTPATH_NONE)
		trace_kvm_msr_write(msr, data);

	return ret;
}
EXPORT_SYMBOL_GPL(handle_fastpath_set_msr_irqoff);

/*
 * Adapt set_msr() to msr_io()'s calling convention
 */
static int do_get_msr(struct kvm_vcpu *vcpu, unsigned index, u64 *data)
{
	return kvm_get_msr_ignored_check(vcpu, index, data, true);
}

static int do_set_msr(struct kvm_vcpu *vcpu, unsigned index, u64 *data)
{
	return kvm_set_msr_ignored_check(vcpu, index, *data, true);
}

#ifdef CONFIG_X86_64
struct pvclock_clock {
	int vclock_mode;
	u64 cycle_last;
	u64 mask;
	u32 mult;
	u32 shift;
	u64 base_cycles;
	u64 offset;
};

struct pvclock_gtod_data {
	seqcount_t	seq;

	struct pvclock_clock clock; /* extract of a clocksource struct */
	struct pvclock_clock raw_clock; /* extract of a clocksource struct */

	ktime_t		offs_boot;
	u64		wall_time_sec;
};

static struct pvclock_gtod_data pvclock_gtod_data;

static void update_pvclock_gtod(struct timekeeper *tk)
{
	struct pvclock_gtod_data *vdata = &pvclock_gtod_data;

	write_seqcount_begin(&vdata->seq);

	/* copy pvclock gtod data */
	vdata->clock.vclock_mode	= tk->tkr_mono.clock->vdso_clock_mode;
	vdata->clock.cycle_last		= tk->tkr_mono.cycle_last;
	vdata->clock.mask		= tk->tkr_mono.mask;
	vdata->clock.mult		= tk->tkr_mono.mult;
	vdata->clock.shift		= tk->tkr_mono.shift;
	vdata->clock.base_cycles	= tk->tkr_mono.xtime_nsec;
	vdata->clock.offset		= tk->tkr_mono.base;

	vdata->raw_clock.vclock_mode	= tk->tkr_raw.clock->vdso_clock_mode;
	vdata->raw_clock.cycle_last	= tk->tkr_raw.cycle_last;
	vdata->raw_clock.mask		= tk->tkr_raw.mask;
	vdata->raw_clock.mult		= tk->tkr_raw.mult;
	vdata->raw_clock.shift		= tk->tkr_raw.shift;
	vdata->raw_clock.base_cycles	= tk->tkr_raw.xtime_nsec;
	vdata->raw_clock.offset		= tk->tkr_raw.base;

	vdata->wall_time_sec            = tk->xtime_sec;

	vdata->offs_boot		= tk->offs_boot;

	write_seqcount_end(&vdata->seq);
}

static s64 get_kvmclock_base_ns(void)
{
	/* Count up from boot time, but with the frequency of the raw clock.  */
	return ktime_to_ns(ktime_add(ktime_get_raw(), pvclock_gtod_data.offs_boot));
}
#else
static s64 get_kvmclock_base_ns(void)
{
	/* Master clock not used, so we can just use CLOCK_BOOTTIME.  */
	return ktime_get_boottime_ns();
}
#endif

void kvm_write_wall_clock(struct kvm *kvm, gpa_t wall_clock, int sec_hi_ofs)
{
	int version;
	int r;
	struct pvclock_wall_clock wc;
	u32 wc_sec_hi;
	u64 wall_nsec;

	if (!wall_clock)
		return;

	r = kvm_read_guest(kvm, wall_clock, &version, sizeof(version));
	if (r)
		return;

	if (version & 1)
		++version;  /* first time write, random junk */

	++version;

	if (kvm_write_guest(kvm, wall_clock, &version, sizeof(version)))
		return;

	/*
	 * The guest calculates current wall clock time by adding
	 * system time (updated by kvm_guest_time_update below) to the
	 * wall clock specified here.  We do the reverse here.
	 */
	wall_nsec = ktime_get_real_ns() - get_kvmclock_ns(kvm);

	wc.nsec = do_div(wall_nsec, 1000000000);
	wc.sec = (u32)wall_nsec; /* overflow in 2106 guest time */
	wc.version = version;

	kvm_write_guest(kvm, wall_clock, &wc, sizeof(wc));

	if (sec_hi_ofs) {
		wc_sec_hi = wall_nsec >> 32;
		kvm_write_guest(kvm, wall_clock + sec_hi_ofs,
				&wc_sec_hi, sizeof(wc_sec_hi));
	}

	version++;
	kvm_write_guest(kvm, wall_clock, &version, sizeof(version));
}

static void kvm_write_system_time(struct kvm_vcpu *vcpu, gpa_t system_time,
				  bool old_msr, bool host_initiated)
{
	struct kvm_arch *ka = &vcpu->kvm->arch;

	if (vcpu->vcpu_id == 0 && !host_initiated) {
		if (ka->boot_vcpu_runs_old_kvmclock != old_msr)
			kvm_make_request(KVM_REQ_MASTERCLOCK_UPDATE, vcpu);

		ka->boot_vcpu_runs_old_kvmclock = old_msr;
	}

	vcpu->arch.time = system_time;
	kvm_make_request(KVM_REQ_GLOBAL_CLOCK_UPDATE, vcpu);

	/* we verify if the enable bit is set... */
	vcpu->arch.pv_time_enabled = false;
	if (!(system_time & 1))
		return;

	if (!kvm_gfn_to_hva_cache_init(vcpu->kvm,
				       &vcpu->arch.pv_time, system_time & ~1ULL,
				       sizeof(struct pvclock_vcpu_time_info)))
		vcpu->arch.pv_time_enabled = true;

	return;
}

static uint32_t div_frac(uint32_t dividend, uint32_t divisor)
{
	do_shl32_div32(dividend, divisor);
	return dividend;
}

static void kvm_get_time_scale(uint64_t scaled_hz, uint64_t base_hz,
			       s8 *pshift, u32 *pmultiplier)
{
	uint64_t scaled64;
	int32_t  shift = 0;
	uint64_t tps64;
	uint32_t tps32;

	tps64 = base_hz;
	scaled64 = scaled_hz;
	while (tps64 > scaled64*2 || tps64 & 0xffffffff00000000ULL) {
		tps64 >>= 1;
		shift--;
	}

	tps32 = (uint32_t)tps64;
	while (tps32 <= scaled64 || scaled64 & 0xffffffff00000000ULL) {
		if (scaled64 & 0xffffffff00000000ULL || tps32 & 0x80000000)
			scaled64 >>= 1;
		else
			tps32 <<= 1;
		shift++;
	}

	*pshift = shift;
	*pmultiplier = div_frac(scaled64, tps32);
}

#ifdef CONFIG_X86_64
static atomic_t kvm_guest_has_master_clock = ATOMIC_INIT(0);
#endif

static DEFINE_PER_CPU(unsigned long, cpu_tsc_khz);
static unsigned long max_tsc_khz;

static u32 adjust_tsc_khz(u32 khz, s32 ppm)
{
	u64 v = (u64)khz * (1000000 + ppm);
	do_div(v, 1000000);
	return v;
}

static int set_tsc_khz(struct kvm_vcpu *vcpu, u32 user_tsc_khz, bool scale)
{
	u64 ratio;

	/* Guest TSC same frequency as host TSC? */
	if (!scale) {
		vcpu->arch.tsc_scaling_ratio = kvm_default_tsc_scaling_ratio;
		return 0;
	}

	/* TSC scaling supported? */
	if (!kvm_has_tsc_control) {
		if (user_tsc_khz > tsc_khz) {
			vcpu->arch.tsc_catchup = 1;
			vcpu->arch.tsc_always_catchup = 1;
			return 0;
		} else {
			pr_warn_ratelimited("user requested TSC rate below hardware speed\n");
			return -1;
		}
	}

	/* TSC scaling required  - calculate ratio */
	ratio = mul_u64_u32_div(1ULL << kvm_tsc_scaling_ratio_frac_bits,
				user_tsc_khz, tsc_khz);

	if (ratio == 0 || ratio >= kvm_max_tsc_scaling_ratio) {
		pr_warn_ratelimited("Invalid TSC scaling ratio - virtual-tsc-khz=%u\n",
			            user_tsc_khz);
		return -1;
	}

	vcpu->arch.tsc_scaling_ratio = ratio;
	return 0;
}

static int kvm_set_tsc_khz(struct kvm_vcpu *vcpu, u32 user_tsc_khz)
{
	u32 thresh_lo, thresh_hi;
	int use_scaling = 0;

	/* tsc_khz can be zero if TSC calibration fails */
	if (user_tsc_khz == 0) {
		/* set tsc_scaling_ratio to a safe value */
		vcpu->arch.tsc_scaling_ratio = kvm_default_tsc_scaling_ratio;
		return -1;
	}

	/* Compute a scale to convert nanoseconds in TSC cycles */
	kvm_get_time_scale(user_tsc_khz * 1000LL, NSEC_PER_SEC,
			   &vcpu->arch.virtual_tsc_shift,
			   &vcpu->arch.virtual_tsc_mult);
	vcpu->arch.virtual_tsc_khz = user_tsc_khz;

	/*
	 * Compute the variation in TSC rate which is acceptable
	 * within the range of tolerance and decide if the
	 * rate being applied is within that bounds of the hardware
	 * rate.  If so, no scaling or compensation need be done.
	 */
	thresh_lo = adjust_tsc_khz(tsc_khz, -tsc_tolerance_ppm);
	thresh_hi = adjust_tsc_khz(tsc_khz, tsc_tolerance_ppm);
	if (user_tsc_khz < thresh_lo || user_tsc_khz > thresh_hi) {
		pr_debug("kvm: requested TSC rate %u falls outside tolerance [%u,%u]\n", user_tsc_khz, thresh_lo, thresh_hi);
		use_scaling = 1;
	}
	return set_tsc_khz(vcpu, user_tsc_khz, use_scaling);
}

static u64 compute_guest_tsc(struct kvm_vcpu *vcpu, s64 kernel_ns)
{
	u64 tsc = pvclock_scale_delta(kernel_ns-vcpu->arch.this_tsc_nsec,
				      vcpu->arch.virtual_tsc_mult,
				      vcpu->arch.virtual_tsc_shift);
	tsc += vcpu->arch.this_tsc_write;
	return tsc;
}

static inline int gtod_is_based_on_tsc(int mode)
{
	return mode == VDSO_CLOCKMODE_TSC || mode == VDSO_CLOCKMODE_HVCLOCK;
}

static void kvm_track_tsc_matching(struct kvm_vcpu *vcpu)
{
#ifdef CONFIG_X86_64
	bool vcpus_matched;
	struct kvm_arch *ka = &vcpu->kvm->arch;
	struct pvclock_gtod_data *gtod = &pvclock_gtod_data;

	vcpus_matched = (ka->nr_vcpus_matched_tsc + 1 ==
			 atomic_read(&vcpu->kvm->online_vcpus));

	/*
	 * Once the masterclock is enabled, always perform request in
	 * order to update it.
	 *
	 * In order to enable masterclock, the host clocksource must be TSC
	 * and the vcpus need to have matched TSCs.  When that happens,
	 * perform request to enable masterclock.
	 */
	if (ka->use_master_clock ||
	    (gtod_is_based_on_tsc(gtod->clock.vclock_mode) && vcpus_matched))
		kvm_make_request(KVM_REQ_MASTERCLOCK_UPDATE, vcpu);

	trace_kvm_track_tsc(vcpu->vcpu_id, ka->nr_vcpus_matched_tsc,
			    atomic_read(&vcpu->kvm->online_vcpus),
		            ka->use_master_clock, gtod->clock.vclock_mode);
#endif
}

/*
 * Multiply tsc by a fixed point number represented by ratio.
 *
 * The most significant 64-N bits (mult) of ratio represent the
 * integral part of the fixed point number; the remaining N bits
 * (frac) represent the fractional part, ie. ratio represents a fixed
 * point number (mult + frac * 2^(-N)).
 *
 * N equals to kvm_tsc_scaling_ratio_frac_bits.
 */
static inline u64 __scale_tsc(u64 ratio, u64 tsc)
{
	return mul_u64_u64_shr(tsc, ratio, kvm_tsc_scaling_ratio_frac_bits);
}

u64 kvm_scale_tsc(struct kvm_vcpu *vcpu, u64 tsc)
{
	u64 _tsc = tsc;
	u64 ratio = vcpu->arch.tsc_scaling_ratio;

	if (ratio != kvm_default_tsc_scaling_ratio)
		_tsc = __scale_tsc(ratio, tsc);

	return _tsc;
}
EXPORT_SYMBOL_GPL(kvm_scale_tsc);

static u64 kvm_compute_tsc_offset(struct kvm_vcpu *vcpu, u64 target_tsc)
{
	u64 tsc;

	tsc = kvm_scale_tsc(vcpu, rdtsc());

	return target_tsc - tsc;
}

u64 kvm_read_l1_tsc(struct kvm_vcpu *vcpu, u64 host_tsc)
{
	return vcpu->arch.l1_tsc_offset + kvm_scale_tsc(vcpu, host_tsc);
}
EXPORT_SYMBOL_GPL(kvm_read_l1_tsc);

static void kvm_vcpu_write_tsc_offset(struct kvm_vcpu *vcpu, u64 offset)
{
	vcpu->arch.l1_tsc_offset = offset;
	vcpu->arch.tsc_offset = static_call(kvm_x86_write_l1_tsc_offset)(vcpu, offset);
}

static inline bool kvm_check_tsc_unstable(void)
{
#ifdef CONFIG_X86_64
	/*
	 * TSC is marked unstable when we're running on Hyper-V,
	 * 'TSC page' clocksource is good.
	 */
	if (pvclock_gtod_data.clock.vclock_mode == VDSO_CLOCKMODE_HVCLOCK)
		return false;
#endif
	return check_tsc_unstable();
}

static void kvm_synchronize_tsc(struct kvm_vcpu *vcpu, u64 data)
{
	struct kvm *kvm = vcpu->kvm;
	u64 offset, ns, elapsed;
	unsigned long flags;
	bool matched;
	bool already_matched;
	bool synchronizing = false;

	raw_spin_lock_irqsave(&kvm->arch.tsc_write_lock, flags);
	offset = kvm_compute_tsc_offset(vcpu, data);
	ns = get_kvmclock_base_ns();
	elapsed = ns - kvm->arch.last_tsc_nsec;

	if (vcpu->arch.virtual_tsc_khz) {
		if (data == 0) {
			/*
			 * detection of vcpu initialization -- need to sync
			 * with other vCPUs. This particularly helps to keep
			 * kvm_clock stable after CPU hotplug
			 */
			synchronizing = true;
		} else {
			u64 tsc_exp = kvm->arch.last_tsc_write +
						nsec_to_cycles(vcpu, elapsed);
			u64 tsc_hz = vcpu->arch.virtual_tsc_khz * 1000LL;
			/*
			 * Special case: TSC write with a small delta (1 second)
			 * of virtual cycle time against real time is
			 * interpreted as an attempt to synchronize the CPU.
			 */
			synchronizing = data < tsc_exp + tsc_hz &&
					data + tsc_hz > tsc_exp;
		}
	}

	/*
	 * For a reliable TSC, we can match TSC offsets, and for an unstable
	 * TSC, we add elapsed time in this computation.  We could let the
	 * compensation code attempt to catch up if we fall behind, but
	 * it's better to try to match offsets from the beginning.
         */
	if (synchronizing &&
	    vcpu->arch.virtual_tsc_khz == kvm->arch.last_tsc_khz) {
		if (!kvm_check_tsc_unstable()) {
			offset = kvm->arch.cur_tsc_offset;
		} else {
			u64 delta = nsec_to_cycles(vcpu, elapsed);
			data += delta;
			offset = kvm_compute_tsc_offset(vcpu, data);
		}
		matched = true;
		already_matched = (vcpu->arch.this_tsc_generation == kvm->arch.cur_tsc_generation);
	} else {
		/*
		 * We split periods of matched TSC writes into generations.
		 * For each generation, we track the original measured
		 * nanosecond time, offset, and write, so if TSCs are in
		 * sync, we can match exact offset, and if not, we can match
		 * exact software computation in compute_guest_tsc()
		 *
		 * These values are tracked in kvm->arch.cur_xxx variables.
		 */
		kvm->arch.cur_tsc_generation++;
		kvm->arch.cur_tsc_nsec = ns;
		kvm->arch.cur_tsc_write = data;
		kvm->arch.cur_tsc_offset = offset;
		matched = false;
	}

	/*
	 * We also track th most recent recorded KHZ, write and time to
	 * allow the matching interval to be extended at each write.
	 */
	kvm->arch.last_tsc_nsec = ns;
	kvm->arch.last_tsc_write = data;
	kvm->arch.last_tsc_khz = vcpu->arch.virtual_tsc_khz;

	vcpu->arch.last_guest_tsc = data;

	/* Keep track of which generation this VCPU has synchronized to */
	vcpu->arch.this_tsc_generation = kvm->arch.cur_tsc_generation;
	vcpu->arch.this_tsc_nsec = kvm->arch.cur_tsc_nsec;
	vcpu->arch.this_tsc_write = kvm->arch.cur_tsc_write;

	kvm_vcpu_write_tsc_offset(vcpu, offset);
	raw_spin_unlock_irqrestore(&kvm->arch.tsc_write_lock, flags);

	spin_lock_irqsave(&kvm->arch.pvclock_gtod_sync_lock, flags);
	if (!matched) {
		kvm->arch.nr_vcpus_matched_tsc = 0;
	} else if (!already_matched) {
		kvm->arch.nr_vcpus_matched_tsc++;
	}

	kvm_track_tsc_matching(vcpu);
	spin_unlock_irqrestore(&kvm->arch.pvclock_gtod_sync_lock, flags);
}

static inline void adjust_tsc_offset_guest(struct kvm_vcpu *vcpu,
					   s64 adjustment)
{
	u64 tsc_offset = vcpu->arch.l1_tsc_offset;
	kvm_vcpu_write_tsc_offset(vcpu, tsc_offset + adjustment);
}

static inline void adjust_tsc_offset_host(struct kvm_vcpu *vcpu, s64 adjustment)
{
	if (vcpu->arch.tsc_scaling_ratio != kvm_default_tsc_scaling_ratio)
		WARN_ON(adjustment < 0);
	adjustment = kvm_scale_tsc(vcpu, (u64) adjustment);
	adjust_tsc_offset_guest(vcpu, adjustment);
}

#ifdef CONFIG_X86_64

static u64 read_tsc(void)
{
	u64 ret = (u64)rdtsc_ordered();
	u64 last = pvclock_gtod_data.clock.cycle_last;

	if (likely(ret >= last))
		return ret;

	/*
	 * GCC likes to generate cmov here, but this branch is extremely
	 * predictable (it's just a function of time and the likely is
	 * very likely) and there's a data dependence, so force GCC
	 * to generate a branch instead.  I don't barrier() because
	 * we don't actually need a barrier, and if this function
	 * ever gets inlined it will generate worse code.
	 */
	asm volatile ("");
	return last;
}

static inline u64 vgettsc(struct pvclock_clock *clock, u64 *tsc_timestamp,
			  int *mode)
{
	long v;
	u64 tsc_pg_val;

	switch (clock->vclock_mode) {
	case VDSO_CLOCKMODE_HVCLOCK:
		tsc_pg_val = hv_read_tsc_page_tsc(hv_get_tsc_page(),
						  tsc_timestamp);
		if (tsc_pg_val != U64_MAX) {
			/* TSC page valid */
			*mode = VDSO_CLOCKMODE_HVCLOCK;
			v = (tsc_pg_val - clock->cycle_last) &
				clock->mask;
		} else {
			/* TSC page invalid */
			*mode = VDSO_CLOCKMODE_NONE;
		}
		break;
	case VDSO_CLOCKMODE_TSC:
		*mode = VDSO_CLOCKMODE_TSC;
		*tsc_timestamp = read_tsc();
		v = (*tsc_timestamp - clock->cycle_last) &
			clock->mask;
		break;
	default:
		*mode = VDSO_CLOCKMODE_NONE;
	}

	if (*mode == VDSO_CLOCKMODE_NONE)
		*tsc_timestamp = v = 0;

	return v * clock->mult;
}

static int do_monotonic_raw(s64 *t, u64 *tsc_timestamp)
{
	struct pvclock_gtod_data *gtod = &pvclock_gtod_data;
	unsigned long seq;
	int mode;
	u64 ns;

	do {
		seq = read_seqcount_begin(&gtod->seq);
		ns = gtod->raw_clock.base_cycles;
		ns += vgettsc(&gtod->raw_clock, tsc_timestamp, &mode);
		ns >>= gtod->raw_clock.shift;
		ns += ktime_to_ns(ktime_add(gtod->raw_clock.offset, gtod->offs_boot));
	} while (unlikely(read_seqcount_retry(&gtod->seq, seq)));
	*t = ns;

	return mode;
}

static int do_realtime(struct timespec64 *ts, u64 *tsc_timestamp)
{
	struct pvclock_gtod_data *gtod = &pvclock_gtod_data;
	unsigned long seq;
	int mode;
	u64 ns;

	do {
		seq = read_seqcount_begin(&gtod->seq);
		ts->tv_sec = gtod->wall_time_sec;
		ns = gtod->clock.base_cycles;
		ns += vgettsc(&gtod->clock, tsc_timestamp, &mode);
		ns >>= gtod->clock.shift;
	} while (unlikely(read_seqcount_retry(&gtod->seq, seq)));

	ts->tv_sec += __iter_div_u64_rem(ns, NSEC_PER_SEC, &ns);
	ts->tv_nsec = ns;

	return mode;
}

/* returns true if host is using TSC based clocksource */
static bool kvm_get_time_and_clockread(s64 *kernel_ns, u64 *tsc_timestamp)
{
	/* checked again under seqlock below */
	if (!gtod_is_based_on_tsc(pvclock_gtod_data.clock.vclock_mode))
		return false;

	return gtod_is_based_on_tsc(do_monotonic_raw(kernel_ns,
						      tsc_timestamp));
}

/* returns true if host is using TSC based clocksource */
static bool kvm_get_walltime_and_clockread(struct timespec64 *ts,
					   u64 *tsc_timestamp)
{
	/* checked again under seqlock below */
	if (!gtod_is_based_on_tsc(pvclock_gtod_data.clock.vclock_mode))
		return false;

	return gtod_is_based_on_tsc(do_realtime(ts, tsc_timestamp));
}
#endif

/*
 *
 * Assuming a stable TSC across physical CPUS, and a stable TSC
 * across virtual CPUs, the following condition is possible.
 * Each numbered line represents an event visible to both
 * CPUs at the next numbered event.
 *
 * "timespecX" represents host monotonic time. "tscX" represents
 * RDTSC value.
 *
 * 		VCPU0 on CPU0		|	VCPU1 on CPU1
 *
 * 1.  read timespec0,tsc0
 * 2.					| timespec1 = timespec0 + N
 * 					| tsc1 = tsc0 + M
 * 3. transition to guest		| transition to guest
 * 4. ret0 = timespec0 + (rdtsc - tsc0) |
 * 5.				        | ret1 = timespec1 + (rdtsc - tsc1)
 * 				        | ret1 = timespec0 + N + (rdtsc - (tsc0 + M))
 *
 * Since ret0 update is visible to VCPU1 at time 5, to obey monotonicity:
 *
 * 	- ret0 < ret1
 *	- timespec0 + (rdtsc - tsc0) < timespec0 + N + (rdtsc - (tsc0 + M))
 *		...
 *	- 0 < N - M => M < N
 *
 * That is, when timespec0 != timespec1, M < N. Unfortunately that is not
 * always the case (the difference between two distinct xtime instances
 * might be smaller then the difference between corresponding TSC reads,
 * when updating guest vcpus pvclock areas).
 *
 * To avoid that problem, do not allow visibility of distinct
 * system_timestamp/tsc_timestamp values simultaneously: use a master
 * copy of host monotonic time values. Update that master copy
 * in lockstep.
 *
 * Rely on synchronization of host TSCs and guest TSCs for monotonicity.
 *
 */

static void pvclock_update_vm_gtod_copy(struct kvm *kvm)
{
#ifdef CONFIG_X86_64
	struct kvm_arch *ka = &kvm->arch;
	int vclock_mode;
	bool host_tsc_clocksource, vcpus_matched;

	vcpus_matched = (ka->nr_vcpus_matched_tsc + 1 ==
			atomic_read(&kvm->online_vcpus));

	/*
	 * If the host uses TSC clock, then passthrough TSC as stable
	 * to the guest.
	 */
	host_tsc_clocksource = kvm_get_time_and_clockread(
					&ka->master_kernel_ns,
					&ka->master_cycle_now);

	ka->use_master_clock = host_tsc_clocksource && vcpus_matched
				&& !ka->backwards_tsc_observed
				&& !ka->boot_vcpu_runs_old_kvmclock;

	if (ka->use_master_clock)
		atomic_set(&kvm_guest_has_master_clock, 1);

	vclock_mode = pvclock_gtod_data.clock.vclock_mode;
	trace_kvm_update_master_clock(ka->use_master_clock, vclock_mode,
					vcpus_matched);
#endif
}

void kvm_make_mclock_inprogress_request(struct kvm *kvm)
{
	kvm_make_all_cpus_request(kvm, KVM_REQ_MCLOCK_INPROGRESS);
}

static void kvm_gen_update_masterclock(struct kvm *kvm)
{
#ifdef CONFIG_X86_64
	int i;
	struct kvm_vcpu *vcpu;
	struct kvm_arch *ka = &kvm->arch;
	unsigned long flags;

	kvm_hv_invalidate_tsc_page(kvm);

<<<<<<< HEAD
	kvm_hv_invalidate_tsc_page(kvm);

	spin_lock(&ka->pvclock_gtod_sync_lock);
=======
>>>>>>> ffc9841d
	kvm_make_mclock_inprogress_request(kvm);

	/* no guest entries from this point */
	spin_lock_irqsave(&ka->pvclock_gtod_sync_lock, flags);
	pvclock_update_vm_gtod_copy(kvm);
	spin_unlock_irqrestore(&ka->pvclock_gtod_sync_lock, flags);

	kvm_for_each_vcpu(i, vcpu, kvm)
		kvm_make_request(KVM_REQ_CLOCK_UPDATE, vcpu);

	/* guest entries allowed */
	kvm_for_each_vcpu(i, vcpu, kvm)
		kvm_clear_request(KVM_REQ_MCLOCK_INPROGRESS, vcpu);
#endif
}

u64 get_kvmclock_ns(struct kvm *kvm)
{
	struct kvm_arch *ka = &kvm->arch;
	struct pvclock_vcpu_time_info hv_clock;
	unsigned long flags;
	u64 ret;

	spin_lock_irqsave(&ka->pvclock_gtod_sync_lock, flags);
	if (!ka->use_master_clock) {
		spin_unlock_irqrestore(&ka->pvclock_gtod_sync_lock, flags);
		return get_kvmclock_base_ns() + ka->kvmclock_offset;
	}

	hv_clock.tsc_timestamp = ka->master_cycle_now;
	hv_clock.system_time = ka->master_kernel_ns + ka->kvmclock_offset;
	spin_unlock_irqrestore(&ka->pvclock_gtod_sync_lock, flags);

	/* both __this_cpu_read() and rdtsc() should be on the same cpu */
	get_cpu();

	if (__this_cpu_read(cpu_tsc_khz)) {
		kvm_get_time_scale(NSEC_PER_SEC, __this_cpu_read(cpu_tsc_khz) * 1000LL,
				   &hv_clock.tsc_shift,
				   &hv_clock.tsc_to_system_mul);
		ret = __pvclock_read_cycles(&hv_clock, rdtsc());
	} else
		ret = get_kvmclock_base_ns() + ka->kvmclock_offset;

	put_cpu();

	return ret;
}

static void kvm_setup_pvclock_page(struct kvm_vcpu *v,
				   struct gfn_to_hva_cache *cache,
				   unsigned int offset)
{
	struct kvm_vcpu_arch *vcpu = &v->arch;
	struct pvclock_vcpu_time_info guest_hv_clock;

	if (unlikely(kvm_read_guest_offset_cached(v->kvm, cache,
		&guest_hv_clock, offset, sizeof(guest_hv_clock))))
		return;

	/* This VCPU is paused, but it's legal for a guest to read another
	 * VCPU's kvmclock, so we really have to follow the specification where
	 * it says that version is odd if data is being modified, and even after
	 * it is consistent.
	 *
	 * Version field updates must be kept separate.  This is because
	 * kvm_write_guest_cached might use a "rep movs" instruction, and
	 * writes within a string instruction are weakly ordered.  So there
	 * are three writes overall.
	 *
	 * As a small optimization, only write the version field in the first
	 * and third write.  The vcpu->pv_time cache is still valid, because the
	 * version field is the first in the struct.
	 */
	BUILD_BUG_ON(offsetof(struct pvclock_vcpu_time_info, version) != 0);

	if (guest_hv_clock.version & 1)
		++guest_hv_clock.version;  /* first time write, random junk */

	vcpu->hv_clock.version = guest_hv_clock.version + 1;
	kvm_write_guest_offset_cached(v->kvm, cache,
				      &vcpu->hv_clock, offset,
				      sizeof(vcpu->hv_clock.version));

	smp_wmb();

	/* retain PVCLOCK_GUEST_STOPPED if set in guest copy */
	vcpu->hv_clock.flags |= (guest_hv_clock.flags & PVCLOCK_GUEST_STOPPED);

	if (vcpu->pvclock_set_guest_stopped_request) {
		vcpu->hv_clock.flags |= PVCLOCK_GUEST_STOPPED;
		vcpu->pvclock_set_guest_stopped_request = false;
	}

	trace_kvm_pvclock_update(v->vcpu_id, &vcpu->hv_clock);

	kvm_write_guest_offset_cached(v->kvm, cache,
				      &vcpu->hv_clock, offset,
				      sizeof(vcpu->hv_clock));

	smp_wmb();

	vcpu->hv_clock.version++;
	kvm_write_guest_offset_cached(v->kvm, cache,
				     &vcpu->hv_clock, offset,
				     sizeof(vcpu->hv_clock.version));
}

static int kvm_guest_time_update(struct kvm_vcpu *v)
{
	unsigned long flags, tgt_tsc_khz;
	struct kvm_vcpu_arch *vcpu = &v->arch;
	struct kvm_arch *ka = &v->kvm->arch;
	s64 kernel_ns;
	u64 tsc_timestamp, host_tsc;
	u8 pvclock_flags;
	bool use_master_clock;

	kernel_ns = 0;
	host_tsc = 0;

	/*
	 * If the host uses TSC clock, then passthrough TSC as stable
	 * to the guest.
	 */
	spin_lock_irqsave(&ka->pvclock_gtod_sync_lock, flags);
	use_master_clock = ka->use_master_clock;
	if (use_master_clock) {
		host_tsc = ka->master_cycle_now;
		kernel_ns = ka->master_kernel_ns;
	}
	spin_unlock_irqrestore(&ka->pvclock_gtod_sync_lock, flags);

	/* Keep irq disabled to prevent changes to the clock */
	local_irq_save(flags);
	tgt_tsc_khz = __this_cpu_read(cpu_tsc_khz);
	if (unlikely(tgt_tsc_khz == 0)) {
		local_irq_restore(flags);
		kvm_make_request(KVM_REQ_CLOCK_UPDATE, v);
		return 1;
	}
	if (!use_master_clock) {
		host_tsc = rdtsc();
		kernel_ns = get_kvmclock_base_ns();
	}

	tsc_timestamp = kvm_read_l1_tsc(v, host_tsc);

	/*
	 * We may have to catch up the TSC to match elapsed wall clock
	 * time for two reasons, even if kvmclock is used.
	 *   1) CPU could have been running below the maximum TSC rate
	 *   2) Broken TSC compensation resets the base at each VCPU
	 *      entry to avoid unknown leaps of TSC even when running
	 *      again on the same CPU.  This may cause apparent elapsed
	 *      time to disappear, and the guest to stand still or run
	 *	very slowly.
	 */
	if (vcpu->tsc_catchup) {
		u64 tsc = compute_guest_tsc(v, kernel_ns);
		if (tsc > tsc_timestamp) {
			adjust_tsc_offset_guest(v, tsc - tsc_timestamp);
			tsc_timestamp = tsc;
		}
	}

	local_irq_restore(flags);

	/* With all the info we got, fill in the values */

	if (kvm_has_tsc_control)
		tgt_tsc_khz = kvm_scale_tsc(v, tgt_tsc_khz);

	if (unlikely(vcpu->hw_tsc_khz != tgt_tsc_khz)) {
		kvm_get_time_scale(NSEC_PER_SEC, tgt_tsc_khz * 1000LL,
				   &vcpu->hv_clock.tsc_shift,
				   &vcpu->hv_clock.tsc_to_system_mul);
		vcpu->hw_tsc_khz = tgt_tsc_khz;
	}

	vcpu->hv_clock.tsc_timestamp = tsc_timestamp;
	vcpu->hv_clock.system_time = kernel_ns + v->kvm->arch.kvmclock_offset;
	vcpu->last_guest_tsc = tsc_timestamp;

	/* If the host uses TSC clocksource, then it is stable */
	pvclock_flags = 0;
	if (use_master_clock)
		pvclock_flags |= PVCLOCK_TSC_STABLE_BIT;

	vcpu->hv_clock.flags = pvclock_flags;

	if (vcpu->pv_time_enabled)
		kvm_setup_pvclock_page(v, &vcpu->pv_time, 0);
	if (vcpu->xen.vcpu_info_set)
		kvm_setup_pvclock_page(v, &vcpu->xen.vcpu_info_cache,
				       offsetof(struct compat_vcpu_info, time));
	if (vcpu->xen.vcpu_time_info_set)
		kvm_setup_pvclock_page(v, &vcpu->xen.vcpu_time_info_cache, 0);
	if (v == kvm_get_vcpu(v->kvm, 0))
		kvm_hv_setup_tsc_page(v->kvm, &vcpu->hv_clock);
	return 0;
}

/*
 * kvmclock updates which are isolated to a given vcpu, such as
 * vcpu->cpu migration, should not allow system_timestamp from
 * the rest of the vcpus to remain static. Otherwise ntp frequency
 * correction applies to one vcpu's system_timestamp but not
 * the others.
 *
 * So in those cases, request a kvmclock update for all vcpus.
 * We need to rate-limit these requests though, as they can
 * considerably slow guests that have a large number of vcpus.
 * The time for a remote vcpu to update its kvmclock is bound
 * by the delay we use to rate-limit the updates.
 */

#define KVMCLOCK_UPDATE_DELAY msecs_to_jiffies(100)

static void kvmclock_update_fn(struct work_struct *work)
{
	int i;
	struct delayed_work *dwork = to_delayed_work(work);
	struct kvm_arch *ka = container_of(dwork, struct kvm_arch,
					   kvmclock_update_work);
	struct kvm *kvm = container_of(ka, struct kvm, arch);
	struct kvm_vcpu *vcpu;

	kvm_for_each_vcpu(i, vcpu, kvm) {
		kvm_make_request(KVM_REQ_CLOCK_UPDATE, vcpu);
		kvm_vcpu_kick(vcpu);
	}
}

static void kvm_gen_kvmclock_update(struct kvm_vcpu *v)
{
	struct kvm *kvm = v->kvm;

	kvm_make_request(KVM_REQ_CLOCK_UPDATE, v);
	schedule_delayed_work(&kvm->arch.kvmclock_update_work,
					KVMCLOCK_UPDATE_DELAY);
}

#define KVMCLOCK_SYNC_PERIOD (300 * HZ)

static void kvmclock_sync_fn(struct work_struct *work)
{
	struct delayed_work *dwork = to_delayed_work(work);
	struct kvm_arch *ka = container_of(dwork, struct kvm_arch,
					   kvmclock_sync_work);
	struct kvm *kvm = container_of(ka, struct kvm, arch);

	if (!kvmclock_periodic_sync)
		return;

	schedule_delayed_work(&kvm->arch.kvmclock_update_work, 0);
	schedule_delayed_work(&kvm->arch.kvmclock_sync_work,
					KVMCLOCK_SYNC_PERIOD);
}

/*
 * On AMD, HWCR[McStatusWrEn] controls whether setting MCi_STATUS results in #GP.
 */
static bool can_set_mci_status(struct kvm_vcpu *vcpu)
{
	/* McStatusWrEn enabled? */
	if (guest_cpuid_is_amd_or_hygon(vcpu))
		return !!(vcpu->arch.msr_hwcr & BIT_ULL(18));

	return false;
}

static int set_msr_mce(struct kvm_vcpu *vcpu, struct msr_data *msr_info)
{
	u64 mcg_cap = vcpu->arch.mcg_cap;
	unsigned bank_num = mcg_cap & 0xff;
	u32 msr = msr_info->index;
	u64 data = msr_info->data;

	switch (msr) {
	case MSR_IA32_MCG_STATUS:
		vcpu->arch.mcg_status = data;
		break;
	case MSR_IA32_MCG_CTL:
		if (!(mcg_cap & MCG_CTL_P) &&
		    (data || !msr_info->host_initiated))
			return 1;
		if (data != 0 && data != ~(u64)0)
			return 1;
		vcpu->arch.mcg_ctl = data;
		break;
	default:
		if (msr >= MSR_IA32_MC0_CTL &&
		    msr < MSR_IA32_MCx_CTL(bank_num)) {
			u32 offset = array_index_nospec(
				msr - MSR_IA32_MC0_CTL,
				MSR_IA32_MCx_CTL(bank_num) - MSR_IA32_MC0_CTL);

			/* only 0 or all 1s can be written to IA32_MCi_CTL
			 * some Linux kernels though clear bit 10 in bank 4 to
			 * workaround a BIOS/GART TBL issue on AMD K8s, ignore
			 * this to avoid an uncatched #GP in the guest
			 */
			if ((offset & 0x3) == 0 &&
			    data != 0 && (data | (1 << 10)) != ~(u64)0)
				return -1;

			/* MCi_STATUS */
			if (!msr_info->host_initiated &&
			    (offset & 0x3) == 1 && data != 0) {
				if (!can_set_mci_status(vcpu))
					return -1;
			}

			vcpu->arch.mce_banks[offset] = data;
			break;
		}
		return 1;
	}
	return 0;
}

static inline bool kvm_pv_async_pf_enabled(struct kvm_vcpu *vcpu)
{
	u64 mask = KVM_ASYNC_PF_ENABLED | KVM_ASYNC_PF_DELIVERY_AS_INT;

	return (vcpu->arch.apf.msr_en_val & mask) == mask;
}

static int kvm_pv_enable_async_pf(struct kvm_vcpu *vcpu, u64 data)
{
	gpa_t gpa = data & ~0x3f;

	/* Bits 4:5 are reserved, Should be zero */
	if (data & 0x30)
		return 1;

	if (!guest_pv_has(vcpu, KVM_FEATURE_ASYNC_PF_VMEXIT) &&
	    (data & KVM_ASYNC_PF_DELIVERY_AS_PF_VMEXIT))
		return 1;

	if (!guest_pv_has(vcpu, KVM_FEATURE_ASYNC_PF_INT) &&
	    (data & KVM_ASYNC_PF_DELIVERY_AS_INT))
		return 1;

	if (!lapic_in_kernel(vcpu))
		return data ? 1 : 0;

	vcpu->arch.apf.msr_en_val = data;

	if (!kvm_pv_async_pf_enabled(vcpu)) {
		kvm_clear_async_pf_completion_queue(vcpu);
		kvm_async_pf_hash_reset(vcpu);
		return 0;
	}

	if (kvm_gfn_to_hva_cache_init(vcpu->kvm, &vcpu->arch.apf.data, gpa,
					sizeof(u64)))
		return 1;

	vcpu->arch.apf.send_user_only = !(data & KVM_ASYNC_PF_SEND_ALWAYS);
	vcpu->arch.apf.delivery_as_pf_vmexit = data & KVM_ASYNC_PF_DELIVERY_AS_PF_VMEXIT;

	kvm_async_pf_wakeup_all(vcpu);

	return 0;
}

static int kvm_pv_enable_async_pf_int(struct kvm_vcpu *vcpu, u64 data)
{
	/* Bits 8-63 are reserved */
	if (data >> 8)
		return 1;

	if (!lapic_in_kernel(vcpu))
		return 1;

	vcpu->arch.apf.msr_int_val = data;

	vcpu->arch.apf.vec = data & KVM_ASYNC_PF_VEC_MASK;

	return 0;
}

static void kvmclock_reset(struct kvm_vcpu *vcpu)
{
	vcpu->arch.pv_time_enabled = false;
	vcpu->arch.time = 0;
}

static void kvm_vcpu_flush_tlb_all(struct kvm_vcpu *vcpu)
{
	++vcpu->stat.tlb_flush;
	static_call(kvm_x86_tlb_flush_all)(vcpu);
}

static void kvm_vcpu_flush_tlb_guest(struct kvm_vcpu *vcpu)
{
	++vcpu->stat.tlb_flush;
	static_call(kvm_x86_tlb_flush_guest)(vcpu);
}

static void record_steal_time(struct kvm_vcpu *vcpu)
{
	struct kvm_host_map map;
	struct kvm_steal_time *st;

	if (kvm_xen_msr_enabled(vcpu->kvm)) {
		kvm_xen_runstate_set_running(vcpu);
		return;
	}

	if (!(vcpu->arch.st.msr_val & KVM_MSR_ENABLED))
		return;

	/* -EAGAIN is returned in atomic context so we can just return. */
	if (kvm_map_gfn(vcpu, vcpu->arch.st.msr_val >> PAGE_SHIFT,
			&map, &vcpu->arch.st.cache, false))
		return;

	st = map.hva +
		offset_in_page(vcpu->arch.st.msr_val & KVM_STEAL_VALID_BITS);

	/*
	 * Doing a TLB flush here, on the guest's behalf, can avoid
	 * expensive IPIs.
	 */
	if (guest_pv_has(vcpu, KVM_FEATURE_PV_TLB_FLUSH)) {
		trace_kvm_pv_tlb_flush(vcpu->vcpu_id,
				       st->preempted & KVM_VCPU_FLUSH_TLB);
		if (xchg(&st->preempted, 0) & KVM_VCPU_FLUSH_TLB)
			kvm_vcpu_flush_tlb_guest(vcpu);
	}

	vcpu->arch.st.preempted = 0;

	if (st->version & 1)
		st->version += 1;  /* first time write, random junk */

	st->version += 1;

	smp_wmb();

	st->steal += current->sched_info.run_delay -
		vcpu->arch.st.last_steal;
	vcpu->arch.st.last_steal = current->sched_info.run_delay;

	smp_wmb();

	st->version += 1;

	kvm_unmap_gfn(vcpu, &map, &vcpu->arch.st.cache, true, false);
}

int kvm_set_msr_common(struct kvm_vcpu *vcpu, struct msr_data *msr_info)
{
	bool pr = false;
	u32 msr = msr_info->index;
	u64 data = msr_info->data;

	if (msr && msr == vcpu->kvm->arch.xen_hvm_config.msr)
		return kvm_xen_write_hypercall_page(vcpu, data);

	switch (msr) {
	case MSR_AMD64_NB_CFG:
	case MSR_IA32_UCODE_WRITE:
	case MSR_VM_HSAVE_PA:
	case MSR_AMD64_PATCH_LOADER:
	case MSR_AMD64_BU_CFG2:
	case MSR_AMD64_DC_CFG:
	case MSR_F15H_EX_CFG:
		break;

	case MSR_IA32_UCODE_REV:
		if (msr_info->host_initiated)
			vcpu->arch.microcode_version = data;
		break;
	case MSR_IA32_ARCH_CAPABILITIES:
		if (!msr_info->host_initiated)
			return 1;
		vcpu->arch.arch_capabilities = data;
		break;
	case MSR_IA32_PERF_CAPABILITIES: {
		struct kvm_msr_entry msr_ent = {.index = msr, .data = 0};

		if (!msr_info->host_initiated)
			return 1;
		if (guest_cpuid_has(vcpu, X86_FEATURE_PDCM) && kvm_get_msr_feature(&msr_ent))
			return 1;
		if (data & ~msr_ent.data)
			return 1;

		vcpu->arch.perf_capabilities = data;

		return 0;
		}
	case MSR_EFER:
		return set_efer(vcpu, msr_info);
	case MSR_K7_HWCR:
		data &= ~(u64)0x40;	/* ignore flush filter disable */
		data &= ~(u64)0x100;	/* ignore ignne emulation enable */
		data &= ~(u64)0x8;	/* ignore TLB cache disable */

		/* Handle McStatusWrEn */
		if (data == BIT_ULL(18)) {
			vcpu->arch.msr_hwcr = data;
		} else if (data != 0) {
			vcpu_unimpl(vcpu, "unimplemented HWCR wrmsr: 0x%llx\n",
				    data);
			return 1;
		}
		break;
	case MSR_FAM10H_MMIO_CONF_BASE:
		if (data != 0) {
			vcpu_unimpl(vcpu, "unimplemented MMIO_CONF_BASE wrmsr: "
				    "0x%llx\n", data);
			return 1;
		}
		break;
	case 0x200 ... 0x2ff:
		return kvm_mtrr_set_msr(vcpu, msr, data);
	case MSR_IA32_APICBASE:
		return kvm_set_apic_base(vcpu, msr_info);
	case APIC_BASE_MSR ... APIC_BASE_MSR + 0xff:
		return kvm_x2apic_msr_write(vcpu, msr, data);
	case MSR_IA32_TSCDEADLINE:
		kvm_set_lapic_tscdeadline_msr(vcpu, data);
		break;
	case MSR_IA32_TSC_ADJUST:
		if (guest_cpuid_has(vcpu, X86_FEATURE_TSC_ADJUST)) {
			if (!msr_info->host_initiated) {
				s64 adj = data - vcpu->arch.ia32_tsc_adjust_msr;
				adjust_tsc_offset_guest(vcpu, adj);
			}
			vcpu->arch.ia32_tsc_adjust_msr = data;
		}
		break;
	case MSR_IA32_MISC_ENABLE:
		if (!kvm_check_has_quirk(vcpu->kvm, KVM_X86_QUIRK_MISC_ENABLE_NO_MWAIT) &&
		    ((vcpu->arch.ia32_misc_enable_msr ^ data) & MSR_IA32_MISC_ENABLE_MWAIT)) {
			if (!guest_cpuid_has(vcpu, X86_FEATURE_XMM3))
				return 1;
			vcpu->arch.ia32_misc_enable_msr = data;
			kvm_update_cpuid_runtime(vcpu);
		} else {
			vcpu->arch.ia32_misc_enable_msr = data;
		}
		break;
	case MSR_IA32_SMBASE:
		if (!msr_info->host_initiated)
			return 1;
		vcpu->arch.smbase = data;
		break;
	case MSR_IA32_POWER_CTL:
		vcpu->arch.msr_ia32_power_ctl = data;
		break;
	case MSR_IA32_TSC:
		if (msr_info->host_initiated) {
			kvm_synchronize_tsc(vcpu, data);
		} else {
			u64 adj = kvm_compute_tsc_offset(vcpu, data) - vcpu->arch.l1_tsc_offset;
			adjust_tsc_offset_guest(vcpu, adj);
			vcpu->arch.ia32_tsc_adjust_msr += adj;
		}
		break;
	case MSR_IA32_XSS:
		if (!msr_info->host_initiated &&
		    !guest_cpuid_has(vcpu, X86_FEATURE_XSAVES))
			return 1;
		/*
		 * KVM supports exposing PT to the guest, but does not support
		 * IA32_XSS[bit 8]. Guests have to use RDMSR/WRMSR rather than
		 * XSAVES/XRSTORS to save/restore PT MSRs.
		 */
		if (data & ~supported_xss)
			return 1;
		vcpu->arch.ia32_xss = data;
		break;
	case MSR_SMI_COUNT:
		if (!msr_info->host_initiated)
			return 1;
		vcpu->arch.smi_count = data;
		break;
	case MSR_KVM_WALL_CLOCK_NEW:
		if (!guest_pv_has(vcpu, KVM_FEATURE_CLOCKSOURCE2))
			return 1;

		vcpu->kvm->arch.wall_clock = data;
		kvm_write_wall_clock(vcpu->kvm, data, 0);
		break;
	case MSR_KVM_WALL_CLOCK:
		if (!guest_pv_has(vcpu, KVM_FEATURE_CLOCKSOURCE))
			return 1;

		vcpu->kvm->arch.wall_clock = data;
		kvm_write_wall_clock(vcpu->kvm, data, 0);
		break;
	case MSR_KVM_SYSTEM_TIME_NEW:
		if (!guest_pv_has(vcpu, KVM_FEATURE_CLOCKSOURCE2))
			return 1;

		kvm_write_system_time(vcpu, data, false, msr_info->host_initiated);
		break;
	case MSR_KVM_SYSTEM_TIME:
		if (!guest_pv_has(vcpu, KVM_FEATURE_CLOCKSOURCE))
			return 1;

		kvm_write_system_time(vcpu, data, true,  msr_info->host_initiated);
		break;
	case MSR_KVM_ASYNC_PF_EN:
		if (!guest_pv_has(vcpu, KVM_FEATURE_ASYNC_PF))
			return 1;

		if (kvm_pv_enable_async_pf(vcpu, data))
			return 1;
		break;
	case MSR_KVM_ASYNC_PF_INT:
		if (!guest_pv_has(vcpu, KVM_FEATURE_ASYNC_PF_INT))
			return 1;

		if (kvm_pv_enable_async_pf_int(vcpu, data))
			return 1;
		break;
	case MSR_KVM_ASYNC_PF_ACK:
		if (!guest_pv_has(vcpu, KVM_FEATURE_ASYNC_PF))
			return 1;
		if (data & 0x1) {
			vcpu->arch.apf.pageready_pending = false;
			kvm_check_async_pf_completion(vcpu);
		}
		break;
	case MSR_KVM_STEAL_TIME:
		if (!guest_pv_has(vcpu, KVM_FEATURE_STEAL_TIME))
			return 1;

		if (unlikely(!sched_info_on()))
			return 1;

		if (data & KVM_STEAL_RESERVED_MASK)
			return 1;

		vcpu->arch.st.msr_val = data;

		if (!(data & KVM_MSR_ENABLED))
			break;

		kvm_make_request(KVM_REQ_STEAL_UPDATE, vcpu);

		break;
	case MSR_KVM_PV_EOI_EN:
		if (!guest_pv_has(vcpu, KVM_FEATURE_PV_EOI))
			return 1;

		if (kvm_lapic_enable_pv_eoi(vcpu, data, sizeof(u8)))
			return 1;
		break;

	case MSR_KVM_POLL_CONTROL:
		if (!guest_pv_has(vcpu, KVM_FEATURE_POLL_CONTROL))
			return 1;

		/* only enable bit supported */
		if (data & (-1ULL << 1))
			return 1;

		vcpu->arch.msr_kvm_poll_control = data;
		break;

	case MSR_IA32_MCG_CTL:
	case MSR_IA32_MCG_STATUS:
	case MSR_IA32_MC0_CTL ... MSR_IA32_MCx_CTL(KVM_MAX_MCE_BANKS) - 1:
		return set_msr_mce(vcpu, msr_info);

	case MSR_K7_PERFCTR0 ... MSR_K7_PERFCTR3:
	case MSR_P6_PERFCTR0 ... MSR_P6_PERFCTR1:
		pr = true;
		fallthrough;
	case MSR_K7_EVNTSEL0 ... MSR_K7_EVNTSEL3:
	case MSR_P6_EVNTSEL0 ... MSR_P6_EVNTSEL1:
		if (kvm_pmu_is_valid_msr(vcpu, msr))
			return kvm_pmu_set_msr(vcpu, msr_info);

		if (pr || data != 0)
			vcpu_unimpl(vcpu, "disabled perfctr wrmsr: "
				    "0x%x data 0x%llx\n", msr, data);
		break;
	case MSR_K7_CLK_CTL:
		/*
		 * Ignore all writes to this no longer documented MSR.
		 * Writes are only relevant for old K7 processors,
		 * all pre-dating SVM, but a recommended workaround from
		 * AMD for these chips. It is possible to specify the
		 * affected processor models on the command line, hence
		 * the need to ignore the workaround.
		 */
		break;
	case HV_X64_MSR_GUEST_OS_ID ... HV_X64_MSR_SINT15:
	case HV_X64_MSR_SYNDBG_CONTROL ... HV_X64_MSR_SYNDBG_PENDING_BUFFER:
	case HV_X64_MSR_SYNDBG_OPTIONS:
	case HV_X64_MSR_CRASH_P0 ... HV_X64_MSR_CRASH_P4:
	case HV_X64_MSR_CRASH_CTL:
	case HV_X64_MSR_STIMER0_CONFIG ... HV_X64_MSR_STIMER3_COUNT:
	case HV_X64_MSR_REENLIGHTENMENT_CONTROL:
	case HV_X64_MSR_TSC_EMULATION_CONTROL:
	case HV_X64_MSR_TSC_EMULATION_STATUS:
		return kvm_hv_set_msr_common(vcpu, msr, data,
					     msr_info->host_initiated);
	case MSR_IA32_BBL_CR_CTL3:
		/* Drop writes to this legacy MSR -- see rdmsr
		 * counterpart for further detail.
		 */
		if (report_ignored_msrs)
			vcpu_unimpl(vcpu, "ignored wrmsr: 0x%x data 0x%llx\n",
				msr, data);
		break;
	case MSR_AMD64_OSVW_ID_LENGTH:
		if (!guest_cpuid_has(vcpu, X86_FEATURE_OSVW))
			return 1;
		vcpu->arch.osvw.length = data;
		break;
	case MSR_AMD64_OSVW_STATUS:
		if (!guest_cpuid_has(vcpu, X86_FEATURE_OSVW))
			return 1;
		vcpu->arch.osvw.status = data;
		break;
	case MSR_PLATFORM_INFO:
		if (!msr_info->host_initiated ||
		    (!(data & MSR_PLATFORM_INFO_CPUID_FAULT) &&
		     cpuid_fault_enabled(vcpu)))
			return 1;
		vcpu->arch.msr_platform_info = data;
		break;
	case MSR_MISC_FEATURES_ENABLES:
		if (data & ~MSR_MISC_FEATURES_ENABLES_CPUID_FAULT ||
		    (data & MSR_MISC_FEATURES_ENABLES_CPUID_FAULT &&
		     !supports_cpuid_fault(vcpu)))
			return 1;
		vcpu->arch.msr_misc_features_enables = data;
		break;
	default:
		if (kvm_pmu_is_valid_msr(vcpu, msr))
			return kvm_pmu_set_msr(vcpu, msr_info);
		return KVM_MSR_RET_INVALID;
	}
	return 0;
}
EXPORT_SYMBOL_GPL(kvm_set_msr_common);

static int get_msr_mce(struct kvm_vcpu *vcpu, u32 msr, u64 *pdata, bool host)
{
	u64 data;
	u64 mcg_cap = vcpu->arch.mcg_cap;
	unsigned bank_num = mcg_cap & 0xff;

	switch (msr) {
	case MSR_IA32_P5_MC_ADDR:
	case MSR_IA32_P5_MC_TYPE:
		data = 0;
		break;
	case MSR_IA32_MCG_CAP:
		data = vcpu->arch.mcg_cap;
		break;
	case MSR_IA32_MCG_CTL:
		if (!(mcg_cap & MCG_CTL_P) && !host)
			return 1;
		data = vcpu->arch.mcg_ctl;
		break;
	case MSR_IA32_MCG_STATUS:
		data = vcpu->arch.mcg_status;
		break;
	default:
		if (msr >= MSR_IA32_MC0_CTL &&
		    msr < MSR_IA32_MCx_CTL(bank_num)) {
			u32 offset = array_index_nospec(
				msr - MSR_IA32_MC0_CTL,
				MSR_IA32_MCx_CTL(bank_num) - MSR_IA32_MC0_CTL);

			data = vcpu->arch.mce_banks[offset];
			break;
		}
		return 1;
	}
	*pdata = data;
	return 0;
}

int kvm_get_msr_common(struct kvm_vcpu *vcpu, struct msr_data *msr_info)
{
	switch (msr_info->index) {
	case MSR_IA32_PLATFORM_ID:
	case MSR_IA32_EBL_CR_POWERON:
	case MSR_IA32_LASTBRANCHFROMIP:
	case MSR_IA32_LASTBRANCHTOIP:
	case MSR_IA32_LASTINTFROMIP:
	case MSR_IA32_LASTINTTOIP:
	case MSR_K8_SYSCFG:
	case MSR_K8_TSEG_ADDR:
	case MSR_K8_TSEG_MASK:
	case MSR_VM_HSAVE_PA:
	case MSR_K8_INT_PENDING_MSG:
	case MSR_AMD64_NB_CFG:
	case MSR_FAM10H_MMIO_CONF_BASE:
	case MSR_AMD64_BU_CFG2:
	case MSR_IA32_PERF_CTL:
	case MSR_AMD64_DC_CFG:
	case MSR_F15H_EX_CFG:
	/*
	 * Intel Sandy Bridge CPUs must support the RAPL (running average power
	 * limit) MSRs. Just return 0, as we do not want to expose the host
	 * data here. Do not conditionalize this on CPUID, as KVM does not do
	 * so for existing CPU-specific MSRs.
	 */
	case MSR_RAPL_POWER_UNIT:
	case MSR_PP0_ENERGY_STATUS:	/* Power plane 0 (core) */
	case MSR_PP1_ENERGY_STATUS:	/* Power plane 1 (graphics uncore) */
	case MSR_PKG_ENERGY_STATUS:	/* Total package */
	case MSR_DRAM_ENERGY_STATUS:	/* DRAM controller */
		msr_info->data = 0;
		break;
	case MSR_F15H_PERF_CTL0 ... MSR_F15H_PERF_CTR5:
	case MSR_K7_EVNTSEL0 ... MSR_K7_EVNTSEL3:
	case MSR_K7_PERFCTR0 ... MSR_K7_PERFCTR3:
	case MSR_P6_PERFCTR0 ... MSR_P6_PERFCTR1:
	case MSR_P6_EVNTSEL0 ... MSR_P6_EVNTSEL1:
		if (kvm_pmu_is_valid_msr(vcpu, msr_info->index))
			return kvm_pmu_get_msr(vcpu, msr_info);
		msr_info->data = 0;
		break;
	case MSR_IA32_UCODE_REV:
		msr_info->data = vcpu->arch.microcode_version;
		break;
	case MSR_IA32_ARCH_CAPABILITIES:
		if (!msr_info->host_initiated &&
		    !guest_cpuid_has(vcpu, X86_FEATURE_ARCH_CAPABILITIES))
			return 1;
		msr_info->data = vcpu->arch.arch_capabilities;
		break;
	case MSR_IA32_PERF_CAPABILITIES:
		if (!msr_info->host_initiated &&
		    !guest_cpuid_has(vcpu, X86_FEATURE_PDCM))
			return 1;
		msr_info->data = vcpu->arch.perf_capabilities;
		break;
	case MSR_IA32_POWER_CTL:
		msr_info->data = vcpu->arch.msr_ia32_power_ctl;
		break;
	case MSR_IA32_TSC: {
		/*
		 * Intel SDM states that MSR_IA32_TSC read adds the TSC offset
		 * even when not intercepted. AMD manual doesn't explicitly
		 * state this but appears to behave the same.
		 *
		 * On userspace reads and writes, however, we unconditionally
		 * return L1's TSC value to ensure backwards-compatible
		 * behavior for migration.
		 */
		u64 tsc_offset = msr_info->host_initiated ? vcpu->arch.l1_tsc_offset :
							    vcpu->arch.tsc_offset;

		msr_info->data = kvm_scale_tsc(vcpu, rdtsc()) + tsc_offset;
		break;
	}
	case MSR_MTRRcap:
	case 0x200 ... 0x2ff:
		return kvm_mtrr_get_msr(vcpu, msr_info->index, &msr_info->data);
	case 0xcd: /* fsb frequency */
		msr_info->data = 3;
		break;
		/*
		 * MSR_EBC_FREQUENCY_ID
		 * Conservative value valid for even the basic CPU models.
		 * Models 0,1: 000 in bits 23:21 indicating a bus speed of
		 * 100MHz, model 2 000 in bits 18:16 indicating 100MHz,
		 * and 266MHz for model 3, or 4. Set Core Clock
		 * Frequency to System Bus Frequency Ratio to 1 (bits
		 * 31:24) even though these are only valid for CPU
		 * models > 2, however guests may end up dividing or
		 * multiplying by zero otherwise.
		 */
	case MSR_EBC_FREQUENCY_ID:
		msr_info->data = 1 << 24;
		break;
	case MSR_IA32_APICBASE:
		msr_info->data = kvm_get_apic_base(vcpu);
		break;
	case APIC_BASE_MSR ... APIC_BASE_MSR + 0xff:
		return kvm_x2apic_msr_read(vcpu, msr_info->index, &msr_info->data);
	case MSR_IA32_TSCDEADLINE:
		msr_info->data = kvm_get_lapic_tscdeadline_msr(vcpu);
		break;
	case MSR_IA32_TSC_ADJUST:
		msr_info->data = (u64)vcpu->arch.ia32_tsc_adjust_msr;
		break;
	case MSR_IA32_MISC_ENABLE:
		msr_info->data = vcpu->arch.ia32_misc_enable_msr;
		break;
	case MSR_IA32_SMBASE:
		if (!msr_info->host_initiated)
			return 1;
		msr_info->data = vcpu->arch.smbase;
		break;
	case MSR_SMI_COUNT:
		msr_info->data = vcpu->arch.smi_count;
		break;
	case MSR_IA32_PERF_STATUS:
		/* TSC increment by tick */
		msr_info->data = 1000ULL;
		/* CPU multiplier */
		msr_info->data |= (((uint64_t)4ULL) << 40);
		break;
	case MSR_EFER:
		msr_info->data = vcpu->arch.efer;
		break;
	case MSR_KVM_WALL_CLOCK:
		if (!guest_pv_has(vcpu, KVM_FEATURE_CLOCKSOURCE))
			return 1;

		msr_info->data = vcpu->kvm->arch.wall_clock;
		break;
	case MSR_KVM_WALL_CLOCK_NEW:
		if (!guest_pv_has(vcpu, KVM_FEATURE_CLOCKSOURCE2))
			return 1;

		msr_info->data = vcpu->kvm->arch.wall_clock;
		break;
	case MSR_KVM_SYSTEM_TIME:
		if (!guest_pv_has(vcpu, KVM_FEATURE_CLOCKSOURCE))
			return 1;

		msr_info->data = vcpu->arch.time;
		break;
	case MSR_KVM_SYSTEM_TIME_NEW:
		if (!guest_pv_has(vcpu, KVM_FEATURE_CLOCKSOURCE2))
			return 1;

		msr_info->data = vcpu->arch.time;
		break;
	case MSR_KVM_ASYNC_PF_EN:
		if (!guest_pv_has(vcpu, KVM_FEATURE_ASYNC_PF))
			return 1;

		msr_info->data = vcpu->arch.apf.msr_en_val;
		break;
	case MSR_KVM_ASYNC_PF_INT:
		if (!guest_pv_has(vcpu, KVM_FEATURE_ASYNC_PF_INT))
			return 1;

		msr_info->data = vcpu->arch.apf.msr_int_val;
		break;
	case MSR_KVM_ASYNC_PF_ACK:
		if (!guest_pv_has(vcpu, KVM_FEATURE_ASYNC_PF))
			return 1;

		msr_info->data = 0;
		break;
	case MSR_KVM_STEAL_TIME:
		if (!guest_pv_has(vcpu, KVM_FEATURE_STEAL_TIME))
			return 1;

		msr_info->data = vcpu->arch.st.msr_val;
		break;
	case MSR_KVM_PV_EOI_EN:
		if (!guest_pv_has(vcpu, KVM_FEATURE_PV_EOI))
			return 1;

		msr_info->data = vcpu->arch.pv_eoi.msr_val;
		break;
	case MSR_KVM_POLL_CONTROL:
		if (!guest_pv_has(vcpu, KVM_FEATURE_POLL_CONTROL))
			return 1;

		msr_info->data = vcpu->arch.msr_kvm_poll_control;
		break;
	case MSR_IA32_P5_MC_ADDR:
	case MSR_IA32_P5_MC_TYPE:
	case MSR_IA32_MCG_CAP:
	case MSR_IA32_MCG_CTL:
	case MSR_IA32_MCG_STATUS:
	case MSR_IA32_MC0_CTL ... MSR_IA32_MCx_CTL(KVM_MAX_MCE_BANKS) - 1:
		return get_msr_mce(vcpu, msr_info->index, &msr_info->data,
				   msr_info->host_initiated);
	case MSR_IA32_XSS:
		if (!msr_info->host_initiated &&
		    !guest_cpuid_has(vcpu, X86_FEATURE_XSAVES))
			return 1;
		msr_info->data = vcpu->arch.ia32_xss;
		break;
	case MSR_K7_CLK_CTL:
		/*
		 * Provide expected ramp-up count for K7. All other
		 * are set to zero, indicating minimum divisors for
		 * every field.
		 *
		 * This prevents guest kernels on AMD host with CPU
		 * type 6, model 8 and higher from exploding due to
		 * the rdmsr failing.
		 */
		msr_info->data = 0x20000000;
		break;
	case HV_X64_MSR_GUEST_OS_ID ... HV_X64_MSR_SINT15:
	case HV_X64_MSR_SYNDBG_CONTROL ... HV_X64_MSR_SYNDBG_PENDING_BUFFER:
	case HV_X64_MSR_SYNDBG_OPTIONS:
	case HV_X64_MSR_CRASH_P0 ... HV_X64_MSR_CRASH_P4:
	case HV_X64_MSR_CRASH_CTL:
	case HV_X64_MSR_STIMER0_CONFIG ... HV_X64_MSR_STIMER3_COUNT:
	case HV_X64_MSR_REENLIGHTENMENT_CONTROL:
	case HV_X64_MSR_TSC_EMULATION_CONTROL:
	case HV_X64_MSR_TSC_EMULATION_STATUS:
		return kvm_hv_get_msr_common(vcpu,
					     msr_info->index, &msr_info->data,
					     msr_info->host_initiated);
	case MSR_IA32_BBL_CR_CTL3:
		/* This legacy MSR exists but isn't fully documented in current
		 * silicon.  It is however accessed by winxp in very narrow
		 * scenarios where it sets bit #19, itself documented as
		 * a "reserved" bit.  Best effort attempt to source coherent
		 * read data here should the balance of the register be
		 * interpreted by the guest:
		 *
		 * L2 cache control register 3: 64GB range, 256KB size,
		 * enabled, latency 0x1, configured
		 */
		msr_info->data = 0xbe702111;
		break;
	case MSR_AMD64_OSVW_ID_LENGTH:
		if (!guest_cpuid_has(vcpu, X86_FEATURE_OSVW))
			return 1;
		msr_info->data = vcpu->arch.osvw.length;
		break;
	case MSR_AMD64_OSVW_STATUS:
		if (!guest_cpuid_has(vcpu, X86_FEATURE_OSVW))
			return 1;
		msr_info->data = vcpu->arch.osvw.status;
		break;
	case MSR_PLATFORM_INFO:
		if (!msr_info->host_initiated &&
		    !vcpu->kvm->arch.guest_can_read_msr_platform_info)
			return 1;
		msr_info->data = vcpu->arch.msr_platform_info;
		break;
	case MSR_MISC_FEATURES_ENABLES:
		msr_info->data = vcpu->arch.msr_misc_features_enables;
		break;
	case MSR_K7_HWCR:
		msr_info->data = vcpu->arch.msr_hwcr;
		break;
	default:
		if (kvm_pmu_is_valid_msr(vcpu, msr_info->index))
			return kvm_pmu_get_msr(vcpu, msr_info);
		return KVM_MSR_RET_INVALID;
	}
	return 0;
}
EXPORT_SYMBOL_GPL(kvm_get_msr_common);

/*
 * Read or write a bunch of msrs. All parameters are kernel addresses.
 *
 * @return number of msrs set successfully.
 */
static int __msr_io(struct kvm_vcpu *vcpu, struct kvm_msrs *msrs,
		    struct kvm_msr_entry *entries,
		    int (*do_msr)(struct kvm_vcpu *vcpu,
				  unsigned index, u64 *data))
{
	int i;

	for (i = 0; i < msrs->nmsrs; ++i)
		if (do_msr(vcpu, entries[i].index, &entries[i].data))
			break;

	return i;
}

/*
 * Read or write a bunch of msrs. Parameters are user addresses.
 *
 * @return number of msrs set successfully.
 */
static int msr_io(struct kvm_vcpu *vcpu, struct kvm_msrs __user *user_msrs,
		  int (*do_msr)(struct kvm_vcpu *vcpu,
				unsigned index, u64 *data),
		  int writeback)
{
	struct kvm_msrs msrs;
	struct kvm_msr_entry *entries;
	int r, n;
	unsigned size;

	r = -EFAULT;
	if (copy_from_user(&msrs, user_msrs, sizeof(msrs)))
		goto out;

	r = -E2BIG;
	if (msrs.nmsrs >= MAX_IO_MSRS)
		goto out;

	size = sizeof(struct kvm_msr_entry) * msrs.nmsrs;
	entries = memdup_user(user_msrs->entries, size);
	if (IS_ERR(entries)) {
		r = PTR_ERR(entries);
		goto out;
	}

	r = n = __msr_io(vcpu, &msrs, entries, do_msr);
	if (r < 0)
		goto out_free;

	r = -EFAULT;
	if (writeback && copy_to_user(user_msrs->entries, entries, size))
		goto out_free;

	r = n;

out_free:
	kfree(entries);
out:
	return r;
}

static inline bool kvm_can_mwait_in_guest(void)
{
	return boot_cpu_has(X86_FEATURE_MWAIT) &&
		!boot_cpu_has_bug(X86_BUG_MONITOR) &&
		boot_cpu_has(X86_FEATURE_ARAT);
}

static int kvm_ioctl_get_supported_hv_cpuid(struct kvm_vcpu *vcpu,
					    struct kvm_cpuid2 __user *cpuid_arg)
{
	struct kvm_cpuid2 cpuid;
	int r;

	r = -EFAULT;
	if (copy_from_user(&cpuid, cpuid_arg, sizeof(cpuid)))
		return r;

	r = kvm_get_hv_cpuid(vcpu, &cpuid, cpuid_arg->entries);
	if (r)
		return r;

	r = -EFAULT;
	if (copy_to_user(cpuid_arg, &cpuid, sizeof(cpuid)))
		return r;

	return 0;
}

int kvm_vm_ioctl_check_extension(struct kvm *kvm, long ext)
{
	int r = 0;

	switch (ext) {
	case KVM_CAP_IRQCHIP:
	case KVM_CAP_HLT:
	case KVM_CAP_MMU_SHADOW_CACHE_CONTROL:
	case KVM_CAP_SET_TSS_ADDR:
	case KVM_CAP_EXT_CPUID:
	case KVM_CAP_EXT_EMUL_CPUID:
	case KVM_CAP_CLOCKSOURCE:
	case KVM_CAP_PIT:
	case KVM_CAP_NOP_IO_DELAY:
	case KVM_CAP_MP_STATE:
	case KVM_CAP_SYNC_MMU:
	case KVM_CAP_USER_NMI:
	case KVM_CAP_REINJECT_CONTROL:
	case KVM_CAP_IRQ_INJECT_STATUS:
	case KVM_CAP_IOEVENTFD:
	case KVM_CAP_IOEVENTFD_NO_LENGTH:
	case KVM_CAP_PIT2:
	case KVM_CAP_PIT_STATE2:
	case KVM_CAP_SET_IDENTITY_MAP_ADDR:
	case KVM_CAP_VCPU_EVENTS:
	case KVM_CAP_HYPERV:
	case KVM_CAP_HYPERV_VAPIC:
	case KVM_CAP_HYPERV_SPIN:
	case KVM_CAP_HYPERV_SYNIC:
	case KVM_CAP_HYPERV_SYNIC2:
	case KVM_CAP_HYPERV_VP_INDEX:
	case KVM_CAP_HYPERV_EVENTFD:
	case KVM_CAP_HYPERV_TLBFLUSH:
	case KVM_CAP_HYPERV_SEND_IPI:
	case KVM_CAP_HYPERV_CPUID:
	case KVM_CAP_SYS_HYPERV_CPUID:
	case KVM_CAP_PCI_SEGMENT:
	case KVM_CAP_DEBUGREGS:
	case KVM_CAP_X86_ROBUST_SINGLESTEP:
	case KVM_CAP_XSAVE:
	case KVM_CAP_ASYNC_PF:
	case KVM_CAP_ASYNC_PF_INT:
	case KVM_CAP_GET_TSC_KHZ:
	case KVM_CAP_KVMCLOCK_CTRL:
	case KVM_CAP_READONLY_MEM:
	case KVM_CAP_HYPERV_TIME:
	case KVM_CAP_IOAPIC_POLARITY_IGNORED:
	case KVM_CAP_TSC_DEADLINE_TIMER:
	case KVM_CAP_DISABLE_QUIRKS:
	case KVM_CAP_SET_BOOT_CPU_ID:
 	case KVM_CAP_SPLIT_IRQCHIP:
	case KVM_CAP_IMMEDIATE_EXIT:
	case KVM_CAP_PMU_EVENT_FILTER:
	case KVM_CAP_GET_MSR_FEATURES:
	case KVM_CAP_MSR_PLATFORM_INFO:
	case KVM_CAP_EXCEPTION_PAYLOAD:
	case KVM_CAP_SET_GUEST_DEBUG:
	case KVM_CAP_LAST_CPU:
	case KVM_CAP_X86_USER_SPACE_MSR:
	case KVM_CAP_X86_MSR_FILTER:
	case KVM_CAP_ENFORCE_PV_FEATURE_CPUID:
		r = 1;
		break;
#ifdef CONFIG_KVM_XEN
	case KVM_CAP_XEN_HVM:
		r = KVM_XEN_HVM_CONFIG_HYPERCALL_MSR |
		    KVM_XEN_HVM_CONFIG_INTERCEPT_HCALL |
		    KVM_XEN_HVM_CONFIG_SHARED_INFO;
		if (sched_info_on())
			r |= KVM_XEN_HVM_CONFIG_RUNSTATE;
		break;
#endif
	case KVM_CAP_SYNC_REGS:
		r = KVM_SYNC_X86_VALID_FIELDS;
		break;
	case KVM_CAP_ADJUST_CLOCK:
		r = KVM_CLOCK_TSC_STABLE;
		break;
	case KVM_CAP_X86_DISABLE_EXITS:
		r |=  KVM_X86_DISABLE_EXITS_HLT | KVM_X86_DISABLE_EXITS_PAUSE |
		      KVM_X86_DISABLE_EXITS_CSTATE;
		if(kvm_can_mwait_in_guest())
			r |= KVM_X86_DISABLE_EXITS_MWAIT;
		break;
	case KVM_CAP_X86_SMM:
		/* SMBASE is usually relocated above 1M on modern chipsets,
		 * and SMM handlers might indeed rely on 4G segment limits,
		 * so do not report SMM to be available if real mode is
		 * emulated via vm86 mode.  Still, do not go to great lengths
		 * to avoid userspace's usage of the feature, because it is a
		 * fringe case that is not enabled except via specific settings
		 * of the module parameters.
		 */
		r = static_call(kvm_x86_has_emulated_msr)(kvm, MSR_IA32_SMBASE);
		break;
	case KVM_CAP_VAPIC:
		r = !static_call(kvm_x86_cpu_has_accelerated_tpr)();
		break;
	case KVM_CAP_NR_VCPUS:
		r = KVM_SOFT_MAX_VCPUS;
		break;
	case KVM_CAP_MAX_VCPUS:
		r = KVM_MAX_VCPUS;
		break;
	case KVM_CAP_MAX_VCPU_ID:
		r = KVM_MAX_VCPU_ID;
		break;
	case KVM_CAP_PV_MMU:	/* obsolete */
		r = 0;
		break;
	case KVM_CAP_MCE:
		r = KVM_MAX_MCE_BANKS;
		break;
	case KVM_CAP_XCRS:
		r = boot_cpu_has(X86_FEATURE_XSAVE);
		break;
	case KVM_CAP_TSC_CONTROL:
		r = kvm_has_tsc_control;
		break;
	case KVM_CAP_X2APIC_API:
		r = KVM_X2APIC_API_VALID_FLAGS;
		break;
	case KVM_CAP_NESTED_STATE:
		r = kvm_x86_ops.nested_ops->get_state ?
			kvm_x86_ops.nested_ops->get_state(NULL, NULL, 0) : 0;
		break;
	case KVM_CAP_HYPERV_DIRECT_TLBFLUSH:
		r = kvm_x86_ops.enable_direct_tlbflush != NULL;
		break;
	case KVM_CAP_HYPERV_ENLIGHTENED_VMCS:
		r = kvm_x86_ops.nested_ops->enable_evmcs != NULL;
		break;
	case KVM_CAP_SMALLER_MAXPHYADDR:
		r = (int) allow_smaller_maxphyaddr;
		break;
	case KVM_CAP_STEAL_TIME:
		r = sched_info_on();
		break;
	case KVM_CAP_X86_BUS_LOCK_EXIT:
		if (kvm_has_bus_lock_exit)
			r = KVM_BUS_LOCK_DETECTION_OFF |
			    KVM_BUS_LOCK_DETECTION_EXIT;
		else
			r = 0;
		break;
	default:
		break;
	}
	return r;

}

long kvm_arch_dev_ioctl(struct file *filp,
			unsigned int ioctl, unsigned long arg)
{
	void __user *argp = (void __user *)arg;
	long r;

	switch (ioctl) {
	case KVM_GET_MSR_INDEX_LIST: {
		struct kvm_msr_list __user *user_msr_list = argp;
		struct kvm_msr_list msr_list;
		unsigned n;

		r = -EFAULT;
		if (copy_from_user(&msr_list, user_msr_list, sizeof(msr_list)))
			goto out;
		n = msr_list.nmsrs;
		msr_list.nmsrs = num_msrs_to_save + num_emulated_msrs;
		if (copy_to_user(user_msr_list, &msr_list, sizeof(msr_list)))
			goto out;
		r = -E2BIG;
		if (n < msr_list.nmsrs)
			goto out;
		r = -EFAULT;
		if (copy_to_user(user_msr_list->indices, &msrs_to_save,
				 num_msrs_to_save * sizeof(u32)))
			goto out;
		if (copy_to_user(user_msr_list->indices + num_msrs_to_save,
				 &emulated_msrs,
				 num_emulated_msrs * sizeof(u32)))
			goto out;
		r = 0;
		break;
	}
	case KVM_GET_SUPPORTED_CPUID:
	case KVM_GET_EMULATED_CPUID: {
		struct kvm_cpuid2 __user *cpuid_arg = argp;
		struct kvm_cpuid2 cpuid;

		r = -EFAULT;
		if (copy_from_user(&cpuid, cpuid_arg, sizeof(cpuid)))
			goto out;

		r = kvm_dev_ioctl_get_cpuid(&cpuid, cpuid_arg->entries,
					    ioctl);
		if (r)
			goto out;

		r = -EFAULT;
		if (copy_to_user(cpuid_arg, &cpuid, sizeof(cpuid)))
			goto out;
		r = 0;
		break;
	}
	case KVM_X86_GET_MCE_CAP_SUPPORTED:
		r = -EFAULT;
		if (copy_to_user(argp, &kvm_mce_cap_supported,
				 sizeof(kvm_mce_cap_supported)))
			goto out;
		r = 0;
		break;
	case KVM_GET_MSR_FEATURE_INDEX_LIST: {
		struct kvm_msr_list __user *user_msr_list = argp;
		struct kvm_msr_list msr_list;
		unsigned int n;

		r = -EFAULT;
		if (copy_from_user(&msr_list, user_msr_list, sizeof(msr_list)))
			goto out;
		n = msr_list.nmsrs;
		msr_list.nmsrs = num_msr_based_features;
		if (copy_to_user(user_msr_list, &msr_list, sizeof(msr_list)))
			goto out;
		r = -E2BIG;
		if (n < msr_list.nmsrs)
			goto out;
		r = -EFAULT;
		if (copy_to_user(user_msr_list->indices, &msr_based_features,
				 num_msr_based_features * sizeof(u32)))
			goto out;
		r = 0;
		break;
	}
	case KVM_GET_MSRS:
		r = msr_io(NULL, argp, do_get_msr_feature, 1);
		break;
	case KVM_GET_SUPPORTED_HV_CPUID:
		r = kvm_ioctl_get_supported_hv_cpuid(NULL, argp);
		break;
	default:
		r = -EINVAL;
		break;
	}
out:
	return r;
}

static void wbinvd_ipi(void *garbage)
{
	wbinvd();
}

static bool need_emulate_wbinvd(struct kvm_vcpu *vcpu)
{
	return kvm_arch_has_noncoherent_dma(vcpu->kvm);
}

void kvm_arch_vcpu_load(struct kvm_vcpu *vcpu, int cpu)
{
	/* Address WBINVD may be executed by guest */
	if (need_emulate_wbinvd(vcpu)) {
		if (static_call(kvm_x86_has_wbinvd_exit)())
			cpumask_set_cpu(cpu, vcpu->arch.wbinvd_dirty_mask);
		else if (vcpu->cpu != -1 && vcpu->cpu != cpu)
			smp_call_function_single(vcpu->cpu,
					wbinvd_ipi, NULL, 1);
	}

	static_call(kvm_x86_vcpu_load)(vcpu, cpu);

	/* Save host pkru register if supported */
	vcpu->arch.host_pkru = read_pkru();

	/* Apply any externally detected TSC adjustments (due to suspend) */
	if (unlikely(vcpu->arch.tsc_offset_adjustment)) {
		adjust_tsc_offset_host(vcpu, vcpu->arch.tsc_offset_adjustment);
		vcpu->arch.tsc_offset_adjustment = 0;
		kvm_make_request(KVM_REQ_CLOCK_UPDATE, vcpu);
	}

	if (unlikely(vcpu->cpu != cpu) || kvm_check_tsc_unstable()) {
		s64 tsc_delta = !vcpu->arch.last_host_tsc ? 0 :
				rdtsc() - vcpu->arch.last_host_tsc;
		if (tsc_delta < 0)
			mark_tsc_unstable("KVM discovered backwards TSC");

		if (kvm_check_tsc_unstable()) {
			u64 offset = kvm_compute_tsc_offset(vcpu,
						vcpu->arch.last_guest_tsc);
			kvm_vcpu_write_tsc_offset(vcpu, offset);
			vcpu->arch.tsc_catchup = 1;
		}

		if (kvm_lapic_hv_timer_in_use(vcpu))
			kvm_lapic_restart_hv_timer(vcpu);

		/*
		 * On a host with synchronized TSC, there is no need to update
		 * kvmclock on vcpu->cpu migration
		 */
		if (!vcpu->kvm->arch.use_master_clock || vcpu->cpu == -1)
			kvm_make_request(KVM_REQ_GLOBAL_CLOCK_UPDATE, vcpu);
		if (vcpu->cpu != cpu)
			kvm_make_request(KVM_REQ_MIGRATE_TIMER, vcpu);
		vcpu->cpu = cpu;
	}

	kvm_make_request(KVM_REQ_STEAL_UPDATE, vcpu);
}

static void kvm_steal_time_set_preempted(struct kvm_vcpu *vcpu)
{
	struct kvm_host_map map;
	struct kvm_steal_time *st;
	int idx;

	if (!(vcpu->arch.st.msr_val & KVM_MSR_ENABLED))
		return;

	if (vcpu->arch.st.preempted)
		return;

	/*
	 * Take the srcu lock as memslots will be accessed to check the gfn
	 * cache generation against the memslots generation.
	 */
	idx = srcu_read_lock(&vcpu->kvm->srcu);

	if (kvm_map_gfn(vcpu, vcpu->arch.st.msr_val >> PAGE_SHIFT, &map,
			&vcpu->arch.st.cache, true))
		goto out;

	st = map.hva +
		offset_in_page(vcpu->arch.st.msr_val & KVM_STEAL_VALID_BITS);

	st->preempted = vcpu->arch.st.preempted = KVM_VCPU_PREEMPTED;

	kvm_unmap_gfn(vcpu, &map, &vcpu->arch.st.cache, true, true);

out:
	srcu_read_unlock(&vcpu->kvm->srcu, idx);
}

void kvm_arch_vcpu_put(struct kvm_vcpu *vcpu)
{
	if (vcpu->preempted && !vcpu->arch.guest_state_protected)
		vcpu->arch.preempted_in_kernel = !static_call(kvm_x86_get_cpl)(vcpu);

	if (kvm_xen_msr_enabled(vcpu->kvm))
		kvm_xen_runstate_set_preempted(vcpu);
	else
		kvm_steal_time_set_preempted(vcpu);

	static_call(kvm_x86_vcpu_put)(vcpu);
	vcpu->arch.last_host_tsc = rdtsc();
	/*
	 * If userspace has set any breakpoints or watchpoints, dr6 is restored
	 * on every vmexit, but if not, we might have a stale dr6 from the
	 * guest. do_debug expects dr6 to be cleared after it runs, do the same.
	 */
	set_debugreg(0, 6);
}

static int kvm_vcpu_ioctl_get_lapic(struct kvm_vcpu *vcpu,
				    struct kvm_lapic_state *s)
{
	if (vcpu->arch.apicv_active)
		static_call(kvm_x86_sync_pir_to_irr)(vcpu);

	return kvm_apic_get_state(vcpu, s);
}

static int kvm_vcpu_ioctl_set_lapic(struct kvm_vcpu *vcpu,
				    struct kvm_lapic_state *s)
{
	int r;

	r = kvm_apic_set_state(vcpu, s);
	if (r)
		return r;
	update_cr8_intercept(vcpu);

	return 0;
}

static int kvm_cpu_accept_dm_intr(struct kvm_vcpu *vcpu)
{
	/*
	 * We can accept userspace's request for interrupt injection
	 * as long as we have a place to store the interrupt number.
	 * The actual injection will happen when the CPU is able to
	 * deliver the interrupt.
	 */
	if (kvm_cpu_has_extint(vcpu))
		return false;

	/* Acknowledging ExtINT does not happen if LINT0 is masked.  */
	return (!lapic_in_kernel(vcpu) ||
		kvm_apic_accept_pic_intr(vcpu));
}

static int kvm_vcpu_ready_for_interrupt_injection(struct kvm_vcpu *vcpu)
{
	return kvm_arch_interrupt_allowed(vcpu) &&
		kvm_cpu_accept_dm_intr(vcpu);
}

static int kvm_vcpu_ioctl_interrupt(struct kvm_vcpu *vcpu,
				    struct kvm_interrupt *irq)
{
	if (irq->irq >= KVM_NR_INTERRUPTS)
		return -EINVAL;

	if (!irqchip_in_kernel(vcpu->kvm)) {
		kvm_queue_interrupt(vcpu, irq->irq, false);
		kvm_make_request(KVM_REQ_EVENT, vcpu);
		return 0;
	}

	/*
	 * With in-kernel LAPIC, we only use this to inject EXTINT, so
	 * fail for in-kernel 8259.
	 */
	if (pic_in_kernel(vcpu->kvm))
		return -ENXIO;

	if (vcpu->arch.pending_external_vector != -1)
		return -EEXIST;

	vcpu->arch.pending_external_vector = irq->irq;
	kvm_make_request(KVM_REQ_EVENT, vcpu);
	return 0;
}

static int kvm_vcpu_ioctl_nmi(struct kvm_vcpu *vcpu)
{
	kvm_inject_nmi(vcpu);

	return 0;
}

static int kvm_vcpu_ioctl_smi(struct kvm_vcpu *vcpu)
{
	kvm_make_request(KVM_REQ_SMI, vcpu);

	return 0;
}

static int vcpu_ioctl_tpr_access_reporting(struct kvm_vcpu *vcpu,
					   struct kvm_tpr_access_ctl *tac)
{
	if (tac->flags)
		return -EINVAL;
	vcpu->arch.tpr_access_reporting = !!tac->enabled;
	return 0;
}

static int kvm_vcpu_ioctl_x86_setup_mce(struct kvm_vcpu *vcpu,
					u64 mcg_cap)
{
	int r;
	unsigned bank_num = mcg_cap & 0xff, bank;

	r = -EINVAL;
	if (!bank_num || bank_num > KVM_MAX_MCE_BANKS)
		goto out;
	if (mcg_cap & ~(kvm_mce_cap_supported | 0xff | 0xff0000))
		goto out;
	r = 0;
	vcpu->arch.mcg_cap = mcg_cap;
	/* Init IA32_MCG_CTL to all 1s */
	if (mcg_cap & MCG_CTL_P)
		vcpu->arch.mcg_ctl = ~(u64)0;
	/* Init IA32_MCi_CTL to all 1s */
	for (bank = 0; bank < bank_num; bank++)
		vcpu->arch.mce_banks[bank*4] = ~(u64)0;

	static_call(kvm_x86_setup_mce)(vcpu);
out:
	return r;
}

static int kvm_vcpu_ioctl_x86_set_mce(struct kvm_vcpu *vcpu,
				      struct kvm_x86_mce *mce)
{
	u64 mcg_cap = vcpu->arch.mcg_cap;
	unsigned bank_num = mcg_cap & 0xff;
	u64 *banks = vcpu->arch.mce_banks;

	if (mce->bank >= bank_num || !(mce->status & MCI_STATUS_VAL))
		return -EINVAL;
	/*
	 * if IA32_MCG_CTL is not all 1s, the uncorrected error
	 * reporting is disabled
	 */
	if ((mce->status & MCI_STATUS_UC) && (mcg_cap & MCG_CTL_P) &&
	    vcpu->arch.mcg_ctl != ~(u64)0)
		return 0;
	banks += 4 * mce->bank;
	/*
	 * if IA32_MCi_CTL is not all 1s, the uncorrected error
	 * reporting is disabled for the bank
	 */
	if ((mce->status & MCI_STATUS_UC) && banks[0] != ~(u64)0)
		return 0;
	if (mce->status & MCI_STATUS_UC) {
		if ((vcpu->arch.mcg_status & MCG_STATUS_MCIP) ||
		    !kvm_read_cr4_bits(vcpu, X86_CR4_MCE)) {
			kvm_make_request(KVM_REQ_TRIPLE_FAULT, vcpu);
			return 0;
		}
		if (banks[1] & MCI_STATUS_VAL)
			mce->status |= MCI_STATUS_OVER;
		banks[2] = mce->addr;
		banks[3] = mce->misc;
		vcpu->arch.mcg_status = mce->mcg_status;
		banks[1] = mce->status;
		kvm_queue_exception(vcpu, MC_VECTOR);
	} else if (!(banks[1] & MCI_STATUS_VAL)
		   || !(banks[1] & MCI_STATUS_UC)) {
		if (banks[1] & MCI_STATUS_VAL)
			mce->status |= MCI_STATUS_OVER;
		banks[2] = mce->addr;
		banks[3] = mce->misc;
		banks[1] = mce->status;
	} else
		banks[1] |= MCI_STATUS_OVER;
	return 0;
}

static void kvm_vcpu_ioctl_x86_get_vcpu_events(struct kvm_vcpu *vcpu,
					       struct kvm_vcpu_events *events)
{
	process_nmi(vcpu);

	if (kvm_check_request(KVM_REQ_SMI, vcpu))
		process_smi(vcpu);

	/*
	 * In guest mode, payload delivery should be deferred,
	 * so that the L1 hypervisor can intercept #PF before
	 * CR2 is modified (or intercept #DB before DR6 is
	 * modified under nVMX). Unless the per-VM capability,
	 * KVM_CAP_EXCEPTION_PAYLOAD, is set, we may not defer the delivery of
	 * an exception payload and handle after a KVM_GET_VCPU_EVENTS. Since we
	 * opportunistically defer the exception payload, deliver it if the
	 * capability hasn't been requested before processing a
	 * KVM_GET_VCPU_EVENTS.
	 */
	if (!vcpu->kvm->arch.exception_payload_enabled &&
	    vcpu->arch.exception.pending && vcpu->arch.exception.has_payload)
		kvm_deliver_exception_payload(vcpu);

	/*
	 * The API doesn't provide the instruction length for software
	 * exceptions, so don't report them. As long as the guest RIP
	 * isn't advanced, we should expect to encounter the exception
	 * again.
	 */
	if (kvm_exception_is_soft(vcpu->arch.exception.nr)) {
		events->exception.injected = 0;
		events->exception.pending = 0;
	} else {
		events->exception.injected = vcpu->arch.exception.injected;
		events->exception.pending = vcpu->arch.exception.pending;
		/*
		 * For ABI compatibility, deliberately conflate
		 * pending and injected exceptions when
		 * KVM_CAP_EXCEPTION_PAYLOAD isn't enabled.
		 */
		if (!vcpu->kvm->arch.exception_payload_enabled)
			events->exception.injected |=
				vcpu->arch.exception.pending;
	}
	events->exception.nr = vcpu->arch.exception.nr;
	events->exception.has_error_code = vcpu->arch.exception.has_error_code;
	events->exception.error_code = vcpu->arch.exception.error_code;
	events->exception_has_payload = vcpu->arch.exception.has_payload;
	events->exception_payload = vcpu->arch.exception.payload;

	events->interrupt.injected =
		vcpu->arch.interrupt.injected && !vcpu->arch.interrupt.soft;
	events->interrupt.nr = vcpu->arch.interrupt.nr;
	events->interrupt.soft = 0;
	events->interrupt.shadow = static_call(kvm_x86_get_interrupt_shadow)(vcpu);

	events->nmi.injected = vcpu->arch.nmi_injected;
	events->nmi.pending = vcpu->arch.nmi_pending != 0;
	events->nmi.masked = static_call(kvm_x86_get_nmi_mask)(vcpu);
	events->nmi.pad = 0;

	events->sipi_vector = 0; /* never valid when reporting to user space */

	events->smi.smm = is_smm(vcpu);
	events->smi.pending = vcpu->arch.smi_pending;
	events->smi.smm_inside_nmi =
		!!(vcpu->arch.hflags & HF_SMM_INSIDE_NMI_MASK);
	events->smi.latched_init = kvm_lapic_latched_init(vcpu);

	events->flags = (KVM_VCPUEVENT_VALID_NMI_PENDING
			 | KVM_VCPUEVENT_VALID_SHADOW
			 | KVM_VCPUEVENT_VALID_SMM);
	if (vcpu->kvm->arch.exception_payload_enabled)
		events->flags |= KVM_VCPUEVENT_VALID_PAYLOAD;

	memset(&events->reserved, 0, sizeof(events->reserved));
}

static void kvm_smm_changed(struct kvm_vcpu *vcpu);

static int kvm_vcpu_ioctl_x86_set_vcpu_events(struct kvm_vcpu *vcpu,
					      struct kvm_vcpu_events *events)
{
	if (events->flags & ~(KVM_VCPUEVENT_VALID_NMI_PENDING
			      | KVM_VCPUEVENT_VALID_SIPI_VECTOR
			      | KVM_VCPUEVENT_VALID_SHADOW
			      | KVM_VCPUEVENT_VALID_SMM
			      | KVM_VCPUEVENT_VALID_PAYLOAD))
		return -EINVAL;

	if (events->flags & KVM_VCPUEVENT_VALID_PAYLOAD) {
		if (!vcpu->kvm->arch.exception_payload_enabled)
			return -EINVAL;
		if (events->exception.pending)
			events->exception.injected = 0;
		else
			events->exception_has_payload = 0;
	} else {
		events->exception.pending = 0;
		events->exception_has_payload = 0;
	}

	if ((events->exception.injected || events->exception.pending) &&
	    (events->exception.nr > 31 || events->exception.nr == NMI_VECTOR))
		return -EINVAL;

	/* INITs are latched while in SMM */
	if (events->flags & KVM_VCPUEVENT_VALID_SMM &&
	    (events->smi.smm || events->smi.pending) &&
	    vcpu->arch.mp_state == KVM_MP_STATE_INIT_RECEIVED)
		return -EINVAL;

	process_nmi(vcpu);
	vcpu->arch.exception.injected = events->exception.injected;
	vcpu->arch.exception.pending = events->exception.pending;
	vcpu->arch.exception.nr = events->exception.nr;
	vcpu->arch.exception.has_error_code = events->exception.has_error_code;
	vcpu->arch.exception.error_code = events->exception.error_code;
	vcpu->arch.exception.has_payload = events->exception_has_payload;
	vcpu->arch.exception.payload = events->exception_payload;

	vcpu->arch.interrupt.injected = events->interrupt.injected;
	vcpu->arch.interrupt.nr = events->interrupt.nr;
	vcpu->arch.interrupt.soft = events->interrupt.soft;
	if (events->flags & KVM_VCPUEVENT_VALID_SHADOW)
		static_call(kvm_x86_set_interrupt_shadow)(vcpu,
						events->interrupt.shadow);

	vcpu->arch.nmi_injected = events->nmi.injected;
	if (events->flags & KVM_VCPUEVENT_VALID_NMI_PENDING)
		vcpu->arch.nmi_pending = events->nmi.pending;
	static_call(kvm_x86_set_nmi_mask)(vcpu, events->nmi.masked);

	if (events->flags & KVM_VCPUEVENT_VALID_SIPI_VECTOR &&
	    lapic_in_kernel(vcpu))
		vcpu->arch.apic->sipi_vector = events->sipi_vector;

	if (events->flags & KVM_VCPUEVENT_VALID_SMM) {
		if (!!(vcpu->arch.hflags & HF_SMM_MASK) != events->smi.smm) {
			if (events->smi.smm)
				vcpu->arch.hflags |= HF_SMM_MASK;
			else
				vcpu->arch.hflags &= ~HF_SMM_MASK;
			kvm_smm_changed(vcpu);
		}

		vcpu->arch.smi_pending = events->smi.pending;

		if (events->smi.smm) {
			if (events->smi.smm_inside_nmi)
				vcpu->arch.hflags |= HF_SMM_INSIDE_NMI_MASK;
			else
				vcpu->arch.hflags &= ~HF_SMM_INSIDE_NMI_MASK;
		}

		if (lapic_in_kernel(vcpu)) {
			if (events->smi.latched_init)
				set_bit(KVM_APIC_INIT, &vcpu->arch.apic->pending_events);
			else
				clear_bit(KVM_APIC_INIT, &vcpu->arch.apic->pending_events);
		}
	}

	kvm_make_request(KVM_REQ_EVENT, vcpu);

	return 0;
}

static void kvm_vcpu_ioctl_x86_get_debugregs(struct kvm_vcpu *vcpu,
					     struct kvm_debugregs *dbgregs)
{
	unsigned long val;

	memcpy(dbgregs->db, vcpu->arch.db, sizeof(vcpu->arch.db));
	kvm_get_dr(vcpu, 6, &val);
	dbgregs->dr6 = val;
	dbgregs->dr7 = vcpu->arch.dr7;
	dbgregs->flags = 0;
	memset(&dbgregs->reserved, 0, sizeof(dbgregs->reserved));
}

static int kvm_vcpu_ioctl_x86_set_debugregs(struct kvm_vcpu *vcpu,
					    struct kvm_debugregs *dbgregs)
{
	if (dbgregs->flags)
		return -EINVAL;

	if (!kvm_dr6_valid(dbgregs->dr6))
		return -EINVAL;
	if (!kvm_dr7_valid(dbgregs->dr7))
		return -EINVAL;

	memcpy(vcpu->arch.db, dbgregs->db, sizeof(vcpu->arch.db));
	kvm_update_dr0123(vcpu);
	vcpu->arch.dr6 = dbgregs->dr6;
	vcpu->arch.dr7 = dbgregs->dr7;
	kvm_update_dr7(vcpu);

	return 0;
}

#define XSTATE_COMPACTION_ENABLED (1ULL << 63)

static void fill_xsave(u8 *dest, struct kvm_vcpu *vcpu)
{
	struct xregs_state *xsave = &vcpu->arch.guest_fpu->state.xsave;
	u64 xstate_bv = xsave->header.xfeatures;
	u64 valid;

	/*
	 * Copy legacy XSAVE area, to avoid complications with CPUID
	 * leaves 0 and 1 in the loop below.
	 */
	memcpy(dest, xsave, XSAVE_HDR_OFFSET);

	/* Set XSTATE_BV */
	xstate_bv &= vcpu->arch.guest_supported_xcr0 | XFEATURE_MASK_FPSSE;
	*(u64 *)(dest + XSAVE_HDR_OFFSET) = xstate_bv;

	/*
	 * Copy each region from the possibly compacted offset to the
	 * non-compacted offset.
	 */
	valid = xstate_bv & ~XFEATURE_MASK_FPSSE;
	while (valid) {
		u64 xfeature_mask = valid & -valid;
		int xfeature_nr = fls64(xfeature_mask) - 1;
		void *src = get_xsave_addr(xsave, xfeature_nr);

		if (src) {
			u32 size, offset, ecx, edx;
			cpuid_count(XSTATE_CPUID, xfeature_nr,
				    &size, &offset, &ecx, &edx);
			if (xfeature_nr == XFEATURE_PKRU)
				memcpy(dest + offset, &vcpu->arch.pkru,
				       sizeof(vcpu->arch.pkru));
			else
				memcpy(dest + offset, src, size);

		}

		valid -= xfeature_mask;
	}
}

static void load_xsave(struct kvm_vcpu *vcpu, u8 *src)
{
	struct xregs_state *xsave = &vcpu->arch.guest_fpu->state.xsave;
	u64 xstate_bv = *(u64 *)(src + XSAVE_HDR_OFFSET);
	u64 valid;

	/*
	 * Copy legacy XSAVE area, to avoid complications with CPUID
	 * leaves 0 and 1 in the loop below.
	 */
	memcpy(xsave, src, XSAVE_HDR_OFFSET);

	/* Set XSTATE_BV and possibly XCOMP_BV.  */
	xsave->header.xfeatures = xstate_bv;
	if (boot_cpu_has(X86_FEATURE_XSAVES))
		xsave->header.xcomp_bv = host_xcr0 | XSTATE_COMPACTION_ENABLED;

	/*
	 * Copy each region from the non-compacted offset to the
	 * possibly compacted offset.
	 */
	valid = xstate_bv & ~XFEATURE_MASK_FPSSE;
	while (valid) {
		u64 xfeature_mask = valid & -valid;
		int xfeature_nr = fls64(xfeature_mask) - 1;
		void *dest = get_xsave_addr(xsave, xfeature_nr);

		if (dest) {
			u32 size, offset, ecx, edx;
			cpuid_count(XSTATE_CPUID, xfeature_nr,
				    &size, &offset, &ecx, &edx);
			if (xfeature_nr == XFEATURE_PKRU)
				memcpy(&vcpu->arch.pkru, src + offset,
				       sizeof(vcpu->arch.pkru));
			else
				memcpy(dest, src + offset, size);
		}

		valid -= xfeature_mask;
	}
}

static void kvm_vcpu_ioctl_x86_get_xsave(struct kvm_vcpu *vcpu,
					 struct kvm_xsave *guest_xsave)
{
	if (!vcpu->arch.guest_fpu)
		return;

	if (boot_cpu_has(X86_FEATURE_XSAVE)) {
		memset(guest_xsave, 0, sizeof(struct kvm_xsave));
		fill_xsave((u8 *) guest_xsave->region, vcpu);
	} else {
		memcpy(guest_xsave->region,
			&vcpu->arch.guest_fpu->state.fxsave,
			sizeof(struct fxregs_state));
		*(u64 *)&guest_xsave->region[XSAVE_HDR_OFFSET / sizeof(u32)] =
			XFEATURE_MASK_FPSSE;
	}
}

#define XSAVE_MXCSR_OFFSET 24

static int kvm_vcpu_ioctl_x86_set_xsave(struct kvm_vcpu *vcpu,
					struct kvm_xsave *guest_xsave)
{
	u64 xstate_bv;
	u32 mxcsr;

	if (!vcpu->arch.guest_fpu)
		return 0;

	xstate_bv = *(u64 *)&guest_xsave->region[XSAVE_HDR_OFFSET / sizeof(u32)];
	mxcsr = *(u32 *)&guest_xsave->region[XSAVE_MXCSR_OFFSET / sizeof(u32)];

	if (boot_cpu_has(X86_FEATURE_XSAVE)) {
		/*
		 * Here we allow setting states that are not present in
		 * CPUID leaf 0xD, index 0, EDX:EAX.  This is for compatibility
		 * with old userspace.
		 */
		if (xstate_bv & ~supported_xcr0 || mxcsr & ~mxcsr_feature_mask)
			return -EINVAL;
		load_xsave(vcpu, (u8 *)guest_xsave->region);
	} else {
		if (xstate_bv & ~XFEATURE_MASK_FPSSE ||
			mxcsr & ~mxcsr_feature_mask)
			return -EINVAL;
		memcpy(&vcpu->arch.guest_fpu->state.fxsave,
			guest_xsave->region, sizeof(struct fxregs_state));
	}
	return 0;
}

static void kvm_vcpu_ioctl_x86_get_xcrs(struct kvm_vcpu *vcpu,
					struct kvm_xcrs *guest_xcrs)
{
	if (!boot_cpu_has(X86_FEATURE_XSAVE)) {
		guest_xcrs->nr_xcrs = 0;
		return;
	}

	guest_xcrs->nr_xcrs = 1;
	guest_xcrs->flags = 0;
	guest_xcrs->xcrs[0].xcr = XCR_XFEATURE_ENABLED_MASK;
	guest_xcrs->xcrs[0].value = vcpu->arch.xcr0;
}

static int kvm_vcpu_ioctl_x86_set_xcrs(struct kvm_vcpu *vcpu,
				       struct kvm_xcrs *guest_xcrs)
{
	int i, r = 0;

	if (!boot_cpu_has(X86_FEATURE_XSAVE))
		return -EINVAL;

	if (guest_xcrs->nr_xcrs > KVM_MAX_XCRS || guest_xcrs->flags)
		return -EINVAL;

	for (i = 0; i < guest_xcrs->nr_xcrs; i++)
		/* Only support XCR0 currently */
		if (guest_xcrs->xcrs[i].xcr == XCR_XFEATURE_ENABLED_MASK) {
			r = __kvm_set_xcr(vcpu, XCR_XFEATURE_ENABLED_MASK,
				guest_xcrs->xcrs[i].value);
			break;
		}
	if (r)
		r = -EINVAL;
	return r;
}

/*
 * kvm_set_guest_paused() indicates to the guest kernel that it has been
 * stopped by the hypervisor.  This function will be called from the host only.
 * EINVAL is returned when the host attempts to set the flag for a guest that
 * does not support pv clocks.
 */
static int kvm_set_guest_paused(struct kvm_vcpu *vcpu)
{
	if (!vcpu->arch.pv_time_enabled)
		return -EINVAL;
	vcpu->arch.pvclock_set_guest_stopped_request = true;
	kvm_make_request(KVM_REQ_CLOCK_UPDATE, vcpu);
	return 0;
}

static int kvm_vcpu_ioctl_enable_cap(struct kvm_vcpu *vcpu,
				     struct kvm_enable_cap *cap)
{
	int r;
	uint16_t vmcs_version;
	void __user *user_ptr;

	if (cap->flags)
		return -EINVAL;

	switch (cap->cap) {
	case KVM_CAP_HYPERV_SYNIC2:
		if (cap->args[0])
			return -EINVAL;
		fallthrough;

	case KVM_CAP_HYPERV_SYNIC:
		if (!irqchip_in_kernel(vcpu->kvm))
			return -EINVAL;
		return kvm_hv_activate_synic(vcpu, cap->cap ==
					     KVM_CAP_HYPERV_SYNIC2);
	case KVM_CAP_HYPERV_ENLIGHTENED_VMCS:
		if (!kvm_x86_ops.nested_ops->enable_evmcs)
			return -ENOTTY;
		r = kvm_x86_ops.nested_ops->enable_evmcs(vcpu, &vmcs_version);
		if (!r) {
			user_ptr = (void __user *)(uintptr_t)cap->args[0];
			if (copy_to_user(user_ptr, &vmcs_version,
					 sizeof(vmcs_version)))
				r = -EFAULT;
		}
		return r;
	case KVM_CAP_HYPERV_DIRECT_TLBFLUSH:
		if (!kvm_x86_ops.enable_direct_tlbflush)
			return -ENOTTY;

		return static_call(kvm_x86_enable_direct_tlbflush)(vcpu);

	case KVM_CAP_ENFORCE_PV_FEATURE_CPUID:
		vcpu->arch.pv_cpuid.enforce = cap->args[0];
		if (vcpu->arch.pv_cpuid.enforce)
			kvm_update_pv_runtime(vcpu);

		return 0;

	default:
		return -EINVAL;
	}
}

long kvm_arch_vcpu_ioctl(struct file *filp,
			 unsigned int ioctl, unsigned long arg)
{
	struct kvm_vcpu *vcpu = filp->private_data;
	void __user *argp = (void __user *)arg;
	int r;
	union {
		struct kvm_lapic_state *lapic;
		struct kvm_xsave *xsave;
		struct kvm_xcrs *xcrs;
		void *buffer;
	} u;

	vcpu_load(vcpu);

	u.buffer = NULL;
	switch (ioctl) {
	case KVM_GET_LAPIC: {
		r = -EINVAL;
		if (!lapic_in_kernel(vcpu))
			goto out;
		u.lapic = kzalloc(sizeof(struct kvm_lapic_state),
				GFP_KERNEL_ACCOUNT);

		r = -ENOMEM;
		if (!u.lapic)
			goto out;
		r = kvm_vcpu_ioctl_get_lapic(vcpu, u.lapic);
		if (r)
			goto out;
		r = -EFAULT;
		if (copy_to_user(argp, u.lapic, sizeof(struct kvm_lapic_state)))
			goto out;
		r = 0;
		break;
	}
	case KVM_SET_LAPIC: {
		r = -EINVAL;
		if (!lapic_in_kernel(vcpu))
			goto out;
		u.lapic = memdup_user(argp, sizeof(*u.lapic));
		if (IS_ERR(u.lapic)) {
			r = PTR_ERR(u.lapic);
			goto out_nofree;
		}

		r = kvm_vcpu_ioctl_set_lapic(vcpu, u.lapic);
		break;
	}
	case KVM_INTERRUPT: {
		struct kvm_interrupt irq;

		r = -EFAULT;
		if (copy_from_user(&irq, argp, sizeof(irq)))
			goto out;
		r = kvm_vcpu_ioctl_interrupt(vcpu, &irq);
		break;
	}
	case KVM_NMI: {
		r = kvm_vcpu_ioctl_nmi(vcpu);
		break;
	}
	case KVM_SMI: {
		r = kvm_vcpu_ioctl_smi(vcpu);
		break;
	}
	case KVM_SET_CPUID: {
		struct kvm_cpuid __user *cpuid_arg = argp;
		struct kvm_cpuid cpuid;

		r = -EFAULT;
		if (copy_from_user(&cpuid, cpuid_arg, sizeof(cpuid)))
			goto out;
		r = kvm_vcpu_ioctl_set_cpuid(vcpu, &cpuid, cpuid_arg->entries);
		break;
	}
	case KVM_SET_CPUID2: {
		struct kvm_cpuid2 __user *cpuid_arg = argp;
		struct kvm_cpuid2 cpuid;

		r = -EFAULT;
		if (copy_from_user(&cpuid, cpuid_arg, sizeof(cpuid)))
			goto out;
		r = kvm_vcpu_ioctl_set_cpuid2(vcpu, &cpuid,
					      cpuid_arg->entries);
		break;
	}
	case KVM_GET_CPUID2: {
		struct kvm_cpuid2 __user *cpuid_arg = argp;
		struct kvm_cpuid2 cpuid;

		r = -EFAULT;
		if (copy_from_user(&cpuid, cpuid_arg, sizeof(cpuid)))
			goto out;
		r = kvm_vcpu_ioctl_get_cpuid2(vcpu, &cpuid,
					      cpuid_arg->entries);
		if (r)
			goto out;
		r = -EFAULT;
		if (copy_to_user(cpuid_arg, &cpuid, sizeof(cpuid)))
			goto out;
		r = 0;
		break;
	}
	case KVM_GET_MSRS: {
		int idx = srcu_read_lock(&vcpu->kvm->srcu);
		r = msr_io(vcpu, argp, do_get_msr, 1);
		srcu_read_unlock(&vcpu->kvm->srcu, idx);
		break;
	}
	case KVM_SET_MSRS: {
		int idx = srcu_read_lock(&vcpu->kvm->srcu);
		r = msr_io(vcpu, argp, do_set_msr, 0);
		srcu_read_unlock(&vcpu->kvm->srcu, idx);
		break;
	}
	case KVM_TPR_ACCESS_REPORTING: {
		struct kvm_tpr_access_ctl tac;

		r = -EFAULT;
		if (copy_from_user(&tac, argp, sizeof(tac)))
			goto out;
		r = vcpu_ioctl_tpr_access_reporting(vcpu, &tac);
		if (r)
			goto out;
		r = -EFAULT;
		if (copy_to_user(argp, &tac, sizeof(tac)))
			goto out;
		r = 0;
		break;
	};
	case KVM_SET_VAPIC_ADDR: {
		struct kvm_vapic_addr va;
		int idx;

		r = -EINVAL;
		if (!lapic_in_kernel(vcpu))
			goto out;
		r = -EFAULT;
		if (copy_from_user(&va, argp, sizeof(va)))
			goto out;
		idx = srcu_read_lock(&vcpu->kvm->srcu);
		r = kvm_lapic_set_vapic_addr(vcpu, va.vapic_addr);
		srcu_read_unlock(&vcpu->kvm->srcu, idx);
		break;
	}
	case KVM_X86_SETUP_MCE: {
		u64 mcg_cap;

		r = -EFAULT;
		if (copy_from_user(&mcg_cap, argp, sizeof(mcg_cap)))
			goto out;
		r = kvm_vcpu_ioctl_x86_setup_mce(vcpu, mcg_cap);
		break;
	}
	case KVM_X86_SET_MCE: {
		struct kvm_x86_mce mce;

		r = -EFAULT;
		if (copy_from_user(&mce, argp, sizeof(mce)))
			goto out;
		r = kvm_vcpu_ioctl_x86_set_mce(vcpu, &mce);
		break;
	}
	case KVM_GET_VCPU_EVENTS: {
		struct kvm_vcpu_events events;

		kvm_vcpu_ioctl_x86_get_vcpu_events(vcpu, &events);

		r = -EFAULT;
		if (copy_to_user(argp, &events, sizeof(struct kvm_vcpu_events)))
			break;
		r = 0;
		break;
	}
	case KVM_SET_VCPU_EVENTS: {
		struct kvm_vcpu_events events;

		r = -EFAULT;
		if (copy_from_user(&events, argp, sizeof(struct kvm_vcpu_events)))
			break;

		r = kvm_vcpu_ioctl_x86_set_vcpu_events(vcpu, &events);
		break;
	}
	case KVM_GET_DEBUGREGS: {
		struct kvm_debugregs dbgregs;

		kvm_vcpu_ioctl_x86_get_debugregs(vcpu, &dbgregs);

		r = -EFAULT;
		if (copy_to_user(argp, &dbgregs,
				 sizeof(struct kvm_debugregs)))
			break;
		r = 0;
		break;
	}
	case KVM_SET_DEBUGREGS: {
		struct kvm_debugregs dbgregs;

		r = -EFAULT;
		if (copy_from_user(&dbgregs, argp,
				   sizeof(struct kvm_debugregs)))
			break;

		r = kvm_vcpu_ioctl_x86_set_debugregs(vcpu, &dbgregs);
		break;
	}
	case KVM_GET_XSAVE: {
		u.xsave = kzalloc(sizeof(struct kvm_xsave), GFP_KERNEL_ACCOUNT);
		r = -ENOMEM;
		if (!u.xsave)
			break;

		kvm_vcpu_ioctl_x86_get_xsave(vcpu, u.xsave);

		r = -EFAULT;
		if (copy_to_user(argp, u.xsave, sizeof(struct kvm_xsave)))
			break;
		r = 0;
		break;
	}
	case KVM_SET_XSAVE: {
		u.xsave = memdup_user(argp, sizeof(*u.xsave));
		if (IS_ERR(u.xsave)) {
			r = PTR_ERR(u.xsave);
			goto out_nofree;
		}

		r = kvm_vcpu_ioctl_x86_set_xsave(vcpu, u.xsave);
		break;
	}
	case KVM_GET_XCRS: {
		u.xcrs = kzalloc(sizeof(struct kvm_xcrs), GFP_KERNEL_ACCOUNT);
		r = -ENOMEM;
		if (!u.xcrs)
			break;

		kvm_vcpu_ioctl_x86_get_xcrs(vcpu, u.xcrs);

		r = -EFAULT;
		if (copy_to_user(argp, u.xcrs,
				 sizeof(struct kvm_xcrs)))
			break;
		r = 0;
		break;
	}
	case KVM_SET_XCRS: {
		u.xcrs = memdup_user(argp, sizeof(*u.xcrs));
		if (IS_ERR(u.xcrs)) {
			r = PTR_ERR(u.xcrs);
			goto out_nofree;
		}

		r = kvm_vcpu_ioctl_x86_set_xcrs(vcpu, u.xcrs);
		break;
	}
	case KVM_SET_TSC_KHZ: {
		u32 user_tsc_khz;

		r = -EINVAL;
		user_tsc_khz = (u32)arg;

		if (kvm_has_tsc_control &&
		    user_tsc_khz >= kvm_max_guest_tsc_khz)
			goto out;

		if (user_tsc_khz == 0)
			user_tsc_khz = tsc_khz;

		if (!kvm_set_tsc_khz(vcpu, user_tsc_khz))
			r = 0;

		goto out;
	}
	case KVM_GET_TSC_KHZ: {
		r = vcpu->arch.virtual_tsc_khz;
		goto out;
	}
	case KVM_KVMCLOCK_CTRL: {
		r = kvm_set_guest_paused(vcpu);
		goto out;
	}
	case KVM_ENABLE_CAP: {
		struct kvm_enable_cap cap;

		r = -EFAULT;
		if (copy_from_user(&cap, argp, sizeof(cap)))
			goto out;
		r = kvm_vcpu_ioctl_enable_cap(vcpu, &cap);
		break;
	}
	case KVM_GET_NESTED_STATE: {
		struct kvm_nested_state __user *user_kvm_nested_state = argp;
		u32 user_data_size;

		r = -EINVAL;
		if (!kvm_x86_ops.nested_ops->get_state)
			break;

		BUILD_BUG_ON(sizeof(user_data_size) != sizeof(user_kvm_nested_state->size));
		r = -EFAULT;
		if (get_user(user_data_size, &user_kvm_nested_state->size))
			break;

		r = kvm_x86_ops.nested_ops->get_state(vcpu, user_kvm_nested_state,
						     user_data_size);
		if (r < 0)
			break;

		if (r > user_data_size) {
			if (put_user(r, &user_kvm_nested_state->size))
				r = -EFAULT;
			else
				r = -E2BIG;
			break;
		}

		r = 0;
		break;
	}
	case KVM_SET_NESTED_STATE: {
		struct kvm_nested_state __user *user_kvm_nested_state = argp;
		struct kvm_nested_state kvm_state;
		int idx;

		r = -EINVAL;
		if (!kvm_x86_ops.nested_ops->set_state)
			break;

		r = -EFAULT;
		if (copy_from_user(&kvm_state, user_kvm_nested_state, sizeof(kvm_state)))
			break;

		r = -EINVAL;
		if (kvm_state.size < sizeof(kvm_state))
			break;

		if (kvm_state.flags &
		    ~(KVM_STATE_NESTED_RUN_PENDING | KVM_STATE_NESTED_GUEST_MODE
		      | KVM_STATE_NESTED_EVMCS | KVM_STATE_NESTED_MTF_PENDING
		      | KVM_STATE_NESTED_GIF_SET))
			break;

		/* nested_run_pending implies guest_mode.  */
		if ((kvm_state.flags & KVM_STATE_NESTED_RUN_PENDING)
		    && !(kvm_state.flags & KVM_STATE_NESTED_GUEST_MODE))
			break;

		idx = srcu_read_lock(&vcpu->kvm->srcu);
		r = kvm_x86_ops.nested_ops->set_state(vcpu, user_kvm_nested_state, &kvm_state);
		srcu_read_unlock(&vcpu->kvm->srcu, idx);
		break;
	}
	case KVM_GET_SUPPORTED_HV_CPUID:
		r = kvm_ioctl_get_supported_hv_cpuid(vcpu, argp);
		break;
#ifdef CONFIG_KVM_XEN
	case KVM_XEN_VCPU_GET_ATTR: {
		struct kvm_xen_vcpu_attr xva;

		r = -EFAULT;
		if (copy_from_user(&xva, argp, sizeof(xva)))
			goto out;
		r = kvm_xen_vcpu_get_attr(vcpu, &xva);
		if (!r && copy_to_user(argp, &xva, sizeof(xva)))
			r = -EFAULT;
		break;
	}
	case KVM_XEN_VCPU_SET_ATTR: {
		struct kvm_xen_vcpu_attr xva;

		r = -EFAULT;
		if (copy_from_user(&xva, argp, sizeof(xva)))
			goto out;
		r = kvm_xen_vcpu_set_attr(vcpu, &xva);
		break;
	}
#endif
	default:
		r = -EINVAL;
	}
out:
	kfree(u.buffer);
out_nofree:
	vcpu_put(vcpu);
	return r;
}

vm_fault_t kvm_arch_vcpu_fault(struct kvm_vcpu *vcpu, struct vm_fault *vmf)
{
	return VM_FAULT_SIGBUS;
}

static int kvm_vm_ioctl_set_tss_addr(struct kvm *kvm, unsigned long addr)
{
	int ret;

	if (addr > (unsigned int)(-3 * PAGE_SIZE))
		return -EINVAL;
	ret = static_call(kvm_x86_set_tss_addr)(kvm, addr);
	return ret;
}

static int kvm_vm_ioctl_set_identity_map_addr(struct kvm *kvm,
					      u64 ident_addr)
{
	return static_call(kvm_x86_set_identity_map_addr)(kvm, ident_addr);
}

static int kvm_vm_ioctl_set_nr_mmu_pages(struct kvm *kvm,
					 unsigned long kvm_nr_mmu_pages)
{
	if (kvm_nr_mmu_pages < KVM_MIN_ALLOC_MMU_PAGES)
		return -EINVAL;

	mutex_lock(&kvm->slots_lock);

	kvm_mmu_change_mmu_pages(kvm, kvm_nr_mmu_pages);
	kvm->arch.n_requested_mmu_pages = kvm_nr_mmu_pages;

	mutex_unlock(&kvm->slots_lock);
	return 0;
}

static unsigned long kvm_vm_ioctl_get_nr_mmu_pages(struct kvm *kvm)
{
	return kvm->arch.n_max_mmu_pages;
}

static int kvm_vm_ioctl_get_irqchip(struct kvm *kvm, struct kvm_irqchip *chip)
{
	struct kvm_pic *pic = kvm->arch.vpic;
	int r;

	r = 0;
	switch (chip->chip_id) {
	case KVM_IRQCHIP_PIC_MASTER:
		memcpy(&chip->chip.pic, &pic->pics[0],
			sizeof(struct kvm_pic_state));
		break;
	case KVM_IRQCHIP_PIC_SLAVE:
		memcpy(&chip->chip.pic, &pic->pics[1],
			sizeof(struct kvm_pic_state));
		break;
	case KVM_IRQCHIP_IOAPIC:
		kvm_get_ioapic(kvm, &chip->chip.ioapic);
		break;
	default:
		r = -EINVAL;
		break;
	}
	return r;
}

static int kvm_vm_ioctl_set_irqchip(struct kvm *kvm, struct kvm_irqchip *chip)
{
	struct kvm_pic *pic = kvm->arch.vpic;
	int r;

	r = 0;
	switch (chip->chip_id) {
	case KVM_IRQCHIP_PIC_MASTER:
		spin_lock(&pic->lock);
		memcpy(&pic->pics[0], &chip->chip.pic,
			sizeof(struct kvm_pic_state));
		spin_unlock(&pic->lock);
		break;
	case KVM_IRQCHIP_PIC_SLAVE:
		spin_lock(&pic->lock);
		memcpy(&pic->pics[1], &chip->chip.pic,
			sizeof(struct kvm_pic_state));
		spin_unlock(&pic->lock);
		break;
	case KVM_IRQCHIP_IOAPIC:
		kvm_set_ioapic(kvm, &chip->chip.ioapic);
		break;
	default:
		r = -EINVAL;
		break;
	}
	kvm_pic_update_irq(pic);
	return r;
}

static int kvm_vm_ioctl_get_pit(struct kvm *kvm, struct kvm_pit_state *ps)
{
	struct kvm_kpit_state *kps = &kvm->arch.vpit->pit_state;

	BUILD_BUG_ON(sizeof(*ps) != sizeof(kps->channels));

	mutex_lock(&kps->lock);
	memcpy(ps, &kps->channels, sizeof(*ps));
	mutex_unlock(&kps->lock);
	return 0;
}

static int kvm_vm_ioctl_set_pit(struct kvm *kvm, struct kvm_pit_state *ps)
{
	int i;
	struct kvm_pit *pit = kvm->arch.vpit;

	mutex_lock(&pit->pit_state.lock);
	memcpy(&pit->pit_state.channels, ps, sizeof(*ps));
	for (i = 0; i < 3; i++)
		kvm_pit_load_count(pit, i, ps->channels[i].count, 0);
	mutex_unlock(&pit->pit_state.lock);
	return 0;
}

static int kvm_vm_ioctl_get_pit2(struct kvm *kvm, struct kvm_pit_state2 *ps)
{
	mutex_lock(&kvm->arch.vpit->pit_state.lock);
	memcpy(ps->channels, &kvm->arch.vpit->pit_state.channels,
		sizeof(ps->channels));
	ps->flags = kvm->arch.vpit->pit_state.flags;
	mutex_unlock(&kvm->arch.vpit->pit_state.lock);
	memset(&ps->reserved, 0, sizeof(ps->reserved));
	return 0;
}

static int kvm_vm_ioctl_set_pit2(struct kvm *kvm, struct kvm_pit_state2 *ps)
{
	int start = 0;
	int i;
	u32 prev_legacy, cur_legacy;
	struct kvm_pit *pit = kvm->arch.vpit;

	mutex_lock(&pit->pit_state.lock);
	prev_legacy = pit->pit_state.flags & KVM_PIT_FLAGS_HPET_LEGACY;
	cur_legacy = ps->flags & KVM_PIT_FLAGS_HPET_LEGACY;
	if (!prev_legacy && cur_legacy)
		start = 1;
	memcpy(&pit->pit_state.channels, &ps->channels,
	       sizeof(pit->pit_state.channels));
	pit->pit_state.flags = ps->flags;
	for (i = 0; i < 3; i++)
		kvm_pit_load_count(pit, i, pit->pit_state.channels[i].count,
				   start && i == 0);
	mutex_unlock(&pit->pit_state.lock);
	return 0;
}

static int kvm_vm_ioctl_reinject(struct kvm *kvm,
				 struct kvm_reinject_control *control)
{
	struct kvm_pit *pit = kvm->arch.vpit;

	/* pit->pit_state.lock was overloaded to prevent userspace from getting
	 * an inconsistent state after running multiple KVM_REINJECT_CONTROL
	 * ioctls in parallel.  Use a separate lock if that ioctl isn't rare.
	 */
	mutex_lock(&pit->pit_state.lock);
	kvm_pit_set_reinject(pit, control->pit_reinject);
	mutex_unlock(&pit->pit_state.lock);

	return 0;
}

void kvm_arch_sync_dirty_log(struct kvm *kvm, struct kvm_memory_slot *memslot)
{

	/*
	 * Flush all CPUs' dirty log buffers to the  dirty_bitmap.  Called
	 * before reporting dirty_bitmap to userspace.  KVM flushes the buffers
	 * on all VM-Exits, thus we only need to kick running vCPUs to force a
	 * VM-Exit.
	 */
	struct kvm_vcpu *vcpu;
	int i;

	kvm_for_each_vcpu(i, vcpu, kvm)
		kvm_vcpu_kick(vcpu);
}

int kvm_vm_ioctl_irq_line(struct kvm *kvm, struct kvm_irq_level *irq_event,
			bool line_status)
{
	if (!irqchip_in_kernel(kvm))
		return -ENXIO;

	irq_event->status = kvm_set_irq(kvm, KVM_USERSPACE_IRQ_SOURCE_ID,
					irq_event->irq, irq_event->level,
					line_status);
	return 0;
}

int kvm_vm_ioctl_enable_cap(struct kvm *kvm,
			    struct kvm_enable_cap *cap)
{
	int r;

	if (cap->flags)
		return -EINVAL;

	switch (cap->cap) {
	case KVM_CAP_DISABLE_QUIRKS:
		kvm->arch.disabled_quirks = cap->args[0];
		r = 0;
		break;
	case KVM_CAP_SPLIT_IRQCHIP: {
		mutex_lock(&kvm->lock);
		r = -EINVAL;
		if (cap->args[0] > MAX_NR_RESERVED_IOAPIC_PINS)
			goto split_irqchip_unlock;
		r = -EEXIST;
		if (irqchip_in_kernel(kvm))
			goto split_irqchip_unlock;
		if (kvm->created_vcpus)
			goto split_irqchip_unlock;
		r = kvm_setup_empty_irq_routing(kvm);
		if (r)
			goto split_irqchip_unlock;
		/* Pairs with irqchip_in_kernel. */
		smp_wmb();
		kvm->arch.irqchip_mode = KVM_IRQCHIP_SPLIT;
		kvm->arch.nr_reserved_ioapic_pins = cap->args[0];
		r = 0;
split_irqchip_unlock:
		mutex_unlock(&kvm->lock);
		break;
	}
	case KVM_CAP_X2APIC_API:
		r = -EINVAL;
		if (cap->args[0] & ~KVM_X2APIC_API_VALID_FLAGS)
			break;

		if (cap->args[0] & KVM_X2APIC_API_USE_32BIT_IDS)
			kvm->arch.x2apic_format = true;
		if (cap->args[0] & KVM_X2APIC_API_DISABLE_BROADCAST_QUIRK)
			kvm->arch.x2apic_broadcast_quirk_disabled = true;

		r = 0;
		break;
	case KVM_CAP_X86_DISABLE_EXITS:
		r = -EINVAL;
		if (cap->args[0] & ~KVM_X86_DISABLE_VALID_EXITS)
			break;

		if ((cap->args[0] & KVM_X86_DISABLE_EXITS_MWAIT) &&
			kvm_can_mwait_in_guest())
			kvm->arch.mwait_in_guest = true;
		if (cap->args[0] & KVM_X86_DISABLE_EXITS_HLT)
			kvm->arch.hlt_in_guest = true;
		if (cap->args[0] & KVM_X86_DISABLE_EXITS_PAUSE)
			kvm->arch.pause_in_guest = true;
		if (cap->args[0] & KVM_X86_DISABLE_EXITS_CSTATE)
			kvm->arch.cstate_in_guest = true;
		r = 0;
		break;
	case KVM_CAP_MSR_PLATFORM_INFO:
		kvm->arch.guest_can_read_msr_platform_info = cap->args[0];
		r = 0;
		break;
	case KVM_CAP_EXCEPTION_PAYLOAD:
		kvm->arch.exception_payload_enabled = cap->args[0];
		r = 0;
		break;
	case KVM_CAP_X86_USER_SPACE_MSR:
		kvm->arch.user_space_msr_mask = cap->args[0];
		r = 0;
		break;
	case KVM_CAP_X86_BUS_LOCK_EXIT:
		r = -EINVAL;
		if (cap->args[0] & ~KVM_BUS_LOCK_DETECTION_VALID_MODE)
			break;

		if ((cap->args[0] & KVM_BUS_LOCK_DETECTION_OFF) &&
		    (cap->args[0] & KVM_BUS_LOCK_DETECTION_EXIT))
			break;

		if (kvm_has_bus_lock_exit &&
		    cap->args[0] & KVM_BUS_LOCK_DETECTION_EXIT)
			kvm->arch.bus_lock_detection_enabled = true;
		r = 0;
		break;
	default:
		r = -EINVAL;
		break;
	}
	return r;
}

static struct kvm_x86_msr_filter *kvm_alloc_msr_filter(bool default_allow)
{
	struct kvm_x86_msr_filter *msr_filter;

	msr_filter = kzalloc(sizeof(*msr_filter), GFP_KERNEL_ACCOUNT);
	if (!msr_filter)
		return NULL;

	msr_filter->default_allow = default_allow;
	return msr_filter;
}

static void kvm_free_msr_filter(struct kvm_x86_msr_filter *msr_filter)
{
	u32 i;

	if (!msr_filter)
		return;

	for (i = 0; i < msr_filter->count; i++)
		kfree(msr_filter->ranges[i].bitmap);

	kfree(msr_filter);
}

static int kvm_add_msr_filter(struct kvm_x86_msr_filter *msr_filter,
			      struct kvm_msr_filter_range *user_range)
{
	struct msr_bitmap_range range;
	unsigned long *bitmap = NULL;
	size_t bitmap_size;
	int r;

	if (!user_range->nmsrs)
		return 0;

	bitmap_size = BITS_TO_LONGS(user_range->nmsrs) * sizeof(long);
	if (!bitmap_size || bitmap_size > KVM_MSR_FILTER_MAX_BITMAP_SIZE)
		return -EINVAL;

	bitmap = memdup_user((__user u8*)user_range->bitmap, bitmap_size);
	if (IS_ERR(bitmap))
		return PTR_ERR(bitmap);

	range = (struct msr_bitmap_range) {
		.flags = user_range->flags,
		.base = user_range->base,
		.nmsrs = user_range->nmsrs,
		.bitmap = bitmap,
	};

	if (range.flags & ~(KVM_MSR_FILTER_READ | KVM_MSR_FILTER_WRITE)) {
		r = -EINVAL;
		goto err;
	}

	if (!range.flags) {
		r = -EINVAL;
		goto err;
	}

	/* Everything ok, add this range identifier. */
	msr_filter->ranges[msr_filter->count] = range;
	msr_filter->count++;

	return 0;
err:
	kfree(bitmap);
	return r;
}

static int kvm_vm_ioctl_set_msr_filter(struct kvm *kvm, void __user *argp)
{
	struct kvm_msr_filter __user *user_msr_filter = argp;
	struct kvm_x86_msr_filter *new_filter, *old_filter;
	struct kvm_msr_filter filter;
	bool default_allow;
	bool empty = true;
	int r = 0;
	u32 i;

	if (copy_from_user(&filter, user_msr_filter, sizeof(filter)))
		return -EFAULT;

	for (i = 0; i < ARRAY_SIZE(filter.ranges); i++)
		empty &= !filter.ranges[i].nmsrs;

	default_allow = !(filter.flags & KVM_MSR_FILTER_DEFAULT_DENY);
	if (empty && !default_allow)
		return -EINVAL;

	new_filter = kvm_alloc_msr_filter(default_allow);
	if (!new_filter)
		return -ENOMEM;

	for (i = 0; i < ARRAY_SIZE(filter.ranges); i++) {
		r = kvm_add_msr_filter(new_filter, &filter.ranges[i]);
		if (r) {
			kvm_free_msr_filter(new_filter);
			return r;
		}
	}

	mutex_lock(&kvm->lock);

	/* The per-VM filter is protected by kvm->lock... */
	old_filter = srcu_dereference_check(kvm->arch.msr_filter, &kvm->srcu, 1);

	rcu_assign_pointer(kvm->arch.msr_filter, new_filter);
	synchronize_srcu(&kvm->srcu);

	kvm_free_msr_filter(old_filter);

	kvm_make_all_cpus_request(kvm, KVM_REQ_MSR_FILTER_CHANGED);
	mutex_unlock(&kvm->lock);

	return 0;
}

long kvm_arch_vm_ioctl(struct file *filp,
		       unsigned int ioctl, unsigned long arg)
{
	struct kvm *kvm = filp->private_data;
	void __user *argp = (void __user *)arg;
	int r = -ENOTTY;
	/*
	 * This union makes it completely explicit to gcc-3.x
	 * that these two variables' stack usage should be
	 * combined, not added together.
	 */
	union {
		struct kvm_pit_state ps;
		struct kvm_pit_state2 ps2;
		struct kvm_pit_config pit_config;
	} u;

	switch (ioctl) {
	case KVM_SET_TSS_ADDR:
		r = kvm_vm_ioctl_set_tss_addr(kvm, arg);
		break;
	case KVM_SET_IDENTITY_MAP_ADDR: {
		u64 ident_addr;

		mutex_lock(&kvm->lock);
		r = -EINVAL;
		if (kvm->created_vcpus)
			goto set_identity_unlock;
		r = -EFAULT;
		if (copy_from_user(&ident_addr, argp, sizeof(ident_addr)))
			goto set_identity_unlock;
		r = kvm_vm_ioctl_set_identity_map_addr(kvm, ident_addr);
set_identity_unlock:
		mutex_unlock(&kvm->lock);
		break;
	}
	case KVM_SET_NR_MMU_PAGES:
		r = kvm_vm_ioctl_set_nr_mmu_pages(kvm, arg);
		break;
	case KVM_GET_NR_MMU_PAGES:
		r = kvm_vm_ioctl_get_nr_mmu_pages(kvm);
		break;
	case KVM_CREATE_IRQCHIP: {
		mutex_lock(&kvm->lock);

		r = -EEXIST;
		if (irqchip_in_kernel(kvm))
			goto create_irqchip_unlock;

		r = -EINVAL;
		if (kvm->created_vcpus)
			goto create_irqchip_unlock;

		r = kvm_pic_init(kvm);
		if (r)
			goto create_irqchip_unlock;

		r = kvm_ioapic_init(kvm);
		if (r) {
			kvm_pic_destroy(kvm);
			goto create_irqchip_unlock;
		}

		r = kvm_setup_default_irq_routing(kvm);
		if (r) {
			kvm_ioapic_destroy(kvm);
			kvm_pic_destroy(kvm);
			goto create_irqchip_unlock;
		}
		/* Write kvm->irq_routing before enabling irqchip_in_kernel. */
		smp_wmb();
		kvm->arch.irqchip_mode = KVM_IRQCHIP_KERNEL;
	create_irqchip_unlock:
		mutex_unlock(&kvm->lock);
		break;
	}
	case KVM_CREATE_PIT:
		u.pit_config.flags = KVM_PIT_SPEAKER_DUMMY;
		goto create_pit;
	case KVM_CREATE_PIT2:
		r = -EFAULT;
		if (copy_from_user(&u.pit_config, argp,
				   sizeof(struct kvm_pit_config)))
			goto out;
	create_pit:
		mutex_lock(&kvm->lock);
		r = -EEXIST;
		if (kvm->arch.vpit)
			goto create_pit_unlock;
		r = -ENOMEM;
		kvm->arch.vpit = kvm_create_pit(kvm, u.pit_config.flags);
		if (kvm->arch.vpit)
			r = 0;
	create_pit_unlock:
		mutex_unlock(&kvm->lock);
		break;
	case KVM_GET_IRQCHIP: {
		/* 0: PIC master, 1: PIC slave, 2: IOAPIC */
		struct kvm_irqchip *chip;

		chip = memdup_user(argp, sizeof(*chip));
		if (IS_ERR(chip)) {
			r = PTR_ERR(chip);
			goto out;
		}

		r = -ENXIO;
		if (!irqchip_kernel(kvm))
			goto get_irqchip_out;
		r = kvm_vm_ioctl_get_irqchip(kvm, chip);
		if (r)
			goto get_irqchip_out;
		r = -EFAULT;
		if (copy_to_user(argp, chip, sizeof(*chip)))
			goto get_irqchip_out;
		r = 0;
	get_irqchip_out:
		kfree(chip);
		break;
	}
	case KVM_SET_IRQCHIP: {
		/* 0: PIC master, 1: PIC slave, 2: IOAPIC */
		struct kvm_irqchip *chip;

		chip = memdup_user(argp, sizeof(*chip));
		if (IS_ERR(chip)) {
			r = PTR_ERR(chip);
			goto out;
		}

		r = -ENXIO;
		if (!irqchip_kernel(kvm))
			goto set_irqchip_out;
		r = kvm_vm_ioctl_set_irqchip(kvm, chip);
	set_irqchip_out:
		kfree(chip);
		break;
	}
	case KVM_GET_PIT: {
		r = -EFAULT;
		if (copy_from_user(&u.ps, argp, sizeof(struct kvm_pit_state)))
			goto out;
		r = -ENXIO;
		if (!kvm->arch.vpit)
			goto out;
		r = kvm_vm_ioctl_get_pit(kvm, &u.ps);
		if (r)
			goto out;
		r = -EFAULT;
		if (copy_to_user(argp, &u.ps, sizeof(struct kvm_pit_state)))
			goto out;
		r = 0;
		break;
	}
	case KVM_SET_PIT: {
		r = -EFAULT;
		if (copy_from_user(&u.ps, argp, sizeof(u.ps)))
			goto out;
		mutex_lock(&kvm->lock);
		r = -ENXIO;
		if (!kvm->arch.vpit)
			goto set_pit_out;
		r = kvm_vm_ioctl_set_pit(kvm, &u.ps);
set_pit_out:
		mutex_unlock(&kvm->lock);
		break;
	}
	case KVM_GET_PIT2: {
		r = -ENXIO;
		if (!kvm->arch.vpit)
			goto out;
		r = kvm_vm_ioctl_get_pit2(kvm, &u.ps2);
		if (r)
			goto out;
		r = -EFAULT;
		if (copy_to_user(argp, &u.ps2, sizeof(u.ps2)))
			goto out;
		r = 0;
		break;
	}
	case KVM_SET_PIT2: {
		r = -EFAULT;
		if (copy_from_user(&u.ps2, argp, sizeof(u.ps2)))
			goto out;
		mutex_lock(&kvm->lock);
		r = -ENXIO;
		if (!kvm->arch.vpit)
			goto set_pit2_out;
		r = kvm_vm_ioctl_set_pit2(kvm, &u.ps2);
set_pit2_out:
		mutex_unlock(&kvm->lock);
		break;
	}
	case KVM_REINJECT_CONTROL: {
		struct kvm_reinject_control control;
		r =  -EFAULT;
		if (copy_from_user(&control, argp, sizeof(control)))
			goto out;
		r = -ENXIO;
		if (!kvm->arch.vpit)
			goto out;
		r = kvm_vm_ioctl_reinject(kvm, &control);
		break;
	}
	case KVM_SET_BOOT_CPU_ID:
		r = 0;
		mutex_lock(&kvm->lock);
		if (kvm->created_vcpus)
			r = -EBUSY;
		else
			kvm->arch.bsp_vcpu_id = arg;
		mutex_unlock(&kvm->lock);
		break;
#ifdef CONFIG_KVM_XEN
	case KVM_XEN_HVM_CONFIG: {
		struct kvm_xen_hvm_config xhc;
		r = -EFAULT;
		if (copy_from_user(&xhc, argp, sizeof(xhc)))
			goto out;
		r = kvm_xen_hvm_config(kvm, &xhc);
		break;
	}
	case KVM_XEN_HVM_GET_ATTR: {
		struct kvm_xen_hvm_attr xha;

		r = -EFAULT;
		if (copy_from_user(&xha, argp, sizeof(xha)))
			goto out;
		r = kvm_xen_hvm_get_attr(kvm, &xha);
		if (!r && copy_to_user(argp, &xha, sizeof(xha)))
			r = -EFAULT;
		break;
	}
	case KVM_XEN_HVM_SET_ATTR: {
		struct kvm_xen_hvm_attr xha;

		r = -EFAULT;
		if (copy_from_user(&xha, argp, sizeof(xha)))
			goto out;
		r = kvm_xen_hvm_set_attr(kvm, &xha);
		break;
	}
#endif
	case KVM_SET_CLOCK: {
		struct kvm_arch *ka = &kvm->arch;
		struct kvm_clock_data user_ns;
		u64 now_ns;

		r = -EFAULT;
		if (copy_from_user(&user_ns, argp, sizeof(user_ns)))
			goto out;

		r = -EINVAL;
		if (user_ns.flags)
			goto out;

		r = 0;
		/*
		 * TODO: userspace has to take care of races with VCPU_RUN, so
		 * kvm_gen_update_masterclock() can be cut down to locked
		 * pvclock_update_vm_gtod_copy().
		 */
		kvm_gen_update_masterclock(kvm);

		/*
		 * This pairs with kvm_guest_time_update(): when masterclock is
		 * in use, we use master_kernel_ns + kvmclock_offset to set
		 * unsigned 'system_time' so if we use get_kvmclock_ns() (which
		 * is slightly ahead) here we risk going negative on unsigned
		 * 'system_time' when 'user_ns.clock' is very small.
		 */
		spin_lock_irq(&ka->pvclock_gtod_sync_lock);
		if (kvm->arch.use_master_clock)
			now_ns = ka->master_kernel_ns;
		else
			now_ns = get_kvmclock_base_ns();
		ka->kvmclock_offset = user_ns.clock - now_ns;
		spin_unlock_irq(&ka->pvclock_gtod_sync_lock);

		kvm_make_all_cpus_request(kvm, KVM_REQ_CLOCK_UPDATE);
		break;
	}
	case KVM_GET_CLOCK: {
		struct kvm_clock_data user_ns;
		u64 now_ns;

		now_ns = get_kvmclock_ns(kvm);
		user_ns.clock = now_ns;
		user_ns.flags = kvm->arch.use_master_clock ? KVM_CLOCK_TSC_STABLE : 0;
		memset(&user_ns.pad, 0, sizeof(user_ns.pad));

		r = -EFAULT;
		if (copy_to_user(argp, &user_ns, sizeof(user_ns)))
			goto out;
		r = 0;
		break;
	}
	case KVM_MEMORY_ENCRYPT_OP: {
		r = -ENOTTY;
		if (kvm_x86_ops.mem_enc_op)
			r = static_call(kvm_x86_mem_enc_op)(kvm, argp);
		break;
	}
	case KVM_MEMORY_ENCRYPT_REG_REGION: {
		struct kvm_enc_region region;

		r = -EFAULT;
		if (copy_from_user(&region, argp, sizeof(region)))
			goto out;

		r = -ENOTTY;
		if (kvm_x86_ops.mem_enc_reg_region)
			r = static_call(kvm_x86_mem_enc_reg_region)(kvm, &region);
		break;
	}
	case KVM_MEMORY_ENCRYPT_UNREG_REGION: {
		struct kvm_enc_region region;

		r = -EFAULT;
		if (copy_from_user(&region, argp, sizeof(region)))
			goto out;

		r = -ENOTTY;
		if (kvm_x86_ops.mem_enc_unreg_region)
			r = static_call(kvm_x86_mem_enc_unreg_region)(kvm, &region);
		break;
	}
	case KVM_HYPERV_EVENTFD: {
		struct kvm_hyperv_eventfd hvevfd;

		r = -EFAULT;
		if (copy_from_user(&hvevfd, argp, sizeof(hvevfd)))
			goto out;
		r = kvm_vm_ioctl_hv_eventfd(kvm, &hvevfd);
		break;
	}
	case KVM_SET_PMU_EVENT_FILTER:
		r = kvm_vm_ioctl_set_pmu_event_filter(kvm, argp);
		break;
	case KVM_X86_SET_MSR_FILTER:
		r = kvm_vm_ioctl_set_msr_filter(kvm, argp);
		break;
	default:
		r = -ENOTTY;
	}
out:
	return r;
}

static void kvm_init_msr_list(void)
{
	struct x86_pmu_capability x86_pmu;
	u32 dummy[2];
	unsigned i;

	BUILD_BUG_ON_MSG(INTEL_PMC_MAX_FIXED != 4,
			 "Please update the fixed PMCs in msrs_to_saved_all[]");

	perf_get_x86_pmu_capability(&x86_pmu);

	num_msrs_to_save = 0;
	num_emulated_msrs = 0;
	num_msr_based_features = 0;

	for (i = 0; i < ARRAY_SIZE(msrs_to_save_all); i++) {
		if (rdmsr_safe(msrs_to_save_all[i], &dummy[0], &dummy[1]) < 0)
			continue;

		/*
		 * Even MSRs that are valid in the host may not be exposed
		 * to the guests in some cases.
		 */
		switch (msrs_to_save_all[i]) {
		case MSR_IA32_BNDCFGS:
			if (!kvm_mpx_supported())
				continue;
			break;
		case MSR_TSC_AUX:
			if (!kvm_cpu_cap_has(X86_FEATURE_RDTSCP))
				continue;
			break;
		case MSR_IA32_UMWAIT_CONTROL:
			if (!kvm_cpu_cap_has(X86_FEATURE_WAITPKG))
				continue;
			break;
		case MSR_IA32_RTIT_CTL:
		case MSR_IA32_RTIT_STATUS:
			if (!kvm_cpu_cap_has(X86_FEATURE_INTEL_PT))
				continue;
			break;
		case MSR_IA32_RTIT_CR3_MATCH:
			if (!kvm_cpu_cap_has(X86_FEATURE_INTEL_PT) ||
			    !intel_pt_validate_hw_cap(PT_CAP_cr3_filtering))
				continue;
			break;
		case MSR_IA32_RTIT_OUTPUT_BASE:
		case MSR_IA32_RTIT_OUTPUT_MASK:
			if (!kvm_cpu_cap_has(X86_FEATURE_INTEL_PT) ||
				(!intel_pt_validate_hw_cap(PT_CAP_topa_output) &&
				 !intel_pt_validate_hw_cap(PT_CAP_single_range_output)))
				continue;
			break;
		case MSR_IA32_RTIT_ADDR0_A ... MSR_IA32_RTIT_ADDR3_B:
			if (!kvm_cpu_cap_has(X86_FEATURE_INTEL_PT) ||
				msrs_to_save_all[i] - MSR_IA32_RTIT_ADDR0_A >=
				intel_pt_validate_hw_cap(PT_CAP_num_address_ranges) * 2)
				continue;
			break;
		case MSR_ARCH_PERFMON_PERFCTR0 ... MSR_ARCH_PERFMON_PERFCTR0 + 17:
			if (msrs_to_save_all[i] - MSR_ARCH_PERFMON_PERFCTR0 >=
			    min(INTEL_PMC_MAX_GENERIC, x86_pmu.num_counters_gp))
				continue;
			break;
		case MSR_ARCH_PERFMON_EVENTSEL0 ... MSR_ARCH_PERFMON_EVENTSEL0 + 17:
			if (msrs_to_save_all[i] - MSR_ARCH_PERFMON_EVENTSEL0 >=
			    min(INTEL_PMC_MAX_GENERIC, x86_pmu.num_counters_gp))
				continue;
			break;
		default:
			break;
		}

		msrs_to_save[num_msrs_to_save++] = msrs_to_save_all[i];
	}

	for (i = 0; i < ARRAY_SIZE(emulated_msrs_all); i++) {
		if (!static_call(kvm_x86_has_emulated_msr)(NULL, emulated_msrs_all[i]))
			continue;

		emulated_msrs[num_emulated_msrs++] = emulated_msrs_all[i];
	}

	for (i = 0; i < ARRAY_SIZE(msr_based_features_all); i++) {
		struct kvm_msr_entry msr;

		msr.index = msr_based_features_all[i];
		if (kvm_get_msr_feature(&msr))
			continue;

		msr_based_features[num_msr_based_features++] = msr_based_features_all[i];
	}
}

static int vcpu_mmio_write(struct kvm_vcpu *vcpu, gpa_t addr, int len,
			   const void *v)
{
	int handled = 0;
	int n;

	do {
		n = min(len, 8);
		if (!(lapic_in_kernel(vcpu) &&
		      !kvm_iodevice_write(vcpu, &vcpu->arch.apic->dev, addr, n, v))
		    && kvm_io_bus_write(vcpu, KVM_MMIO_BUS, addr, n, v))
			break;
		handled += n;
		addr += n;
		len -= n;
		v += n;
	} while (len);

	return handled;
}

static int vcpu_mmio_read(struct kvm_vcpu *vcpu, gpa_t addr, int len, void *v)
{
	int handled = 0;
	int n;

	do {
		n = min(len, 8);
		if (!(lapic_in_kernel(vcpu) &&
		      !kvm_iodevice_read(vcpu, &vcpu->arch.apic->dev,
					 addr, n, v))
		    && kvm_io_bus_read(vcpu, KVM_MMIO_BUS, addr, n, v))
			break;
		trace_kvm_mmio(KVM_TRACE_MMIO_READ, n, addr, v);
		handled += n;
		addr += n;
		len -= n;
		v += n;
	} while (len);

	return handled;
}

static void kvm_set_segment(struct kvm_vcpu *vcpu,
			struct kvm_segment *var, int seg)
{
	static_call(kvm_x86_set_segment)(vcpu, var, seg);
}

void kvm_get_segment(struct kvm_vcpu *vcpu,
		     struct kvm_segment *var, int seg)
{
	static_call(kvm_x86_get_segment)(vcpu, var, seg);
}

gpa_t translate_nested_gpa(struct kvm_vcpu *vcpu, gpa_t gpa, u32 access,
			   struct x86_exception *exception)
{
	gpa_t t_gpa;

	BUG_ON(!mmu_is_nested(vcpu));

	/* NPT walks are always user-walks */
	access |= PFERR_USER_MASK;
	t_gpa  = vcpu->arch.mmu->gva_to_gpa(vcpu, gpa, access, exception);

	return t_gpa;
}

gpa_t kvm_mmu_gva_to_gpa_read(struct kvm_vcpu *vcpu, gva_t gva,
			      struct x86_exception *exception)
{
	u32 access = (static_call(kvm_x86_get_cpl)(vcpu) == 3) ? PFERR_USER_MASK : 0;
	return vcpu->arch.walk_mmu->gva_to_gpa(vcpu, gva, access, exception);
}

 gpa_t kvm_mmu_gva_to_gpa_fetch(struct kvm_vcpu *vcpu, gva_t gva,
				struct x86_exception *exception)
{
	u32 access = (static_call(kvm_x86_get_cpl)(vcpu) == 3) ? PFERR_USER_MASK : 0;
	access |= PFERR_FETCH_MASK;
	return vcpu->arch.walk_mmu->gva_to_gpa(vcpu, gva, access, exception);
}

gpa_t kvm_mmu_gva_to_gpa_write(struct kvm_vcpu *vcpu, gva_t gva,
			       struct x86_exception *exception)
{
	u32 access = (static_call(kvm_x86_get_cpl)(vcpu) == 3) ? PFERR_USER_MASK : 0;
	access |= PFERR_WRITE_MASK;
	return vcpu->arch.walk_mmu->gva_to_gpa(vcpu, gva, access, exception);
}

/* uses this to access any guest's mapped memory without checking CPL */
gpa_t kvm_mmu_gva_to_gpa_system(struct kvm_vcpu *vcpu, gva_t gva,
				struct x86_exception *exception)
{
	return vcpu->arch.walk_mmu->gva_to_gpa(vcpu, gva, 0, exception);
}

static int kvm_read_guest_virt_helper(gva_t addr, void *val, unsigned int bytes,
				      struct kvm_vcpu *vcpu, u32 access,
				      struct x86_exception *exception)
{
	void *data = val;
	int r = X86EMUL_CONTINUE;

	while (bytes) {
		gpa_t gpa = vcpu->arch.walk_mmu->gva_to_gpa(vcpu, addr, access,
							    exception);
		unsigned offset = addr & (PAGE_SIZE-1);
		unsigned toread = min(bytes, (unsigned)PAGE_SIZE - offset);
		int ret;

		if (gpa == UNMAPPED_GVA)
			return X86EMUL_PROPAGATE_FAULT;
		ret = kvm_vcpu_read_guest_page(vcpu, gpa >> PAGE_SHIFT, data,
					       offset, toread);
		if (ret < 0) {
			r = X86EMUL_IO_NEEDED;
			goto out;
		}

		bytes -= toread;
		data += toread;
		addr += toread;
	}
out:
	return r;
}

/* used for instruction fetching */
static int kvm_fetch_guest_virt(struct x86_emulate_ctxt *ctxt,
				gva_t addr, void *val, unsigned int bytes,
				struct x86_exception *exception)
{
	struct kvm_vcpu *vcpu = emul_to_vcpu(ctxt);
	u32 access = (static_call(kvm_x86_get_cpl)(vcpu) == 3) ? PFERR_USER_MASK : 0;
	unsigned offset;
	int ret;

	/* Inline kvm_read_guest_virt_helper for speed.  */
	gpa_t gpa = vcpu->arch.walk_mmu->gva_to_gpa(vcpu, addr, access|PFERR_FETCH_MASK,
						    exception);
	if (unlikely(gpa == UNMAPPED_GVA))
		return X86EMUL_PROPAGATE_FAULT;

	offset = addr & (PAGE_SIZE-1);
	if (WARN_ON(offset + bytes > PAGE_SIZE))
		bytes = (unsigned)PAGE_SIZE - offset;
	ret = kvm_vcpu_read_guest_page(vcpu, gpa >> PAGE_SHIFT, val,
				       offset, bytes);
	if (unlikely(ret < 0))
		return X86EMUL_IO_NEEDED;

	return X86EMUL_CONTINUE;
}

int kvm_read_guest_virt(struct kvm_vcpu *vcpu,
			       gva_t addr, void *val, unsigned int bytes,
			       struct x86_exception *exception)
{
	u32 access = (static_call(kvm_x86_get_cpl)(vcpu) == 3) ? PFERR_USER_MASK : 0;

	/*
	 * FIXME: this should call handle_emulation_failure if X86EMUL_IO_NEEDED
	 * is returned, but our callers are not ready for that and they blindly
	 * call kvm_inject_page_fault.  Ensure that they at least do not leak
	 * uninitialized kernel stack memory into cr2 and error code.
	 */
	memset(exception, 0, sizeof(*exception));
	return kvm_read_guest_virt_helper(addr, val, bytes, vcpu, access,
					  exception);
}
EXPORT_SYMBOL_GPL(kvm_read_guest_virt);

static int emulator_read_std(struct x86_emulate_ctxt *ctxt,
			     gva_t addr, void *val, unsigned int bytes,
			     struct x86_exception *exception, bool system)
{
	struct kvm_vcpu *vcpu = emul_to_vcpu(ctxt);
	u32 access = 0;

	if (!system && static_call(kvm_x86_get_cpl)(vcpu) == 3)
		access |= PFERR_USER_MASK;

	return kvm_read_guest_virt_helper(addr, val, bytes, vcpu, access, exception);
}

static int kvm_read_guest_phys_system(struct x86_emulate_ctxt *ctxt,
		unsigned long addr, void *val, unsigned int bytes)
{
	struct kvm_vcpu *vcpu = emul_to_vcpu(ctxt);
	int r = kvm_vcpu_read_guest(vcpu, addr, val, bytes);

	return r < 0 ? X86EMUL_IO_NEEDED : X86EMUL_CONTINUE;
}

static int kvm_write_guest_virt_helper(gva_t addr, void *val, unsigned int bytes,
				      struct kvm_vcpu *vcpu, u32 access,
				      struct x86_exception *exception)
{
	void *data = val;
	int r = X86EMUL_CONTINUE;

	while (bytes) {
		gpa_t gpa =  vcpu->arch.walk_mmu->gva_to_gpa(vcpu, addr,
							     access,
							     exception);
		unsigned offset = addr & (PAGE_SIZE-1);
		unsigned towrite = min(bytes, (unsigned)PAGE_SIZE - offset);
		int ret;

		if (gpa == UNMAPPED_GVA)
			return X86EMUL_PROPAGATE_FAULT;
		ret = kvm_vcpu_write_guest(vcpu, gpa, data, towrite);
		if (ret < 0) {
			r = X86EMUL_IO_NEEDED;
			goto out;
		}

		bytes -= towrite;
		data += towrite;
		addr += towrite;
	}
out:
	return r;
}

static int emulator_write_std(struct x86_emulate_ctxt *ctxt, gva_t addr, void *val,
			      unsigned int bytes, struct x86_exception *exception,
			      bool system)
{
	struct kvm_vcpu *vcpu = emul_to_vcpu(ctxt);
	u32 access = PFERR_WRITE_MASK;

	if (!system && static_call(kvm_x86_get_cpl)(vcpu) == 3)
		access |= PFERR_USER_MASK;

	return kvm_write_guest_virt_helper(addr, val, bytes, vcpu,
					   access, exception);
}

int kvm_write_guest_virt_system(struct kvm_vcpu *vcpu, gva_t addr, void *val,
				unsigned int bytes, struct x86_exception *exception)
{
	/* kvm_write_guest_virt_system can pull in tons of pages. */
	vcpu->arch.l1tf_flush_l1d = true;

	return kvm_write_guest_virt_helper(addr, val, bytes, vcpu,
					   PFERR_WRITE_MASK, exception);
}
EXPORT_SYMBOL_GPL(kvm_write_guest_virt_system);

int handle_ud(struct kvm_vcpu *vcpu)
{
	static const char kvm_emulate_prefix[] = { __KVM_EMULATE_PREFIX };
	int emul_type = EMULTYPE_TRAP_UD;
	char sig[5]; /* ud2; .ascii "kvm" */
	struct x86_exception e;

	if (unlikely(!static_call(kvm_x86_can_emulate_instruction)(vcpu, NULL, 0)))
		return 1;

	if (force_emulation_prefix &&
	    kvm_read_guest_virt(vcpu, kvm_get_linear_rip(vcpu),
				sig, sizeof(sig), &e) == 0 &&
	    memcmp(sig, kvm_emulate_prefix, sizeof(sig)) == 0) {
		kvm_rip_write(vcpu, kvm_rip_read(vcpu) + sizeof(sig));
		emul_type = EMULTYPE_TRAP_UD_FORCED;
	}

	return kvm_emulate_instruction(vcpu, emul_type);
}
EXPORT_SYMBOL_GPL(handle_ud);

static int vcpu_is_mmio_gpa(struct kvm_vcpu *vcpu, unsigned long gva,
			    gpa_t gpa, bool write)
{
	/* For APIC access vmexit */
	if ((gpa & PAGE_MASK) == APIC_DEFAULT_PHYS_BASE)
		return 1;

	if (vcpu_match_mmio_gpa(vcpu, gpa)) {
		trace_vcpu_match_mmio(gva, gpa, write, true);
		return 1;
	}

	return 0;
}

static int vcpu_mmio_gva_to_gpa(struct kvm_vcpu *vcpu, unsigned long gva,
				gpa_t *gpa, struct x86_exception *exception,
				bool write)
{
	u32 access = ((static_call(kvm_x86_get_cpl)(vcpu) == 3) ? PFERR_USER_MASK : 0)
		| (write ? PFERR_WRITE_MASK : 0);

	/*
	 * currently PKRU is only applied to ept enabled guest so
	 * there is no pkey in EPT page table for L1 guest or EPT
	 * shadow page table for L2 guest.
	 */
	if (vcpu_match_mmio_gva(vcpu, gva)
	    && !permission_fault(vcpu, vcpu->arch.walk_mmu,
				 vcpu->arch.mmio_access, 0, access)) {
		*gpa = vcpu->arch.mmio_gfn << PAGE_SHIFT |
					(gva & (PAGE_SIZE - 1));
		trace_vcpu_match_mmio(gva, *gpa, write, false);
		return 1;
	}

	*gpa = vcpu->arch.walk_mmu->gva_to_gpa(vcpu, gva, access, exception);

	if (*gpa == UNMAPPED_GVA)
		return -1;

	return vcpu_is_mmio_gpa(vcpu, gva, *gpa, write);
}

int emulator_write_phys(struct kvm_vcpu *vcpu, gpa_t gpa,
			const void *val, int bytes)
{
	int ret;

	ret = kvm_vcpu_write_guest(vcpu, gpa, val, bytes);
	if (ret < 0)
		return 0;
	kvm_page_track_write(vcpu, gpa, val, bytes);
	return 1;
}

struct read_write_emulator_ops {
	int (*read_write_prepare)(struct kvm_vcpu *vcpu, void *val,
				  int bytes);
	int (*read_write_emulate)(struct kvm_vcpu *vcpu, gpa_t gpa,
				  void *val, int bytes);
	int (*read_write_mmio)(struct kvm_vcpu *vcpu, gpa_t gpa,
			       int bytes, void *val);
	int (*read_write_exit_mmio)(struct kvm_vcpu *vcpu, gpa_t gpa,
				    void *val, int bytes);
	bool write;
};

static int read_prepare(struct kvm_vcpu *vcpu, void *val, int bytes)
{
	if (vcpu->mmio_read_completed) {
		trace_kvm_mmio(KVM_TRACE_MMIO_READ, bytes,
			       vcpu->mmio_fragments[0].gpa, val);
		vcpu->mmio_read_completed = 0;
		return 1;
	}

	return 0;
}

static int read_emulate(struct kvm_vcpu *vcpu, gpa_t gpa,
			void *val, int bytes)
{
	return !kvm_vcpu_read_guest(vcpu, gpa, val, bytes);
}

static int write_emulate(struct kvm_vcpu *vcpu, gpa_t gpa,
			 void *val, int bytes)
{
	return emulator_write_phys(vcpu, gpa, val, bytes);
}

static int write_mmio(struct kvm_vcpu *vcpu, gpa_t gpa, int bytes, void *val)
{
	trace_kvm_mmio(KVM_TRACE_MMIO_WRITE, bytes, gpa, val);
	return vcpu_mmio_write(vcpu, gpa, bytes, val);
}

static int read_exit_mmio(struct kvm_vcpu *vcpu, gpa_t gpa,
			  void *val, int bytes)
{
	trace_kvm_mmio(KVM_TRACE_MMIO_READ_UNSATISFIED, bytes, gpa, NULL);
	return X86EMUL_IO_NEEDED;
}

static int write_exit_mmio(struct kvm_vcpu *vcpu, gpa_t gpa,
			   void *val, int bytes)
{
	struct kvm_mmio_fragment *frag = &vcpu->mmio_fragments[0];

	memcpy(vcpu->run->mmio.data, frag->data, min(8u, frag->len));
	return X86EMUL_CONTINUE;
}

static const struct read_write_emulator_ops read_emultor = {
	.read_write_prepare = read_prepare,
	.read_write_emulate = read_emulate,
	.read_write_mmio = vcpu_mmio_read,
	.read_write_exit_mmio = read_exit_mmio,
};

static const struct read_write_emulator_ops write_emultor = {
	.read_write_emulate = write_emulate,
	.read_write_mmio = write_mmio,
	.read_write_exit_mmio = write_exit_mmio,
	.write = true,
};

static int emulator_read_write_onepage(unsigned long addr, void *val,
				       unsigned int bytes,
				       struct x86_exception *exception,
				       struct kvm_vcpu *vcpu,
				       const struct read_write_emulator_ops *ops)
{
	gpa_t gpa;
	int handled, ret;
	bool write = ops->write;
	struct kvm_mmio_fragment *frag;
	struct x86_emulate_ctxt *ctxt = vcpu->arch.emulate_ctxt;

	/*
	 * If the exit was due to a NPF we may already have a GPA.
	 * If the GPA is present, use it to avoid the GVA to GPA table walk.
	 * Note, this cannot be used on string operations since string
	 * operation using rep will only have the initial GPA from the NPF
	 * occurred.
	 */
	if (ctxt->gpa_available && emulator_can_use_gpa(ctxt) &&
	    (addr & ~PAGE_MASK) == (ctxt->gpa_val & ~PAGE_MASK)) {
		gpa = ctxt->gpa_val;
		ret = vcpu_is_mmio_gpa(vcpu, addr, gpa, write);
	} else {
		ret = vcpu_mmio_gva_to_gpa(vcpu, addr, &gpa, exception, write);
		if (ret < 0)
			return X86EMUL_PROPAGATE_FAULT;
	}

	if (!ret && ops->read_write_emulate(vcpu, gpa, val, bytes))
		return X86EMUL_CONTINUE;

	/*
	 * Is this MMIO handled locally?
	 */
	handled = ops->read_write_mmio(vcpu, gpa, bytes, val);
	if (handled == bytes)
		return X86EMUL_CONTINUE;

	gpa += handled;
	bytes -= handled;
	val += handled;

	WARN_ON(vcpu->mmio_nr_fragments >= KVM_MAX_MMIO_FRAGMENTS);
	frag = &vcpu->mmio_fragments[vcpu->mmio_nr_fragments++];
	frag->gpa = gpa;
	frag->data = val;
	frag->len = bytes;
	return X86EMUL_CONTINUE;
}

static int emulator_read_write(struct x86_emulate_ctxt *ctxt,
			unsigned long addr,
			void *val, unsigned int bytes,
			struct x86_exception *exception,
			const struct read_write_emulator_ops *ops)
{
	struct kvm_vcpu *vcpu = emul_to_vcpu(ctxt);
	gpa_t gpa;
	int rc;

	if (ops->read_write_prepare &&
		  ops->read_write_prepare(vcpu, val, bytes))
		return X86EMUL_CONTINUE;

	vcpu->mmio_nr_fragments = 0;

	/* Crossing a page boundary? */
	if (((addr + bytes - 1) ^ addr) & PAGE_MASK) {
		int now;

		now = -addr & ~PAGE_MASK;
		rc = emulator_read_write_onepage(addr, val, now, exception,
						 vcpu, ops);

		if (rc != X86EMUL_CONTINUE)
			return rc;
		addr += now;
		if (ctxt->mode != X86EMUL_MODE_PROT64)
			addr = (u32)addr;
		val += now;
		bytes -= now;
	}

	rc = emulator_read_write_onepage(addr, val, bytes, exception,
					 vcpu, ops);
	if (rc != X86EMUL_CONTINUE)
		return rc;

	if (!vcpu->mmio_nr_fragments)
		return rc;

	gpa = vcpu->mmio_fragments[0].gpa;

	vcpu->mmio_needed = 1;
	vcpu->mmio_cur_fragment = 0;

	vcpu->run->mmio.len = min(8u, vcpu->mmio_fragments[0].len);
	vcpu->run->mmio.is_write = vcpu->mmio_is_write = ops->write;
	vcpu->run->exit_reason = KVM_EXIT_MMIO;
	vcpu->run->mmio.phys_addr = gpa;

	return ops->read_write_exit_mmio(vcpu, gpa, val, bytes);
}

static int emulator_read_emulated(struct x86_emulate_ctxt *ctxt,
				  unsigned long addr,
				  void *val,
				  unsigned int bytes,
				  struct x86_exception *exception)
{
	return emulator_read_write(ctxt, addr, val, bytes,
				   exception, &read_emultor);
}

static int emulator_write_emulated(struct x86_emulate_ctxt *ctxt,
			    unsigned long addr,
			    const void *val,
			    unsigned int bytes,
			    struct x86_exception *exception)
{
	return emulator_read_write(ctxt, addr, (void *)val, bytes,
				   exception, &write_emultor);
}

#define CMPXCHG_TYPE(t, ptr, old, new) \
	(cmpxchg((t *)(ptr), *(t *)(old), *(t *)(new)) == *(t *)(old))

#ifdef CONFIG_X86_64
#  define CMPXCHG64(ptr, old, new) CMPXCHG_TYPE(u64, ptr, old, new)
#else
#  define CMPXCHG64(ptr, old, new) \
	(cmpxchg64((u64 *)(ptr), *(u64 *)(old), *(u64 *)(new)) == *(u64 *)(old))
#endif

static int emulator_cmpxchg_emulated(struct x86_emulate_ctxt *ctxt,
				     unsigned long addr,
				     const void *old,
				     const void *new,
				     unsigned int bytes,
				     struct x86_exception *exception)
{
	struct kvm_host_map map;
	struct kvm_vcpu *vcpu = emul_to_vcpu(ctxt);
	u64 page_line_mask;
	gpa_t gpa;
	char *kaddr;
	bool exchanged;

	/* guests cmpxchg8b have to be emulated atomically */
	if (bytes > 8 || (bytes & (bytes - 1)))
		goto emul_write;

	gpa = kvm_mmu_gva_to_gpa_write(vcpu, addr, NULL);

	if (gpa == UNMAPPED_GVA ||
	    (gpa & PAGE_MASK) == APIC_DEFAULT_PHYS_BASE)
		goto emul_write;

	/*
	 * Emulate the atomic as a straight write to avoid #AC if SLD is
	 * enabled in the host and the access splits a cache line.
	 */
	if (boot_cpu_has(X86_FEATURE_SPLIT_LOCK_DETECT))
		page_line_mask = ~(cache_line_size() - 1);
	else
		page_line_mask = PAGE_MASK;

	if (((gpa + bytes - 1) & page_line_mask) != (gpa & page_line_mask))
		goto emul_write;

	if (kvm_vcpu_map(vcpu, gpa_to_gfn(gpa), &map))
		goto emul_write;

	kaddr = map.hva + offset_in_page(gpa);

	switch (bytes) {
	case 1:
		exchanged = CMPXCHG_TYPE(u8, kaddr, old, new);
		break;
	case 2:
		exchanged = CMPXCHG_TYPE(u16, kaddr, old, new);
		break;
	case 4:
		exchanged = CMPXCHG_TYPE(u32, kaddr, old, new);
		break;
	case 8:
		exchanged = CMPXCHG64(kaddr, old, new);
		break;
	default:
		BUG();
	}

	kvm_vcpu_unmap(vcpu, &map, true);

	if (!exchanged)
		return X86EMUL_CMPXCHG_FAILED;

	kvm_page_track_write(vcpu, gpa, new, bytes);

	return X86EMUL_CONTINUE;

emul_write:
	printk_once(KERN_WARNING "kvm: emulating exchange as write\n");

	return emulator_write_emulated(ctxt, addr, new, bytes, exception);
}

static int kernel_pio(struct kvm_vcpu *vcpu, void *pd)
{
	int r = 0, i;

	for (i = 0; i < vcpu->arch.pio.count; i++) {
		if (vcpu->arch.pio.in)
			r = kvm_io_bus_read(vcpu, KVM_PIO_BUS, vcpu->arch.pio.port,
					    vcpu->arch.pio.size, pd);
		else
			r = kvm_io_bus_write(vcpu, KVM_PIO_BUS,
					     vcpu->arch.pio.port, vcpu->arch.pio.size,
					     pd);
		if (r)
			break;
		pd += vcpu->arch.pio.size;
	}
	return r;
}

static int emulator_pio_in_out(struct kvm_vcpu *vcpu, int size,
			       unsigned short port, void *val,
			       unsigned int count, bool in)
{
	vcpu->arch.pio.port = port;
	vcpu->arch.pio.in = in;
	vcpu->arch.pio.count  = count;
	vcpu->arch.pio.size = size;

	if (!kernel_pio(vcpu, vcpu->arch.pio_data)) {
		vcpu->arch.pio.count = 0;
		return 1;
	}

	vcpu->run->exit_reason = KVM_EXIT_IO;
	vcpu->run->io.direction = in ? KVM_EXIT_IO_IN : KVM_EXIT_IO_OUT;
	vcpu->run->io.size = size;
	vcpu->run->io.data_offset = KVM_PIO_PAGE_OFFSET * PAGE_SIZE;
	vcpu->run->io.count = count;
	vcpu->run->io.port = port;

	return 0;
}

static int emulator_pio_in(struct kvm_vcpu *vcpu, int size,
			   unsigned short port, void *val, unsigned int count)
{
	int ret;

	if (vcpu->arch.pio.count)
		goto data_avail;

	memset(vcpu->arch.pio_data, 0, size * count);

	ret = emulator_pio_in_out(vcpu, size, port, val, count, true);
	if (ret) {
data_avail:
		memcpy(val, vcpu->arch.pio_data, size * count);
		trace_kvm_pio(KVM_PIO_IN, port, size, count, vcpu->arch.pio_data);
		vcpu->arch.pio.count = 0;
		return 1;
	}

	return 0;
}

static int emulator_pio_in_emulated(struct x86_emulate_ctxt *ctxt,
				    int size, unsigned short port, void *val,
				    unsigned int count)
{
	return emulator_pio_in(emul_to_vcpu(ctxt), size, port, val, count);

}

static int emulator_pio_out(struct kvm_vcpu *vcpu, int size,
			    unsigned short port, const void *val,
			    unsigned int count)
{
	memcpy(vcpu->arch.pio_data, val, size * count);
	trace_kvm_pio(KVM_PIO_OUT, port, size, count, vcpu->arch.pio_data);
	return emulator_pio_in_out(vcpu, size, port, (void *)val, count, false);
}

static int emulator_pio_out_emulated(struct x86_emulate_ctxt *ctxt,
				     int size, unsigned short port,
				     const void *val, unsigned int count)
{
	return emulator_pio_out(emul_to_vcpu(ctxt), size, port, val, count);
}

static unsigned long get_segment_base(struct kvm_vcpu *vcpu, int seg)
{
	return static_call(kvm_x86_get_segment_base)(vcpu, seg);
}

static void emulator_invlpg(struct x86_emulate_ctxt *ctxt, ulong address)
{
	kvm_mmu_invlpg(emul_to_vcpu(ctxt), address);
}

static int kvm_emulate_wbinvd_noskip(struct kvm_vcpu *vcpu)
{
	if (!need_emulate_wbinvd(vcpu))
		return X86EMUL_CONTINUE;

	if (static_call(kvm_x86_has_wbinvd_exit)()) {
		int cpu = get_cpu();

		cpumask_set_cpu(cpu, vcpu->arch.wbinvd_dirty_mask);
		on_each_cpu_mask(vcpu->arch.wbinvd_dirty_mask,
				wbinvd_ipi, NULL, 1);
		put_cpu();
		cpumask_clear(vcpu->arch.wbinvd_dirty_mask);
	} else
		wbinvd();
	return X86EMUL_CONTINUE;
}

int kvm_emulate_wbinvd(struct kvm_vcpu *vcpu)
{
	kvm_emulate_wbinvd_noskip(vcpu);
	return kvm_skip_emulated_instruction(vcpu);
}
EXPORT_SYMBOL_GPL(kvm_emulate_wbinvd);



static void emulator_wbinvd(struct x86_emulate_ctxt *ctxt)
{
	kvm_emulate_wbinvd_noskip(emul_to_vcpu(ctxt));
}

static void emulator_get_dr(struct x86_emulate_ctxt *ctxt, int dr,
			    unsigned long *dest)
{
	kvm_get_dr(emul_to_vcpu(ctxt), dr, dest);
}

static int emulator_set_dr(struct x86_emulate_ctxt *ctxt, int dr,
			   unsigned long value)
{

	return kvm_set_dr(emul_to_vcpu(ctxt), dr, value);
}

static u64 mk_cr_64(u64 curr_cr, u32 new_val)
{
	return (curr_cr & ~((1ULL << 32) - 1)) | new_val;
}

static unsigned long emulator_get_cr(struct x86_emulate_ctxt *ctxt, int cr)
{
	struct kvm_vcpu *vcpu = emul_to_vcpu(ctxt);
	unsigned long value;

	switch (cr) {
	case 0:
		value = kvm_read_cr0(vcpu);
		break;
	case 2:
		value = vcpu->arch.cr2;
		break;
	case 3:
		value = kvm_read_cr3(vcpu);
		break;
	case 4:
		value = kvm_read_cr4(vcpu);
		break;
	case 8:
		value = kvm_get_cr8(vcpu);
		break;
	default:
		kvm_err("%s: unexpected cr %u\n", __func__, cr);
		return 0;
	}

	return value;
}

static int emulator_set_cr(struct x86_emulate_ctxt *ctxt, int cr, ulong val)
{
	struct kvm_vcpu *vcpu = emul_to_vcpu(ctxt);
	int res = 0;

	switch (cr) {
	case 0:
		res = kvm_set_cr0(vcpu, mk_cr_64(kvm_read_cr0(vcpu), val));
		break;
	case 2:
		vcpu->arch.cr2 = val;
		break;
	case 3:
		res = kvm_set_cr3(vcpu, val);
		break;
	case 4:
		res = kvm_set_cr4(vcpu, mk_cr_64(kvm_read_cr4(vcpu), val));
		break;
	case 8:
		res = kvm_set_cr8(vcpu, val);
		break;
	default:
		kvm_err("%s: unexpected cr %u\n", __func__, cr);
		res = -1;
	}

	return res;
}

static int emulator_get_cpl(struct x86_emulate_ctxt *ctxt)
{
	return static_call(kvm_x86_get_cpl)(emul_to_vcpu(ctxt));
}

static void emulator_get_gdt(struct x86_emulate_ctxt *ctxt, struct desc_ptr *dt)
{
	static_call(kvm_x86_get_gdt)(emul_to_vcpu(ctxt), dt);
}

static void emulator_get_idt(struct x86_emulate_ctxt *ctxt, struct desc_ptr *dt)
{
	static_call(kvm_x86_get_idt)(emul_to_vcpu(ctxt), dt);
}

static void emulator_set_gdt(struct x86_emulate_ctxt *ctxt, struct desc_ptr *dt)
{
	static_call(kvm_x86_set_gdt)(emul_to_vcpu(ctxt), dt);
}

static void emulator_set_idt(struct x86_emulate_ctxt *ctxt, struct desc_ptr *dt)
{
	static_call(kvm_x86_set_idt)(emul_to_vcpu(ctxt), dt);
}

static unsigned long emulator_get_cached_segment_base(
	struct x86_emulate_ctxt *ctxt, int seg)
{
	return get_segment_base(emul_to_vcpu(ctxt), seg);
}

static bool emulator_get_segment(struct x86_emulate_ctxt *ctxt, u16 *selector,
				 struct desc_struct *desc, u32 *base3,
				 int seg)
{
	struct kvm_segment var;

	kvm_get_segment(emul_to_vcpu(ctxt), &var, seg);
	*selector = var.selector;

	if (var.unusable) {
		memset(desc, 0, sizeof(*desc));
		if (base3)
			*base3 = 0;
		return false;
	}

	if (var.g)
		var.limit >>= 12;
	set_desc_limit(desc, var.limit);
	set_desc_base(desc, (unsigned long)var.base);
#ifdef CONFIG_X86_64
	if (base3)
		*base3 = var.base >> 32;
#endif
	desc->type = var.type;
	desc->s = var.s;
	desc->dpl = var.dpl;
	desc->p = var.present;
	desc->avl = var.avl;
	desc->l = var.l;
	desc->d = var.db;
	desc->g = var.g;

	return true;
}

static void emulator_set_segment(struct x86_emulate_ctxt *ctxt, u16 selector,
				 struct desc_struct *desc, u32 base3,
				 int seg)
{
	struct kvm_vcpu *vcpu = emul_to_vcpu(ctxt);
	struct kvm_segment var;

	var.selector = selector;
	var.base = get_desc_base(desc);
#ifdef CONFIG_X86_64
	var.base |= ((u64)base3) << 32;
#endif
	var.limit = get_desc_limit(desc);
	if (desc->g)
		var.limit = (var.limit << 12) | 0xfff;
	var.type = desc->type;
	var.dpl = desc->dpl;
	var.db = desc->d;
	var.s = desc->s;
	var.l = desc->l;
	var.g = desc->g;
	var.avl = desc->avl;
	var.present = desc->p;
	var.unusable = !var.present;
	var.padding = 0;

	kvm_set_segment(vcpu, &var, seg);
	return;
}

static int emulator_get_msr(struct x86_emulate_ctxt *ctxt,
			    u32 msr_index, u64 *pdata)
{
	struct kvm_vcpu *vcpu = emul_to_vcpu(ctxt);
	int r;

	r = kvm_get_msr(vcpu, msr_index, pdata);

	if (r && kvm_get_msr_user_space(vcpu, msr_index, r)) {
		/* Bounce to user space */
		return X86EMUL_IO_NEEDED;
	}

	return r;
}

static int emulator_set_msr(struct x86_emulate_ctxt *ctxt,
			    u32 msr_index, u64 data)
{
	struct kvm_vcpu *vcpu = emul_to_vcpu(ctxt);
	int r;

	r = kvm_set_msr(vcpu, msr_index, data);

	if (r && kvm_set_msr_user_space(vcpu, msr_index, data, r)) {
		/* Bounce to user space */
		return X86EMUL_IO_NEEDED;
	}

	return r;
}

static u64 emulator_get_smbase(struct x86_emulate_ctxt *ctxt)
{
	struct kvm_vcpu *vcpu = emul_to_vcpu(ctxt);

	return vcpu->arch.smbase;
}

static void emulator_set_smbase(struct x86_emulate_ctxt *ctxt, u64 smbase)
{
	struct kvm_vcpu *vcpu = emul_to_vcpu(ctxt);

	vcpu->arch.smbase = smbase;
}

static int emulator_check_pmc(struct x86_emulate_ctxt *ctxt,
			      u32 pmc)
{
	return kvm_pmu_is_valid_rdpmc_ecx(emul_to_vcpu(ctxt), pmc);
}

static int emulator_read_pmc(struct x86_emulate_ctxt *ctxt,
			     u32 pmc, u64 *pdata)
{
	return kvm_pmu_rdpmc(emul_to_vcpu(ctxt), pmc, pdata);
}

static void emulator_halt(struct x86_emulate_ctxt *ctxt)
{
	emul_to_vcpu(ctxt)->arch.halt_request = 1;
}

static int emulator_intercept(struct x86_emulate_ctxt *ctxt,
			      struct x86_instruction_info *info,
			      enum x86_intercept_stage stage)
{
	return static_call(kvm_x86_check_intercept)(emul_to_vcpu(ctxt), info, stage,
					    &ctxt->exception);
}

static bool emulator_get_cpuid(struct x86_emulate_ctxt *ctxt,
			      u32 *eax, u32 *ebx, u32 *ecx, u32 *edx,
			      bool exact_only)
{
	return kvm_cpuid(emul_to_vcpu(ctxt), eax, ebx, ecx, edx, exact_only);
}

static bool emulator_guest_has_long_mode(struct x86_emulate_ctxt *ctxt)
{
	return guest_cpuid_has(emul_to_vcpu(ctxt), X86_FEATURE_LM);
}

static bool emulator_guest_has_movbe(struct x86_emulate_ctxt *ctxt)
{
	return guest_cpuid_has(emul_to_vcpu(ctxt), X86_FEATURE_MOVBE);
}

static bool emulator_guest_has_fxsr(struct x86_emulate_ctxt *ctxt)
{
	return guest_cpuid_has(emul_to_vcpu(ctxt), X86_FEATURE_FXSR);
}

static ulong emulator_read_gpr(struct x86_emulate_ctxt *ctxt, unsigned reg)
{
	return kvm_register_read(emul_to_vcpu(ctxt), reg);
}

static void emulator_write_gpr(struct x86_emulate_ctxt *ctxt, unsigned reg, ulong val)
{
	kvm_register_write(emul_to_vcpu(ctxt), reg, val);
}

static void emulator_set_nmi_mask(struct x86_emulate_ctxt *ctxt, bool masked)
{
	static_call(kvm_x86_set_nmi_mask)(emul_to_vcpu(ctxt), masked);
}

static unsigned emulator_get_hflags(struct x86_emulate_ctxt *ctxt)
{
	return emul_to_vcpu(ctxt)->arch.hflags;
}

static void emulator_set_hflags(struct x86_emulate_ctxt *ctxt, unsigned emul_flags)
{
	emul_to_vcpu(ctxt)->arch.hflags = emul_flags;
}

static int emulator_pre_leave_smm(struct x86_emulate_ctxt *ctxt,
				  const char *smstate)
{
	return static_call(kvm_x86_pre_leave_smm)(emul_to_vcpu(ctxt), smstate);
}

static void emulator_post_leave_smm(struct x86_emulate_ctxt *ctxt)
{
	kvm_smm_changed(emul_to_vcpu(ctxt));
}

static int emulator_set_xcr(struct x86_emulate_ctxt *ctxt, u32 index, u64 xcr)
{
	return __kvm_set_xcr(emul_to_vcpu(ctxt), index, xcr);
}

static const struct x86_emulate_ops emulate_ops = {
	.read_gpr            = emulator_read_gpr,
	.write_gpr           = emulator_write_gpr,
	.read_std            = emulator_read_std,
	.write_std           = emulator_write_std,
	.read_phys           = kvm_read_guest_phys_system,
	.fetch               = kvm_fetch_guest_virt,
	.read_emulated       = emulator_read_emulated,
	.write_emulated      = emulator_write_emulated,
	.cmpxchg_emulated    = emulator_cmpxchg_emulated,
	.invlpg              = emulator_invlpg,
	.pio_in_emulated     = emulator_pio_in_emulated,
	.pio_out_emulated    = emulator_pio_out_emulated,
	.get_segment         = emulator_get_segment,
	.set_segment         = emulator_set_segment,
	.get_cached_segment_base = emulator_get_cached_segment_base,
	.get_gdt             = emulator_get_gdt,
	.get_idt	     = emulator_get_idt,
	.set_gdt             = emulator_set_gdt,
	.set_idt	     = emulator_set_idt,
	.get_cr              = emulator_get_cr,
	.set_cr              = emulator_set_cr,
	.cpl                 = emulator_get_cpl,
	.get_dr              = emulator_get_dr,
	.set_dr              = emulator_set_dr,
	.get_smbase          = emulator_get_smbase,
	.set_smbase          = emulator_set_smbase,
	.set_msr             = emulator_set_msr,
	.get_msr             = emulator_get_msr,
	.check_pmc	     = emulator_check_pmc,
	.read_pmc            = emulator_read_pmc,
	.halt                = emulator_halt,
	.wbinvd              = emulator_wbinvd,
	.fix_hypercall       = emulator_fix_hypercall,
	.intercept           = emulator_intercept,
	.get_cpuid           = emulator_get_cpuid,
	.guest_has_long_mode = emulator_guest_has_long_mode,
	.guest_has_movbe     = emulator_guest_has_movbe,
	.guest_has_fxsr      = emulator_guest_has_fxsr,
	.set_nmi_mask        = emulator_set_nmi_mask,
	.get_hflags          = emulator_get_hflags,
	.set_hflags          = emulator_set_hflags,
	.pre_leave_smm       = emulator_pre_leave_smm,
	.post_leave_smm      = emulator_post_leave_smm,
	.set_xcr             = emulator_set_xcr,
};

static void toggle_interruptibility(struct kvm_vcpu *vcpu, u32 mask)
{
	u32 int_shadow = static_call(kvm_x86_get_interrupt_shadow)(vcpu);
	/*
	 * an sti; sti; sequence only disable interrupts for the first
	 * instruction. So, if the last instruction, be it emulated or
	 * not, left the system with the INT_STI flag enabled, it
	 * means that the last instruction is an sti. We should not
	 * leave the flag on in this case. The same goes for mov ss
	 */
	if (int_shadow & mask)
		mask = 0;
	if (unlikely(int_shadow || mask)) {
		static_call(kvm_x86_set_interrupt_shadow)(vcpu, mask);
		if (!mask)
			kvm_make_request(KVM_REQ_EVENT, vcpu);
	}
}

static bool inject_emulated_exception(struct kvm_vcpu *vcpu)
{
	struct x86_emulate_ctxt *ctxt = vcpu->arch.emulate_ctxt;
	if (ctxt->exception.vector == PF_VECTOR)
		return kvm_inject_emulated_page_fault(vcpu, &ctxt->exception);

	if (ctxt->exception.error_code_valid)
		kvm_queue_exception_e(vcpu, ctxt->exception.vector,
				      ctxt->exception.error_code);
	else
		kvm_queue_exception(vcpu, ctxt->exception.vector);
	return false;
}

static struct x86_emulate_ctxt *alloc_emulate_ctxt(struct kvm_vcpu *vcpu)
{
	struct x86_emulate_ctxt *ctxt;

	ctxt = kmem_cache_zalloc(x86_emulator_cache, GFP_KERNEL_ACCOUNT);
	if (!ctxt) {
		pr_err("kvm: failed to allocate vcpu's emulator\n");
		return NULL;
	}

	ctxt->vcpu = vcpu;
	ctxt->ops = &emulate_ops;
	vcpu->arch.emulate_ctxt = ctxt;

	return ctxt;
}

static void init_emulate_ctxt(struct kvm_vcpu *vcpu)
{
	struct x86_emulate_ctxt *ctxt = vcpu->arch.emulate_ctxt;
	int cs_db, cs_l;

	static_call(kvm_x86_get_cs_db_l_bits)(vcpu, &cs_db, &cs_l);

	ctxt->gpa_available = false;
	ctxt->eflags = kvm_get_rflags(vcpu);
	ctxt->tf = (ctxt->eflags & X86_EFLAGS_TF) != 0;

	ctxt->eip = kvm_rip_read(vcpu);
	ctxt->mode = (!is_protmode(vcpu))		? X86EMUL_MODE_REAL :
		     (ctxt->eflags & X86_EFLAGS_VM)	? X86EMUL_MODE_VM86 :
		     (cs_l && is_long_mode(vcpu))	? X86EMUL_MODE_PROT64 :
		     cs_db				? X86EMUL_MODE_PROT32 :
							  X86EMUL_MODE_PROT16;
	BUILD_BUG_ON(HF_GUEST_MASK != X86EMUL_GUEST_MASK);
	BUILD_BUG_ON(HF_SMM_MASK != X86EMUL_SMM_MASK);
	BUILD_BUG_ON(HF_SMM_INSIDE_NMI_MASK != X86EMUL_SMM_INSIDE_NMI_MASK);

	init_decode_cache(ctxt);
	vcpu->arch.emulate_regs_need_sync_from_vcpu = false;
}

void kvm_inject_realmode_interrupt(struct kvm_vcpu *vcpu, int irq, int inc_eip)
{
	struct x86_emulate_ctxt *ctxt = vcpu->arch.emulate_ctxt;
	int ret;

	init_emulate_ctxt(vcpu);

	ctxt->op_bytes = 2;
	ctxt->ad_bytes = 2;
	ctxt->_eip = ctxt->eip + inc_eip;
	ret = emulate_int_real(ctxt, irq);

	if (ret != X86EMUL_CONTINUE) {
		kvm_make_request(KVM_REQ_TRIPLE_FAULT, vcpu);
	} else {
		ctxt->eip = ctxt->_eip;
		kvm_rip_write(vcpu, ctxt->eip);
		kvm_set_rflags(vcpu, ctxt->eflags);
	}
}
EXPORT_SYMBOL_GPL(kvm_inject_realmode_interrupt);

static int handle_emulation_failure(struct kvm_vcpu *vcpu, int emulation_type)
{
	++vcpu->stat.insn_emulation_fail;
	trace_kvm_emulate_insn_failed(vcpu);

	if (emulation_type & EMULTYPE_VMWARE_GP) {
		kvm_queue_exception_e(vcpu, GP_VECTOR, 0);
		return 1;
	}

	if (emulation_type & EMULTYPE_SKIP) {
		vcpu->run->exit_reason = KVM_EXIT_INTERNAL_ERROR;
		vcpu->run->internal.suberror = KVM_INTERNAL_ERROR_EMULATION;
		vcpu->run->internal.ndata = 0;
		return 0;
	}

	kvm_queue_exception(vcpu, UD_VECTOR);

	if (!is_guest_mode(vcpu) && static_call(kvm_x86_get_cpl)(vcpu) == 0) {
		vcpu->run->exit_reason = KVM_EXIT_INTERNAL_ERROR;
		vcpu->run->internal.suberror = KVM_INTERNAL_ERROR_EMULATION;
		vcpu->run->internal.ndata = 0;
		return 0;
	}

	return 1;
}

static bool reexecute_instruction(struct kvm_vcpu *vcpu, gpa_t cr2_or_gpa,
				  bool write_fault_to_shadow_pgtable,
				  int emulation_type)
{
	gpa_t gpa = cr2_or_gpa;
	kvm_pfn_t pfn;

	if (!(emulation_type & EMULTYPE_ALLOW_RETRY_PF))
		return false;

	if (WARN_ON_ONCE(is_guest_mode(vcpu)) ||
	    WARN_ON_ONCE(!(emulation_type & EMULTYPE_PF)))
		return false;

	if (!vcpu->arch.mmu->direct_map) {
		/*
		 * Write permission should be allowed since only
		 * write access need to be emulated.
		 */
		gpa = kvm_mmu_gva_to_gpa_write(vcpu, cr2_or_gpa, NULL);

		/*
		 * If the mapping is invalid in guest, let cpu retry
		 * it to generate fault.
		 */
		if (gpa == UNMAPPED_GVA)
			return true;
	}

	/*
	 * Do not retry the unhandleable instruction if it faults on the
	 * readonly host memory, otherwise it will goto a infinite loop:
	 * retry instruction -> write #PF -> emulation fail -> retry
	 * instruction -> ...
	 */
	pfn = gfn_to_pfn(vcpu->kvm, gpa_to_gfn(gpa));

	/*
	 * If the instruction failed on the error pfn, it can not be fixed,
	 * report the error to userspace.
	 */
	if (is_error_noslot_pfn(pfn))
		return false;

	kvm_release_pfn_clean(pfn);

	/* The instructions are well-emulated on direct mmu. */
	if (vcpu->arch.mmu->direct_map) {
		unsigned int indirect_shadow_pages;

		write_lock(&vcpu->kvm->mmu_lock);
		indirect_shadow_pages = vcpu->kvm->arch.indirect_shadow_pages;
		write_unlock(&vcpu->kvm->mmu_lock);

		if (indirect_shadow_pages)
			kvm_mmu_unprotect_page(vcpu->kvm, gpa_to_gfn(gpa));

		return true;
	}

	/*
	 * if emulation was due to access to shadowed page table
	 * and it failed try to unshadow page and re-enter the
	 * guest to let CPU execute the instruction.
	 */
	kvm_mmu_unprotect_page(vcpu->kvm, gpa_to_gfn(gpa));

	/*
	 * If the access faults on its page table, it can not
	 * be fixed by unprotecting shadow page and it should
	 * be reported to userspace.
	 */
	return !write_fault_to_shadow_pgtable;
}

static bool retry_instruction(struct x86_emulate_ctxt *ctxt,
			      gpa_t cr2_or_gpa,  int emulation_type)
{
	struct kvm_vcpu *vcpu = emul_to_vcpu(ctxt);
	unsigned long last_retry_eip, last_retry_addr, gpa = cr2_or_gpa;

	last_retry_eip = vcpu->arch.last_retry_eip;
	last_retry_addr = vcpu->arch.last_retry_addr;

	/*
	 * If the emulation is caused by #PF and it is non-page_table
	 * writing instruction, it means the VM-EXIT is caused by shadow
	 * page protected, we can zap the shadow page and retry this
	 * instruction directly.
	 *
	 * Note: if the guest uses a non-page-table modifying instruction
	 * on the PDE that points to the instruction, then we will unmap
	 * the instruction and go to an infinite loop. So, we cache the
	 * last retried eip and the last fault address, if we meet the eip
	 * and the address again, we can break out of the potential infinite
	 * loop.
	 */
	vcpu->arch.last_retry_eip = vcpu->arch.last_retry_addr = 0;

	if (!(emulation_type & EMULTYPE_ALLOW_RETRY_PF))
		return false;

	if (WARN_ON_ONCE(is_guest_mode(vcpu)) ||
	    WARN_ON_ONCE(!(emulation_type & EMULTYPE_PF)))
		return false;

	if (x86_page_table_writing_insn(ctxt))
		return false;

	if (ctxt->eip == last_retry_eip && last_retry_addr == cr2_or_gpa)
		return false;

	vcpu->arch.last_retry_eip = ctxt->eip;
	vcpu->arch.last_retry_addr = cr2_or_gpa;

	if (!vcpu->arch.mmu->direct_map)
		gpa = kvm_mmu_gva_to_gpa_write(vcpu, cr2_or_gpa, NULL);

	kvm_mmu_unprotect_page(vcpu->kvm, gpa_to_gfn(gpa));

	return true;
}

static int complete_emulated_mmio(struct kvm_vcpu *vcpu);
static int complete_emulated_pio(struct kvm_vcpu *vcpu);

static void kvm_smm_changed(struct kvm_vcpu *vcpu)
{
	if (!(vcpu->arch.hflags & HF_SMM_MASK)) {
		/* This is a good place to trace that we are exiting SMM.  */
		trace_kvm_enter_smm(vcpu->vcpu_id, vcpu->arch.smbase, false);

		/* Process a latched INIT or SMI, if any.  */
		kvm_make_request(KVM_REQ_EVENT, vcpu);
	}

	kvm_mmu_reset_context(vcpu);
}

static int kvm_vcpu_check_hw_bp(unsigned long addr, u32 type, u32 dr7,
				unsigned long *db)
{
	u32 dr6 = 0;
	int i;
	u32 enable, rwlen;

	enable = dr7;
	rwlen = dr7 >> 16;
	for (i = 0; i < 4; i++, enable >>= 2, rwlen >>= 4)
		if ((enable & 3) && (rwlen & 15) == type && db[i] == addr)
			dr6 |= (1 << i);
	return dr6;
}

static int kvm_vcpu_do_singlestep(struct kvm_vcpu *vcpu)
{
	struct kvm_run *kvm_run = vcpu->run;

	if (vcpu->guest_debug & KVM_GUESTDBG_SINGLESTEP) {
		kvm_run->debug.arch.dr6 = DR6_BS | DR6_ACTIVE_LOW;
		kvm_run->debug.arch.pc = kvm_get_linear_rip(vcpu);
		kvm_run->debug.arch.exception = DB_VECTOR;
		kvm_run->exit_reason = KVM_EXIT_DEBUG;
		return 0;
	}
	kvm_queue_exception_p(vcpu, DB_VECTOR, DR6_BS);
	return 1;
}

int kvm_skip_emulated_instruction(struct kvm_vcpu *vcpu)
{
	unsigned long rflags = static_call(kvm_x86_get_rflags)(vcpu);
	int r;

	r = static_call(kvm_x86_skip_emulated_instruction)(vcpu);
	if (unlikely(!r))
		return 0;

	/*
	 * rflags is the old, "raw" value of the flags.  The new value has
	 * not been saved yet.
	 *
	 * This is correct even for TF set by the guest, because "the
	 * processor will not generate this exception after the instruction
	 * that sets the TF flag".
	 */
	if (unlikely(rflags & X86_EFLAGS_TF))
		r = kvm_vcpu_do_singlestep(vcpu);
	return r;
}
EXPORT_SYMBOL_GPL(kvm_skip_emulated_instruction);

static bool kvm_vcpu_check_breakpoint(struct kvm_vcpu *vcpu, int *r)
{
	if (unlikely(vcpu->guest_debug & KVM_GUESTDBG_USE_HW_BP) &&
	    (vcpu->arch.guest_debug_dr7 & DR7_BP_EN_MASK)) {
		struct kvm_run *kvm_run = vcpu->run;
		unsigned long eip = kvm_get_linear_rip(vcpu);
		u32 dr6 = kvm_vcpu_check_hw_bp(eip, 0,
					   vcpu->arch.guest_debug_dr7,
					   vcpu->arch.eff_db);

		if (dr6 != 0) {
			kvm_run->debug.arch.dr6 = dr6 | DR6_ACTIVE_LOW;
			kvm_run->debug.arch.pc = eip;
			kvm_run->debug.arch.exception = DB_VECTOR;
			kvm_run->exit_reason = KVM_EXIT_DEBUG;
			*r = 0;
			return true;
		}
	}

	if (unlikely(vcpu->arch.dr7 & DR7_BP_EN_MASK) &&
	    !(kvm_get_rflags(vcpu) & X86_EFLAGS_RF)) {
		unsigned long eip = kvm_get_linear_rip(vcpu);
		u32 dr6 = kvm_vcpu_check_hw_bp(eip, 0,
					   vcpu->arch.dr7,
					   vcpu->arch.db);

		if (dr6 != 0) {
			kvm_queue_exception_p(vcpu, DB_VECTOR, dr6);
			*r = 1;
			return true;
		}
	}

	return false;
}

static bool is_vmware_backdoor_opcode(struct x86_emulate_ctxt *ctxt)
{
	switch (ctxt->opcode_len) {
	case 1:
		switch (ctxt->b) {
		case 0xe4:	/* IN */
		case 0xe5:
		case 0xec:
		case 0xed:
		case 0xe6:	/* OUT */
		case 0xe7:
		case 0xee:
		case 0xef:
		case 0x6c:	/* INS */
		case 0x6d:
		case 0x6e:	/* OUTS */
		case 0x6f:
			return true;
		}
		break;
	case 2:
		switch (ctxt->b) {
		case 0x33:	/* RDPMC */
			return true;
		}
		break;
	}

	return false;
}

/*
 * Decode to be emulated instruction. Return EMULATION_OK if success.
 */
int x86_decode_emulated_instruction(struct kvm_vcpu *vcpu, int emulation_type,
				    void *insn, int insn_len)
{
	int r = EMULATION_OK;
	struct x86_emulate_ctxt *ctxt = vcpu->arch.emulate_ctxt;

	init_emulate_ctxt(vcpu);

	/*
	 * We will reenter on the same instruction since we do not set
	 * complete_userspace_io. This does not handle watchpoints yet,
	 * those would be handled in the emulate_ops.
	 */
	if (!(emulation_type & EMULTYPE_SKIP) &&
	    kvm_vcpu_check_breakpoint(vcpu, &r))
		return r;

	ctxt->interruptibility = 0;
	ctxt->have_exception = false;
	ctxt->exception.vector = -1;
	ctxt->perm_ok = false;

	ctxt->ud = emulation_type & EMULTYPE_TRAP_UD;

	r = x86_decode_insn(ctxt, insn, insn_len);

	trace_kvm_emulate_insn_start(vcpu);
	++vcpu->stat.insn_emulation;

	return r;
}
EXPORT_SYMBOL_GPL(x86_decode_emulated_instruction);

int x86_emulate_instruction(struct kvm_vcpu *vcpu, gpa_t cr2_or_gpa,
			    int emulation_type, void *insn, int insn_len)
{
	int r;
	struct x86_emulate_ctxt *ctxt = vcpu->arch.emulate_ctxt;
	bool writeback = true;
	bool write_fault_to_spt;

	if (unlikely(!static_call(kvm_x86_can_emulate_instruction)(vcpu, insn, insn_len)))
		return 1;

	vcpu->arch.l1tf_flush_l1d = true;

	/*
	 * Clear write_fault_to_shadow_pgtable here to ensure it is
	 * never reused.
	 */
	write_fault_to_spt = vcpu->arch.write_fault_to_shadow_pgtable;
	vcpu->arch.write_fault_to_shadow_pgtable = false;

	if (!(emulation_type & EMULTYPE_NO_DECODE)) {
		kvm_clear_exception_queue(vcpu);

		r = x86_decode_emulated_instruction(vcpu, emulation_type,
						    insn, insn_len);
		if (r != EMULATION_OK)  {
			if ((emulation_type & EMULTYPE_TRAP_UD) ||
			    (emulation_type & EMULTYPE_TRAP_UD_FORCED)) {
				kvm_queue_exception(vcpu, UD_VECTOR);
				return 1;
			}
			if (reexecute_instruction(vcpu, cr2_or_gpa,
						  write_fault_to_spt,
						  emulation_type))
				return 1;
			if (ctxt->have_exception) {
				/*
				 * #UD should result in just EMULATION_FAILED, and trap-like
				 * exception should not be encountered during decode.
				 */
				WARN_ON_ONCE(ctxt->exception.vector == UD_VECTOR ||
					     exception_type(ctxt->exception.vector) == EXCPT_TRAP);
				inject_emulated_exception(vcpu);
				return 1;
			}
			return handle_emulation_failure(vcpu, emulation_type);
		}
	}

	if ((emulation_type & EMULTYPE_VMWARE_GP) &&
	    !is_vmware_backdoor_opcode(ctxt)) {
		kvm_queue_exception_e(vcpu, GP_VECTOR, 0);
		return 1;
	}

	/*
	 * Note, EMULTYPE_SKIP is intended for use *only* by vendor callbacks
	 * for kvm_skip_emulated_instruction().  The caller is responsible for
	 * updating interruptibility state and injecting single-step #DBs.
	 */
	if (emulation_type & EMULTYPE_SKIP) {
		kvm_rip_write(vcpu, ctxt->_eip);
		if (ctxt->eflags & X86_EFLAGS_RF)
			kvm_set_rflags(vcpu, ctxt->eflags & ~X86_EFLAGS_RF);
		return 1;
	}

	if (retry_instruction(ctxt, cr2_or_gpa, emulation_type))
		return 1;

	/* this is needed for vmware backdoor interface to work since it
	   changes registers values  during IO operation */
	if (vcpu->arch.emulate_regs_need_sync_from_vcpu) {
		vcpu->arch.emulate_regs_need_sync_from_vcpu = false;
		emulator_invalidate_register_cache(ctxt);
	}

restart:
	if (emulation_type & EMULTYPE_PF) {
		/* Save the faulting GPA (cr2) in the address field */
		ctxt->exception.address = cr2_or_gpa;

		/* With shadow page tables, cr2 contains a GVA or nGPA. */
		if (vcpu->arch.mmu->direct_map) {
			ctxt->gpa_available = true;
			ctxt->gpa_val = cr2_or_gpa;
		}
	} else {
		/* Sanitize the address out of an abundance of paranoia. */
		ctxt->exception.address = 0;
	}

	r = x86_emulate_insn(ctxt);

	if (r == EMULATION_INTERCEPTED)
		return 1;

	if (r == EMULATION_FAILED) {
		if (reexecute_instruction(vcpu, cr2_or_gpa, write_fault_to_spt,
					emulation_type))
			return 1;

		return handle_emulation_failure(vcpu, emulation_type);
	}

	if (ctxt->have_exception) {
		r = 1;
		if (inject_emulated_exception(vcpu))
			return r;
	} else if (vcpu->arch.pio.count) {
		if (!vcpu->arch.pio.in) {
			/* FIXME: return into emulator if single-stepping.  */
			vcpu->arch.pio.count = 0;
		} else {
			writeback = false;
			vcpu->arch.complete_userspace_io = complete_emulated_pio;
		}
		r = 0;
	} else if (vcpu->mmio_needed) {
		++vcpu->stat.mmio_exits;

		if (!vcpu->mmio_is_write)
			writeback = false;
		r = 0;
		vcpu->arch.complete_userspace_io = complete_emulated_mmio;
	} else if (r == EMULATION_RESTART)
		goto restart;
	else
		r = 1;

	if (writeback) {
		unsigned long rflags = static_call(kvm_x86_get_rflags)(vcpu);
		toggle_interruptibility(vcpu, ctxt->interruptibility);
		vcpu->arch.emulate_regs_need_sync_to_vcpu = false;
		if (!ctxt->have_exception ||
		    exception_type(ctxt->exception.vector) == EXCPT_TRAP) {
			kvm_rip_write(vcpu, ctxt->eip);
			if (r && (ctxt->tf || (vcpu->guest_debug & KVM_GUESTDBG_SINGLESTEP)))
				r = kvm_vcpu_do_singlestep(vcpu);
			if (kvm_x86_ops.update_emulated_instruction)
				static_call(kvm_x86_update_emulated_instruction)(vcpu);
			__kvm_set_rflags(vcpu, ctxt->eflags);
		}

		/*
		 * For STI, interrupts are shadowed; so KVM_REQ_EVENT will
		 * do nothing, and it will be requested again as soon as
		 * the shadow expires.  But we still need to check here,
		 * because POPF has no interrupt shadow.
		 */
		if (unlikely((ctxt->eflags & ~rflags) & X86_EFLAGS_IF))
			kvm_make_request(KVM_REQ_EVENT, vcpu);
	} else
		vcpu->arch.emulate_regs_need_sync_to_vcpu = true;

	return r;
}

int kvm_emulate_instruction(struct kvm_vcpu *vcpu, int emulation_type)
{
	return x86_emulate_instruction(vcpu, 0, emulation_type, NULL, 0);
}
EXPORT_SYMBOL_GPL(kvm_emulate_instruction);

int kvm_emulate_instruction_from_buffer(struct kvm_vcpu *vcpu,
					void *insn, int insn_len)
{
	return x86_emulate_instruction(vcpu, 0, 0, insn, insn_len);
}
EXPORT_SYMBOL_GPL(kvm_emulate_instruction_from_buffer);

static int complete_fast_pio_out_port_0x7e(struct kvm_vcpu *vcpu)
{
	vcpu->arch.pio.count = 0;
	return 1;
}

static int complete_fast_pio_out(struct kvm_vcpu *vcpu)
{
	vcpu->arch.pio.count = 0;

	if (unlikely(!kvm_is_linear_rip(vcpu, vcpu->arch.pio.linear_rip)))
		return 1;

	return kvm_skip_emulated_instruction(vcpu);
}

static int kvm_fast_pio_out(struct kvm_vcpu *vcpu, int size,
			    unsigned short port)
{
	unsigned long val = kvm_rax_read(vcpu);
	int ret = emulator_pio_out(vcpu, size, port, &val, 1);

	if (ret)
		return ret;

	/*
	 * Workaround userspace that relies on old KVM behavior of %rip being
	 * incremented prior to exiting to userspace to handle "OUT 0x7e".
	 */
	if (port == 0x7e &&
	    kvm_check_has_quirk(vcpu->kvm, KVM_X86_QUIRK_OUT_7E_INC_RIP)) {
		vcpu->arch.complete_userspace_io =
			complete_fast_pio_out_port_0x7e;
		kvm_skip_emulated_instruction(vcpu);
	} else {
		vcpu->arch.pio.linear_rip = kvm_get_linear_rip(vcpu);
		vcpu->arch.complete_userspace_io = complete_fast_pio_out;
	}
	return 0;
}

static int complete_fast_pio_in(struct kvm_vcpu *vcpu)
{
	unsigned long val;

	/* We should only ever be called with arch.pio.count equal to 1 */
	BUG_ON(vcpu->arch.pio.count != 1);

	if (unlikely(!kvm_is_linear_rip(vcpu, vcpu->arch.pio.linear_rip))) {
		vcpu->arch.pio.count = 0;
		return 1;
	}

	/* For size less than 4 we merge, else we zero extend */
	val = (vcpu->arch.pio.size < 4) ? kvm_rax_read(vcpu) : 0;

	/*
	 * Since vcpu->arch.pio.count == 1 let emulator_pio_in perform
	 * the copy and tracing
	 */
	emulator_pio_in(vcpu, vcpu->arch.pio.size, vcpu->arch.pio.port, &val, 1);
	kvm_rax_write(vcpu, val);

	return kvm_skip_emulated_instruction(vcpu);
}

static int kvm_fast_pio_in(struct kvm_vcpu *vcpu, int size,
			   unsigned short port)
{
	unsigned long val;
	int ret;

	/* For size less than 4 we merge, else we zero extend */
	val = (size < 4) ? kvm_rax_read(vcpu) : 0;

	ret = emulator_pio_in(vcpu, size, port, &val, 1);
	if (ret) {
		kvm_rax_write(vcpu, val);
		return ret;
	}

	vcpu->arch.pio.linear_rip = kvm_get_linear_rip(vcpu);
	vcpu->arch.complete_userspace_io = complete_fast_pio_in;

	return 0;
}

int kvm_fast_pio(struct kvm_vcpu *vcpu, int size, unsigned short port, int in)
{
	int ret;

	if (in)
		ret = kvm_fast_pio_in(vcpu, size, port);
	else
		ret = kvm_fast_pio_out(vcpu, size, port);
	return ret && kvm_skip_emulated_instruction(vcpu);
}
EXPORT_SYMBOL_GPL(kvm_fast_pio);

static int kvmclock_cpu_down_prep(unsigned int cpu)
{
	__this_cpu_write(cpu_tsc_khz, 0);
	return 0;
}

static void tsc_khz_changed(void *data)
{
	struct cpufreq_freqs *freq = data;
	unsigned long khz = 0;

	if (data)
		khz = freq->new;
	else if (!boot_cpu_has(X86_FEATURE_CONSTANT_TSC))
		khz = cpufreq_quick_get(raw_smp_processor_id());
	if (!khz)
		khz = tsc_khz;
	__this_cpu_write(cpu_tsc_khz, khz);
}

#ifdef CONFIG_X86_64
static void kvm_hyperv_tsc_notifier(void)
{
	struct kvm *kvm;
	struct kvm_vcpu *vcpu;
	int cpu;
	unsigned long flags;

	mutex_lock(&kvm_lock);
	list_for_each_entry(kvm, &vm_list, vm_list)
		kvm_make_mclock_inprogress_request(kvm);

	hyperv_stop_tsc_emulation();

	/* TSC frequency always matches when on Hyper-V */
	for_each_present_cpu(cpu)
		per_cpu(cpu_tsc_khz, cpu) = tsc_khz;
	kvm_max_guest_tsc_khz = tsc_khz;

	list_for_each_entry(kvm, &vm_list, vm_list) {
		struct kvm_arch *ka = &kvm->arch;

		spin_lock_irqsave(&ka->pvclock_gtod_sync_lock, flags);
		pvclock_update_vm_gtod_copy(kvm);
		spin_unlock_irqrestore(&ka->pvclock_gtod_sync_lock, flags);

		kvm_for_each_vcpu(cpu, vcpu, kvm)
			kvm_make_request(KVM_REQ_CLOCK_UPDATE, vcpu);

		kvm_for_each_vcpu(cpu, vcpu, kvm)
			kvm_clear_request(KVM_REQ_MCLOCK_INPROGRESS, vcpu);
	}
	mutex_unlock(&kvm_lock);
}
#endif

static void __kvmclock_cpufreq_notifier(struct cpufreq_freqs *freq, int cpu)
{
	struct kvm *kvm;
	struct kvm_vcpu *vcpu;
	int i, send_ipi = 0;

	/*
	 * We allow guests to temporarily run on slowing clocks,
	 * provided we notify them after, or to run on accelerating
	 * clocks, provided we notify them before.  Thus time never
	 * goes backwards.
	 *
	 * However, we have a problem.  We can't atomically update
	 * the frequency of a given CPU from this function; it is
	 * merely a notifier, which can be called from any CPU.
	 * Changing the TSC frequency at arbitrary points in time
	 * requires a recomputation of local variables related to
	 * the TSC for each VCPU.  We must flag these local variables
	 * to be updated and be sure the update takes place with the
	 * new frequency before any guests proceed.
	 *
	 * Unfortunately, the combination of hotplug CPU and frequency
	 * change creates an intractable locking scenario; the order
	 * of when these callouts happen is undefined with respect to
	 * CPU hotplug, and they can race with each other.  As such,
	 * merely setting per_cpu(cpu_tsc_khz) = X during a hotadd is
	 * undefined; you can actually have a CPU frequency change take
	 * place in between the computation of X and the setting of the
	 * variable.  To protect against this problem, all updates of
	 * the per_cpu tsc_khz variable are done in an interrupt
	 * protected IPI, and all callers wishing to update the value
	 * must wait for a synchronous IPI to complete (which is trivial
	 * if the caller is on the CPU already).  This establishes the
	 * necessary total order on variable updates.
	 *
	 * Note that because a guest time update may take place
	 * anytime after the setting of the VCPU's request bit, the
	 * correct TSC value must be set before the request.  However,
	 * to ensure the update actually makes it to any guest which
	 * starts running in hardware virtualization between the set
	 * and the acquisition of the spinlock, we must also ping the
	 * CPU after setting the request bit.
	 *
	 */

	smp_call_function_single(cpu, tsc_khz_changed, freq, 1);

	mutex_lock(&kvm_lock);
	list_for_each_entry(kvm, &vm_list, vm_list) {
		kvm_for_each_vcpu(i, vcpu, kvm) {
			if (vcpu->cpu != cpu)
				continue;
			kvm_make_request(KVM_REQ_CLOCK_UPDATE, vcpu);
			if (vcpu->cpu != raw_smp_processor_id())
				send_ipi = 1;
		}
	}
	mutex_unlock(&kvm_lock);

	if (freq->old < freq->new && send_ipi) {
		/*
		 * We upscale the frequency.  Must make the guest
		 * doesn't see old kvmclock values while running with
		 * the new frequency, otherwise we risk the guest sees
		 * time go backwards.
		 *
		 * In case we update the frequency for another cpu
		 * (which might be in guest context) send an interrupt
		 * to kick the cpu out of guest context.  Next time
		 * guest context is entered kvmclock will be updated,
		 * so the guest will not see stale values.
		 */
		smp_call_function_single(cpu, tsc_khz_changed, freq, 1);
	}
}

static int kvmclock_cpufreq_notifier(struct notifier_block *nb, unsigned long val,
				     void *data)
{
	struct cpufreq_freqs *freq = data;
	int cpu;

	if (val == CPUFREQ_PRECHANGE && freq->old > freq->new)
		return 0;
	if (val == CPUFREQ_POSTCHANGE && freq->old < freq->new)
		return 0;

	for_each_cpu(cpu, freq->policy->cpus)
		__kvmclock_cpufreq_notifier(freq, cpu);

	return 0;
}

static struct notifier_block kvmclock_cpufreq_notifier_block = {
	.notifier_call  = kvmclock_cpufreq_notifier
};

static int kvmclock_cpu_online(unsigned int cpu)
{
	tsc_khz_changed(NULL);
	return 0;
}

static void kvm_timer_init(void)
{
	max_tsc_khz = tsc_khz;

	if (!boot_cpu_has(X86_FEATURE_CONSTANT_TSC)) {
#ifdef CONFIG_CPU_FREQ
		struct cpufreq_policy *policy;
		int cpu;

		cpu = get_cpu();
		policy = cpufreq_cpu_get(cpu);
		if (policy) {
			if (policy->cpuinfo.max_freq)
				max_tsc_khz = policy->cpuinfo.max_freq;
			cpufreq_cpu_put(policy);
		}
		put_cpu();
#endif
		cpufreq_register_notifier(&kvmclock_cpufreq_notifier_block,
					  CPUFREQ_TRANSITION_NOTIFIER);
	}

	cpuhp_setup_state(CPUHP_AP_X86_KVM_CLK_ONLINE, "x86/kvm/clk:online",
			  kvmclock_cpu_online, kvmclock_cpu_down_prep);
}

DEFINE_PER_CPU(struct kvm_vcpu *, current_vcpu);
EXPORT_PER_CPU_SYMBOL_GPL(current_vcpu);

int kvm_is_in_guest(void)
{
	return __this_cpu_read(current_vcpu) != NULL;
}

static int kvm_is_user_mode(void)
{
	int user_mode = 3;

	if (__this_cpu_read(current_vcpu))
		user_mode = static_call(kvm_x86_get_cpl)(__this_cpu_read(current_vcpu));

	return user_mode != 0;
}

static unsigned long kvm_get_guest_ip(void)
{
	unsigned long ip = 0;

	if (__this_cpu_read(current_vcpu))
		ip = kvm_rip_read(__this_cpu_read(current_vcpu));

	return ip;
}

static void kvm_handle_intel_pt_intr(void)
{
	struct kvm_vcpu *vcpu = __this_cpu_read(current_vcpu);

	kvm_make_request(KVM_REQ_PMI, vcpu);
	__set_bit(MSR_CORE_PERF_GLOBAL_OVF_CTRL_TRACE_TOPA_PMI_BIT,
			(unsigned long *)&vcpu->arch.pmu.global_status);
}

static struct perf_guest_info_callbacks kvm_guest_cbs = {
	.is_in_guest		= kvm_is_in_guest,
	.is_user_mode		= kvm_is_user_mode,
	.get_guest_ip		= kvm_get_guest_ip,
	.handle_intel_pt_intr	= kvm_handle_intel_pt_intr,
};

#ifdef CONFIG_X86_64
static void pvclock_gtod_update_fn(struct work_struct *work)
{
	struct kvm *kvm;

	struct kvm_vcpu *vcpu;
	int i;

	mutex_lock(&kvm_lock);
	list_for_each_entry(kvm, &vm_list, vm_list)
		kvm_for_each_vcpu(i, vcpu, kvm)
			kvm_make_request(KVM_REQ_MASTERCLOCK_UPDATE, vcpu);
	atomic_set(&kvm_guest_has_master_clock, 0);
	mutex_unlock(&kvm_lock);
}

static DECLARE_WORK(pvclock_gtod_work, pvclock_gtod_update_fn);

/*
 * Notification about pvclock gtod data update.
 */
static int pvclock_gtod_notify(struct notifier_block *nb, unsigned long unused,
			       void *priv)
{
	struct pvclock_gtod_data *gtod = &pvclock_gtod_data;
	struct timekeeper *tk = priv;

	update_pvclock_gtod(tk);

	/* disable master clock if host does not trust, or does not
	 * use, TSC based clocksource.
	 */
	if (!gtod_is_based_on_tsc(gtod->clock.vclock_mode) &&
	    atomic_read(&kvm_guest_has_master_clock) != 0)
		queue_work(system_long_wq, &pvclock_gtod_work);

	return 0;
}

static struct notifier_block pvclock_gtod_notifier = {
	.notifier_call = pvclock_gtod_notify,
};
#endif

int kvm_arch_init(void *opaque)
{
	struct kvm_x86_init_ops *ops = opaque;
	int r;

	if (kvm_x86_ops.hardware_enable) {
		printk(KERN_ERR "kvm: already loaded the other module\n");
		r = -EEXIST;
		goto out;
	}

	if (!ops->cpu_has_kvm_support()) {
		pr_err_ratelimited("kvm: no hardware support\n");
		r = -EOPNOTSUPP;
		goto out;
	}
	if (ops->disabled_by_bios()) {
		pr_err_ratelimited("kvm: disabled by bios\n");
		r = -EOPNOTSUPP;
		goto out;
	}

	/*
	 * KVM explicitly assumes that the guest has an FPU and
	 * FXSAVE/FXRSTOR. For example, the KVM_GET_FPU explicitly casts the
	 * vCPU's FPU state as a fxregs_state struct.
	 */
	if (!boot_cpu_has(X86_FEATURE_FPU) || !boot_cpu_has(X86_FEATURE_FXSR)) {
		printk(KERN_ERR "kvm: inadequate fpu\n");
		r = -EOPNOTSUPP;
		goto out;
	}

	r = -ENOMEM;
	x86_fpu_cache = kmem_cache_create("x86_fpu", sizeof(struct fpu),
					  __alignof__(struct fpu), SLAB_ACCOUNT,
					  NULL);
	if (!x86_fpu_cache) {
		printk(KERN_ERR "kvm: failed to allocate cache for x86 fpu\n");
		goto out;
	}

	x86_emulator_cache = kvm_alloc_emulator_cache();
	if (!x86_emulator_cache) {
		pr_err("kvm: failed to allocate cache for x86 emulator\n");
		goto out_free_x86_fpu_cache;
	}

	user_return_msrs = alloc_percpu(struct kvm_user_return_msrs);
	if (!user_return_msrs) {
		printk(KERN_ERR "kvm: failed to allocate percpu kvm_user_return_msrs\n");
		goto out_free_x86_emulator_cache;
	}

	r = kvm_mmu_module_init();
	if (r)
		goto out_free_percpu;

	kvm_mmu_set_mask_ptes(PT_USER_MASK, PT_ACCESSED_MASK,
			PT_DIRTY_MASK, PT64_NX_MASK, 0,
			PT_PRESENT_MASK, 0, sme_me_mask);
	kvm_timer_init();

	perf_register_guest_info_callbacks(&kvm_guest_cbs);

	if (boot_cpu_has(X86_FEATURE_XSAVE)) {
		host_xcr0 = xgetbv(XCR_XFEATURE_ENABLED_MASK);
		supported_xcr0 = host_xcr0 & KVM_SUPPORTED_XCR0;
	}

	if (pi_inject_timer == -1)
		pi_inject_timer = housekeeping_enabled(HK_FLAG_TIMER);
#ifdef CONFIG_X86_64
	pvclock_gtod_register_notifier(&pvclock_gtod_notifier);

	if (hypervisor_is_type(X86_HYPER_MS_HYPERV))
		set_hv_tscchange_cb(kvm_hyperv_tsc_notifier);
#endif

	return 0;

out_free_percpu:
	free_percpu(user_return_msrs);
out_free_x86_emulator_cache:
	kmem_cache_destroy(x86_emulator_cache);
out_free_x86_fpu_cache:
	kmem_cache_destroy(x86_fpu_cache);
out:
	return r;
}

void kvm_arch_exit(void)
{
#ifdef CONFIG_X86_64
	if (hypervisor_is_type(X86_HYPER_MS_HYPERV))
		clear_hv_tscchange_cb();
#endif
	kvm_lapic_exit();
	perf_unregister_guest_info_callbacks(&kvm_guest_cbs);

	if (!boot_cpu_has(X86_FEATURE_CONSTANT_TSC))
		cpufreq_unregister_notifier(&kvmclock_cpufreq_notifier_block,
					    CPUFREQ_TRANSITION_NOTIFIER);
	cpuhp_remove_state_nocalls(CPUHP_AP_X86_KVM_CLK_ONLINE);
#ifdef CONFIG_X86_64
	pvclock_gtod_unregister_notifier(&pvclock_gtod_notifier);
#endif
	kvm_x86_ops.hardware_enable = NULL;
	kvm_mmu_module_exit();
	free_percpu(user_return_msrs);
	kmem_cache_destroy(x86_fpu_cache);
#ifdef CONFIG_KVM_XEN
	static_key_deferred_flush(&kvm_xen_enabled);
	WARN_ON(static_branch_unlikely(&kvm_xen_enabled.key));
#endif
}

static int __kvm_vcpu_halt(struct kvm_vcpu *vcpu, int state, int reason)
{
	++vcpu->stat.halt_exits;
	if (lapic_in_kernel(vcpu)) {
		vcpu->arch.mp_state = state;
		return 1;
	} else {
		vcpu->run->exit_reason = reason;
		return 0;
	}
}

int kvm_vcpu_halt(struct kvm_vcpu *vcpu)
{
	return __kvm_vcpu_halt(vcpu, KVM_MP_STATE_HALTED, KVM_EXIT_HLT);
}
EXPORT_SYMBOL_GPL(kvm_vcpu_halt);

int kvm_emulate_halt(struct kvm_vcpu *vcpu)
{
	int ret = kvm_skip_emulated_instruction(vcpu);
	/*
	 * TODO: we might be squashing a GUESTDBG_SINGLESTEP-triggered
	 * KVM_EXIT_DEBUG here.
	 */
	return kvm_vcpu_halt(vcpu) && ret;
}
EXPORT_SYMBOL_GPL(kvm_emulate_halt);

int kvm_emulate_ap_reset_hold(struct kvm_vcpu *vcpu)
{
	int ret = kvm_skip_emulated_instruction(vcpu);

	return __kvm_vcpu_halt(vcpu, KVM_MP_STATE_AP_RESET_HOLD, KVM_EXIT_AP_RESET_HOLD) && ret;
}
EXPORT_SYMBOL_GPL(kvm_emulate_ap_reset_hold);

#ifdef CONFIG_X86_64
static int kvm_pv_clock_pairing(struct kvm_vcpu *vcpu, gpa_t paddr,
			        unsigned long clock_type)
{
	struct kvm_clock_pairing clock_pairing;
	struct timespec64 ts;
	u64 cycle;
	int ret;

	if (clock_type != KVM_CLOCK_PAIRING_WALLCLOCK)
		return -KVM_EOPNOTSUPP;

	if (!kvm_get_walltime_and_clockread(&ts, &cycle))
		return -KVM_EOPNOTSUPP;

	clock_pairing.sec = ts.tv_sec;
	clock_pairing.nsec = ts.tv_nsec;
	clock_pairing.tsc = kvm_read_l1_tsc(vcpu, cycle);
	clock_pairing.flags = 0;
	memset(&clock_pairing.pad, 0, sizeof(clock_pairing.pad));

	ret = 0;
	if (kvm_write_guest(vcpu->kvm, paddr, &clock_pairing,
			    sizeof(struct kvm_clock_pairing)))
		ret = -KVM_EFAULT;

	return ret;
}
#endif

/*
 * kvm_pv_kick_cpu_op:  Kick a vcpu.
 *
 * @apicid - apicid of vcpu to be kicked.
 */
static void kvm_pv_kick_cpu_op(struct kvm *kvm, unsigned long flags, int apicid)
{
	struct kvm_lapic_irq lapic_irq;

	lapic_irq.shorthand = APIC_DEST_NOSHORT;
	lapic_irq.dest_mode = APIC_DEST_PHYSICAL;
	lapic_irq.level = 0;
	lapic_irq.dest_id = apicid;
	lapic_irq.msi_redir_hint = false;

	lapic_irq.delivery_mode = APIC_DM_REMRD;
	kvm_irq_delivery_to_apic(kvm, NULL, &lapic_irq, NULL);
}

bool kvm_apicv_activated(struct kvm *kvm)
{
	return (READ_ONCE(kvm->arch.apicv_inhibit_reasons) == 0);
}
EXPORT_SYMBOL_GPL(kvm_apicv_activated);

void kvm_apicv_init(struct kvm *kvm, bool enable)
{
	if (enable)
		clear_bit(APICV_INHIBIT_REASON_DISABLE,
			  &kvm->arch.apicv_inhibit_reasons);
	else
		set_bit(APICV_INHIBIT_REASON_DISABLE,
			&kvm->arch.apicv_inhibit_reasons);
}
EXPORT_SYMBOL_GPL(kvm_apicv_init);

static void kvm_sched_yield(struct kvm *kvm, unsigned long dest_id)
{
	struct kvm_vcpu *target = NULL;
	struct kvm_apic_map *map;

	rcu_read_lock();
	map = rcu_dereference(kvm->arch.apic_map);

	if (likely(map) && dest_id <= map->max_apic_id && map->phys_map[dest_id])
		target = map->phys_map[dest_id]->vcpu;

	rcu_read_unlock();

	if (target && READ_ONCE(target->ready))
		kvm_vcpu_yield_to(target);
}

int kvm_emulate_hypercall(struct kvm_vcpu *vcpu)
{
	unsigned long nr, a0, a1, a2, a3, ret;
	int op_64_bit;

	if (kvm_xen_hypercall_enabled(vcpu->kvm))
		return kvm_xen_hypercall(vcpu);

	if (kvm_hv_hypercall_enabled(vcpu))
		return kvm_hv_hypercall(vcpu);

	nr = kvm_rax_read(vcpu);
	a0 = kvm_rbx_read(vcpu);
	a1 = kvm_rcx_read(vcpu);
	a2 = kvm_rdx_read(vcpu);
	a3 = kvm_rsi_read(vcpu);

	trace_kvm_hypercall(nr, a0, a1, a2, a3);

	op_64_bit = is_64_bit_mode(vcpu);
	if (!op_64_bit) {
		nr &= 0xFFFFFFFF;
		a0 &= 0xFFFFFFFF;
		a1 &= 0xFFFFFFFF;
		a2 &= 0xFFFFFFFF;
		a3 &= 0xFFFFFFFF;
	}

	if (static_call(kvm_x86_get_cpl)(vcpu) != 0) {
		ret = -KVM_EPERM;
		goto out;
	}

	ret = -KVM_ENOSYS;

	switch (nr) {
	case KVM_HC_VAPIC_POLL_IRQ:
		ret = 0;
		break;
	case KVM_HC_KICK_CPU:
		if (!guest_pv_has(vcpu, KVM_FEATURE_PV_UNHALT))
			break;

		kvm_pv_kick_cpu_op(vcpu->kvm, a0, a1);
		kvm_sched_yield(vcpu->kvm, a1);
		ret = 0;
		break;
#ifdef CONFIG_X86_64
	case KVM_HC_CLOCK_PAIRING:
		ret = kvm_pv_clock_pairing(vcpu, a0, a1);
		break;
#endif
	case KVM_HC_SEND_IPI:
		if (!guest_pv_has(vcpu, KVM_FEATURE_PV_SEND_IPI))
			break;

		ret = kvm_pv_send_ipi(vcpu->kvm, a0, a1, a2, a3, op_64_bit);
		break;
	case KVM_HC_SCHED_YIELD:
		if (!guest_pv_has(vcpu, KVM_FEATURE_PV_SCHED_YIELD))
			break;

		kvm_sched_yield(vcpu->kvm, a0);
		ret = 0;
		break;
	default:
		ret = -KVM_ENOSYS;
		break;
	}
out:
	if (!op_64_bit)
		ret = (u32)ret;
	kvm_rax_write(vcpu, ret);

	++vcpu->stat.hypercalls;
	return kvm_skip_emulated_instruction(vcpu);
}
EXPORT_SYMBOL_GPL(kvm_emulate_hypercall);

static int emulator_fix_hypercall(struct x86_emulate_ctxt *ctxt)
{
	struct kvm_vcpu *vcpu = emul_to_vcpu(ctxt);
	char instruction[3];
	unsigned long rip = kvm_rip_read(vcpu);

	static_call(kvm_x86_patch_hypercall)(vcpu, instruction);

	return emulator_write_emulated(ctxt, rip, instruction, 3,
		&ctxt->exception);
}

static int dm_request_for_irq_injection(struct kvm_vcpu *vcpu)
{
	return vcpu->run->request_interrupt_window &&
		likely(!pic_in_kernel(vcpu->kvm));
}

static void post_kvm_run_save(struct kvm_vcpu *vcpu)
{
	struct kvm_run *kvm_run = vcpu->run;

	/*
	 * if_flag is obsolete and useless, so do not bother
	 * setting it for SEV-ES guests.  Userspace can just
	 * use kvm_run->ready_for_interrupt_injection.
	 */
	kvm_run->if_flag = !vcpu->arch.guest_state_protected
		&& (kvm_get_rflags(vcpu) & X86_EFLAGS_IF) != 0;

	kvm_run->cr8 = kvm_get_cr8(vcpu);
	kvm_run->apic_base = kvm_get_apic_base(vcpu);
	kvm_run->ready_for_interrupt_injection =
		pic_in_kernel(vcpu->kvm) ||
		kvm_vcpu_ready_for_interrupt_injection(vcpu);

	if (is_smm(vcpu))
		kvm_run->flags |= KVM_RUN_X86_SMM;
}

static void update_cr8_intercept(struct kvm_vcpu *vcpu)
{
	int max_irr, tpr;

	if (!kvm_x86_ops.update_cr8_intercept)
		return;

	if (!lapic_in_kernel(vcpu))
		return;

	if (vcpu->arch.apicv_active)
		return;

	if (!vcpu->arch.apic->vapic_addr)
		max_irr = kvm_lapic_find_highest_irr(vcpu);
	else
		max_irr = -1;

	if (max_irr != -1)
		max_irr >>= 4;

	tpr = kvm_lapic_get_cr8(vcpu);

	static_call(kvm_x86_update_cr8_intercept)(vcpu, tpr, max_irr);
}

static void inject_pending_event(struct kvm_vcpu *vcpu, bool *req_immediate_exit)
{
	int r;
	bool can_inject = true;

	/* try to reinject previous events if any */

	if (vcpu->arch.exception.injected) {
		static_call(kvm_x86_queue_exception)(vcpu);
		can_inject = false;
	}
	/*
	 * Do not inject an NMI or interrupt if there is a pending
	 * exception.  Exceptions and interrupts are recognized at
	 * instruction boundaries, i.e. the start of an instruction.
	 * Trap-like exceptions, e.g. #DB, have higher priority than
	 * NMIs and interrupts, i.e. traps are recognized before an
	 * NMI/interrupt that's pending on the same instruction.
	 * Fault-like exceptions, e.g. #GP and #PF, are the lowest
	 * priority, but are only generated (pended) during instruction
	 * execution, i.e. a pending fault-like exception means the
	 * fault occurred on the *previous* instruction and must be
	 * serviced prior to recognizing any new events in order to
	 * fully complete the previous instruction.
	 */
	else if (!vcpu->arch.exception.pending) {
		if (vcpu->arch.nmi_injected) {
			static_call(kvm_x86_set_nmi)(vcpu);
			can_inject = false;
		} else if (vcpu->arch.interrupt.injected) {
			static_call(kvm_x86_set_irq)(vcpu);
			can_inject = false;
		}
	}

	WARN_ON_ONCE(vcpu->arch.exception.injected &&
		     vcpu->arch.exception.pending);

	/*
	 * Call check_nested_events() even if we reinjected a previous event
	 * in order for caller to determine if it should require immediate-exit
	 * from L2 to L1 due to pending L1 events which require exit
	 * from L2 to L1.
	 */
	if (is_guest_mode(vcpu)) {
		r = kvm_x86_ops.nested_ops->check_events(vcpu);
		if (r < 0)
			goto busy;
	}

	/* try to inject new event if pending */
	if (vcpu->arch.exception.pending) {
		trace_kvm_inj_exception(vcpu->arch.exception.nr,
					vcpu->arch.exception.has_error_code,
					vcpu->arch.exception.error_code);

		vcpu->arch.exception.pending = false;
		vcpu->arch.exception.injected = true;

		if (exception_type(vcpu->arch.exception.nr) == EXCPT_FAULT)
			__kvm_set_rflags(vcpu, kvm_get_rflags(vcpu) |
					     X86_EFLAGS_RF);

		if (vcpu->arch.exception.nr == DB_VECTOR) {
			kvm_deliver_exception_payload(vcpu);
			if (vcpu->arch.dr7 & DR7_GD) {
				vcpu->arch.dr7 &= ~DR7_GD;
				kvm_update_dr7(vcpu);
			}
		}

		static_call(kvm_x86_queue_exception)(vcpu);
		can_inject = false;
	}

	/*
	 * Finally, inject interrupt events.  If an event cannot be injected
	 * due to architectural conditions (e.g. IF=0) a window-open exit
	 * will re-request KVM_REQ_EVENT.  Sometimes however an event is pending
	 * and can architecturally be injected, but we cannot do it right now:
	 * an interrupt could have arrived just now and we have to inject it
	 * as a vmexit, or there could already an event in the queue, which is
	 * indicated by can_inject.  In that case we request an immediate exit
	 * in order to make progress and get back here for another iteration.
	 * The kvm_x86_ops hooks communicate this by returning -EBUSY.
	 */
	if (vcpu->arch.smi_pending) {
		r = can_inject ? static_call(kvm_x86_smi_allowed)(vcpu, true) : -EBUSY;
		if (r < 0)
			goto busy;
		if (r) {
			vcpu->arch.smi_pending = false;
			++vcpu->arch.smi_count;
			enter_smm(vcpu);
			can_inject = false;
		} else
			static_call(kvm_x86_enable_smi_window)(vcpu);
	}

	if (vcpu->arch.nmi_pending) {
		r = can_inject ? static_call(kvm_x86_nmi_allowed)(vcpu, true) : -EBUSY;
		if (r < 0)
			goto busy;
		if (r) {
			--vcpu->arch.nmi_pending;
			vcpu->arch.nmi_injected = true;
			static_call(kvm_x86_set_nmi)(vcpu);
			can_inject = false;
			WARN_ON(static_call(kvm_x86_nmi_allowed)(vcpu, true) < 0);
		}
		if (vcpu->arch.nmi_pending)
			static_call(kvm_x86_enable_nmi_window)(vcpu);
	}

	if (kvm_cpu_has_injectable_intr(vcpu)) {
		r = can_inject ? static_call(kvm_x86_interrupt_allowed)(vcpu, true) : -EBUSY;
		if (r < 0)
			goto busy;
		if (r) {
			kvm_queue_interrupt(vcpu, kvm_cpu_get_interrupt(vcpu), false);
			static_call(kvm_x86_set_irq)(vcpu);
			WARN_ON(static_call(kvm_x86_interrupt_allowed)(vcpu, true) < 0);
		}
		if (kvm_cpu_has_injectable_intr(vcpu))
			static_call(kvm_x86_enable_irq_window)(vcpu);
	}

	if (is_guest_mode(vcpu) &&
	    kvm_x86_ops.nested_ops->hv_timer_pending &&
	    kvm_x86_ops.nested_ops->hv_timer_pending(vcpu))
		*req_immediate_exit = true;

	WARN_ON(vcpu->arch.exception.pending);
	return;

busy:
	*req_immediate_exit = true;
	return;
}

static void process_nmi(struct kvm_vcpu *vcpu)
{
	unsigned limit = 2;

	/*
	 * x86 is limited to one NMI running, and one NMI pending after it.
	 * If an NMI is already in progress, limit further NMIs to just one.
	 * Otherwise, allow two (and we'll inject the first one immediately).
	 */
	if (static_call(kvm_x86_get_nmi_mask)(vcpu) || vcpu->arch.nmi_injected)
		limit = 1;

	vcpu->arch.nmi_pending += atomic_xchg(&vcpu->arch.nmi_queued, 0);
	vcpu->arch.nmi_pending = min(vcpu->arch.nmi_pending, limit);
	kvm_make_request(KVM_REQ_EVENT, vcpu);
}

static u32 enter_smm_get_segment_flags(struct kvm_segment *seg)
{
	u32 flags = 0;
	flags |= seg->g       << 23;
	flags |= seg->db      << 22;
	flags |= seg->l       << 21;
	flags |= seg->avl     << 20;
	flags |= seg->present << 15;
	flags |= seg->dpl     << 13;
	flags |= seg->s       << 12;
	flags |= seg->type    << 8;
	return flags;
}

static void enter_smm_save_seg_32(struct kvm_vcpu *vcpu, char *buf, int n)
{
	struct kvm_segment seg;
	int offset;

	kvm_get_segment(vcpu, &seg, n);
	put_smstate(u32, buf, 0x7fa8 + n * 4, seg.selector);

	if (n < 3)
		offset = 0x7f84 + n * 12;
	else
		offset = 0x7f2c + (n - 3) * 12;

	put_smstate(u32, buf, offset + 8, seg.base);
	put_smstate(u32, buf, offset + 4, seg.limit);
	put_smstate(u32, buf, offset, enter_smm_get_segment_flags(&seg));
}

#ifdef CONFIG_X86_64
static void enter_smm_save_seg_64(struct kvm_vcpu *vcpu, char *buf, int n)
{
	struct kvm_segment seg;
	int offset;
	u16 flags;

	kvm_get_segment(vcpu, &seg, n);
	offset = 0x7e00 + n * 16;

	flags = enter_smm_get_segment_flags(&seg) >> 8;
	put_smstate(u16, buf, offset, seg.selector);
	put_smstate(u16, buf, offset + 2, flags);
	put_smstate(u32, buf, offset + 4, seg.limit);
	put_smstate(u64, buf, offset + 8, seg.base);
}
#endif

static void enter_smm_save_state_32(struct kvm_vcpu *vcpu, char *buf)
{
	struct desc_ptr dt;
	struct kvm_segment seg;
	unsigned long val;
	int i;

	put_smstate(u32, buf, 0x7ffc, kvm_read_cr0(vcpu));
	put_smstate(u32, buf, 0x7ff8, kvm_read_cr3(vcpu));
	put_smstate(u32, buf, 0x7ff4, kvm_get_rflags(vcpu));
	put_smstate(u32, buf, 0x7ff0, kvm_rip_read(vcpu));

	for (i = 0; i < 8; i++)
		put_smstate(u32, buf, 0x7fd0 + i * 4, kvm_register_read(vcpu, i));

	kvm_get_dr(vcpu, 6, &val);
	put_smstate(u32, buf, 0x7fcc, (u32)val);
	kvm_get_dr(vcpu, 7, &val);
	put_smstate(u32, buf, 0x7fc8, (u32)val);

	kvm_get_segment(vcpu, &seg, VCPU_SREG_TR);
	put_smstate(u32, buf, 0x7fc4, seg.selector);
	put_smstate(u32, buf, 0x7f64, seg.base);
	put_smstate(u32, buf, 0x7f60, seg.limit);
	put_smstate(u32, buf, 0x7f5c, enter_smm_get_segment_flags(&seg));

	kvm_get_segment(vcpu, &seg, VCPU_SREG_LDTR);
	put_smstate(u32, buf, 0x7fc0, seg.selector);
	put_smstate(u32, buf, 0x7f80, seg.base);
	put_smstate(u32, buf, 0x7f7c, seg.limit);
	put_smstate(u32, buf, 0x7f78, enter_smm_get_segment_flags(&seg));

	static_call(kvm_x86_get_gdt)(vcpu, &dt);
	put_smstate(u32, buf, 0x7f74, dt.address);
	put_smstate(u32, buf, 0x7f70, dt.size);

	static_call(kvm_x86_get_idt)(vcpu, &dt);
	put_smstate(u32, buf, 0x7f58, dt.address);
	put_smstate(u32, buf, 0x7f54, dt.size);

	for (i = 0; i < 6; i++)
		enter_smm_save_seg_32(vcpu, buf, i);

	put_smstate(u32, buf, 0x7f14, kvm_read_cr4(vcpu));

	/* revision id */
	put_smstate(u32, buf, 0x7efc, 0x00020000);
	put_smstate(u32, buf, 0x7ef8, vcpu->arch.smbase);
}

#ifdef CONFIG_X86_64
static void enter_smm_save_state_64(struct kvm_vcpu *vcpu, char *buf)
{
	struct desc_ptr dt;
	struct kvm_segment seg;
	unsigned long val;
	int i;

	for (i = 0; i < 16; i++)
		put_smstate(u64, buf, 0x7ff8 - i * 8, kvm_register_read(vcpu, i));

	put_smstate(u64, buf, 0x7f78, kvm_rip_read(vcpu));
	put_smstate(u32, buf, 0x7f70, kvm_get_rflags(vcpu));

	kvm_get_dr(vcpu, 6, &val);
	put_smstate(u64, buf, 0x7f68, val);
	kvm_get_dr(vcpu, 7, &val);
	put_smstate(u64, buf, 0x7f60, val);

	put_smstate(u64, buf, 0x7f58, kvm_read_cr0(vcpu));
	put_smstate(u64, buf, 0x7f50, kvm_read_cr3(vcpu));
	put_smstate(u64, buf, 0x7f48, kvm_read_cr4(vcpu));

	put_smstate(u32, buf, 0x7f00, vcpu->arch.smbase);

	/* revision id */
	put_smstate(u32, buf, 0x7efc, 0x00020064);

	put_smstate(u64, buf, 0x7ed0, vcpu->arch.efer);

	kvm_get_segment(vcpu, &seg, VCPU_SREG_TR);
	put_smstate(u16, buf, 0x7e90, seg.selector);
	put_smstate(u16, buf, 0x7e92, enter_smm_get_segment_flags(&seg) >> 8);
	put_smstate(u32, buf, 0x7e94, seg.limit);
	put_smstate(u64, buf, 0x7e98, seg.base);

	static_call(kvm_x86_get_idt)(vcpu, &dt);
	put_smstate(u32, buf, 0x7e84, dt.size);
	put_smstate(u64, buf, 0x7e88, dt.address);

	kvm_get_segment(vcpu, &seg, VCPU_SREG_LDTR);
	put_smstate(u16, buf, 0x7e70, seg.selector);
	put_smstate(u16, buf, 0x7e72, enter_smm_get_segment_flags(&seg) >> 8);
	put_smstate(u32, buf, 0x7e74, seg.limit);
	put_smstate(u64, buf, 0x7e78, seg.base);

	static_call(kvm_x86_get_gdt)(vcpu, &dt);
	put_smstate(u32, buf, 0x7e64, dt.size);
	put_smstate(u64, buf, 0x7e68, dt.address);

	for (i = 0; i < 6; i++)
		enter_smm_save_seg_64(vcpu, buf, i);
}
#endif

static void enter_smm(struct kvm_vcpu *vcpu)
{
	struct kvm_segment cs, ds;
	struct desc_ptr dt;
	char buf[512];
	u32 cr0;

	trace_kvm_enter_smm(vcpu->vcpu_id, vcpu->arch.smbase, true);
	memset(buf, 0, 512);
#ifdef CONFIG_X86_64
	if (guest_cpuid_has(vcpu, X86_FEATURE_LM))
		enter_smm_save_state_64(vcpu, buf);
	else
#endif
		enter_smm_save_state_32(vcpu, buf);

	/*
	 * Give pre_enter_smm() a chance to make ISA-specific changes to the
	 * vCPU state (e.g. leave guest mode) after we've saved the state into
	 * the SMM state-save area.
	 */
	static_call(kvm_x86_pre_enter_smm)(vcpu, buf);

	vcpu->arch.hflags |= HF_SMM_MASK;
	kvm_vcpu_write_guest(vcpu, vcpu->arch.smbase + 0xfe00, buf, sizeof(buf));

	if (static_call(kvm_x86_get_nmi_mask)(vcpu))
		vcpu->arch.hflags |= HF_SMM_INSIDE_NMI_MASK;
	else
		static_call(kvm_x86_set_nmi_mask)(vcpu, true);

	kvm_set_rflags(vcpu, X86_EFLAGS_FIXED);
	kvm_rip_write(vcpu, 0x8000);

	cr0 = vcpu->arch.cr0 & ~(X86_CR0_PE | X86_CR0_EM | X86_CR0_TS | X86_CR0_PG);
	static_call(kvm_x86_set_cr0)(vcpu, cr0);
	vcpu->arch.cr0 = cr0;

	static_call(kvm_x86_set_cr4)(vcpu, 0);

	/* Undocumented: IDT limit is set to zero on entry to SMM.  */
	dt.address = dt.size = 0;
	static_call(kvm_x86_set_idt)(vcpu, &dt);

	kvm_set_dr(vcpu, 7, DR7_FIXED_1);

	cs.selector = (vcpu->arch.smbase >> 4) & 0xffff;
	cs.base = vcpu->arch.smbase;

	ds.selector = 0;
	ds.base = 0;

	cs.limit    = ds.limit = 0xffffffff;
	cs.type     = ds.type = 0x3;
	cs.dpl      = ds.dpl = 0;
	cs.db       = ds.db = 0;
	cs.s        = ds.s = 1;
	cs.l        = ds.l = 0;
	cs.g        = ds.g = 1;
	cs.avl      = ds.avl = 0;
	cs.present  = ds.present = 1;
	cs.unusable = ds.unusable = 0;
	cs.padding  = ds.padding = 0;

	kvm_set_segment(vcpu, &cs, VCPU_SREG_CS);
	kvm_set_segment(vcpu, &ds, VCPU_SREG_DS);
	kvm_set_segment(vcpu, &ds, VCPU_SREG_ES);
	kvm_set_segment(vcpu, &ds, VCPU_SREG_FS);
	kvm_set_segment(vcpu, &ds, VCPU_SREG_GS);
	kvm_set_segment(vcpu, &ds, VCPU_SREG_SS);

#ifdef CONFIG_X86_64
	if (guest_cpuid_has(vcpu, X86_FEATURE_LM))
		static_call(kvm_x86_set_efer)(vcpu, 0);
#endif

	kvm_update_cpuid_runtime(vcpu);
	kvm_mmu_reset_context(vcpu);
}

static void process_smi(struct kvm_vcpu *vcpu)
{
	vcpu->arch.smi_pending = true;
	kvm_make_request(KVM_REQ_EVENT, vcpu);
}

void kvm_make_scan_ioapic_request_mask(struct kvm *kvm,
				       unsigned long *vcpu_bitmap)
{
	cpumask_var_t cpus;

	zalloc_cpumask_var(&cpus, GFP_ATOMIC);

	kvm_make_vcpus_request_mask(kvm, KVM_REQ_SCAN_IOAPIC,
				    NULL, vcpu_bitmap, cpus);

	free_cpumask_var(cpus);
}

void kvm_make_scan_ioapic_request(struct kvm *kvm)
{
	kvm_make_all_cpus_request(kvm, KVM_REQ_SCAN_IOAPIC);
}

void kvm_vcpu_update_apicv(struct kvm_vcpu *vcpu)
{
	if (!lapic_in_kernel(vcpu))
		return;

	vcpu->arch.apicv_active = kvm_apicv_activated(vcpu->kvm);
	kvm_apic_update_apicv(vcpu);
	static_call(kvm_x86_refresh_apicv_exec_ctrl)(vcpu);
}
EXPORT_SYMBOL_GPL(kvm_vcpu_update_apicv);

/*
 * NOTE: Do not hold any lock prior to calling this.
 *
 * In particular, kvm_request_apicv_update() expects kvm->srcu not to be
 * locked, because it calls __x86_set_memory_region() which does
 * synchronize_srcu(&kvm->srcu).
 */
void kvm_request_apicv_update(struct kvm *kvm, bool activate, ulong bit)
{
	struct kvm_vcpu *except;
	unsigned long old, new, expected;

	if (!kvm_x86_ops.check_apicv_inhibit_reasons ||
	    !static_call(kvm_x86_check_apicv_inhibit_reasons)(bit))
		return;

	old = READ_ONCE(kvm->arch.apicv_inhibit_reasons);
	do {
		expected = new = old;
		if (activate)
			__clear_bit(bit, &new);
		else
			__set_bit(bit, &new);
		if (new == old)
			break;
		old = cmpxchg(&kvm->arch.apicv_inhibit_reasons, expected, new);
	} while (old != expected);

	if (!!old == !!new)
		return;

	trace_kvm_apicv_update_request(activate, bit);
	if (kvm_x86_ops.pre_update_apicv_exec_ctrl)
		static_call(kvm_x86_pre_update_apicv_exec_ctrl)(kvm, activate);

	/*
	 * Sending request to update APICV for all other vcpus,
	 * while update the calling vcpu immediately instead of
	 * waiting for another #VMEXIT to handle the request.
	 */
	except = kvm_get_running_vcpu();
	kvm_make_all_cpus_request_except(kvm, KVM_REQ_APICV_UPDATE,
					 except);
	if (except)
		kvm_vcpu_update_apicv(except);
}
EXPORT_SYMBOL_GPL(kvm_request_apicv_update);

static void vcpu_scan_ioapic(struct kvm_vcpu *vcpu)
{
	if (!kvm_apic_present(vcpu))
		return;

	bitmap_zero(vcpu->arch.ioapic_handled_vectors, 256);

	if (irqchip_split(vcpu->kvm))
		kvm_scan_ioapic_routes(vcpu, vcpu->arch.ioapic_handled_vectors);
	else {
		if (vcpu->arch.apicv_active)
			static_call(kvm_x86_sync_pir_to_irr)(vcpu);
		if (ioapic_in_kernel(vcpu->kvm))
			kvm_ioapic_scan_entry(vcpu, vcpu->arch.ioapic_handled_vectors);
	}

	if (is_guest_mode(vcpu))
		vcpu->arch.load_eoi_exitmap_pending = true;
	else
		kvm_make_request(KVM_REQ_LOAD_EOI_EXITMAP, vcpu);
}

static void vcpu_load_eoi_exitmap(struct kvm_vcpu *vcpu)
{
	u64 eoi_exit_bitmap[4];

	if (!kvm_apic_hw_enabled(vcpu->arch.apic))
		return;

	if (to_hv_vcpu(vcpu))
		bitmap_or((ulong *)eoi_exit_bitmap,
			  vcpu->arch.ioapic_handled_vectors,
			  to_hv_synic(vcpu)->vec_bitmap, 256);

	static_call(kvm_x86_load_eoi_exitmap)(vcpu, eoi_exit_bitmap);
}

void kvm_arch_mmu_notifier_invalidate_range(struct kvm *kvm,
					    unsigned long start, unsigned long end)
{
	unsigned long apic_address;

	/*
	 * The physical address of apic access page is stored in the VMCS.
	 * Update it when it becomes invalid.
	 */
	apic_address = gfn_to_hva(kvm, APIC_DEFAULT_PHYS_BASE >> PAGE_SHIFT);
	if (start <= apic_address && apic_address < end)
		kvm_make_all_cpus_request(kvm, KVM_REQ_APIC_PAGE_RELOAD);
}

void kvm_vcpu_reload_apic_access_page(struct kvm_vcpu *vcpu)
{
	if (!lapic_in_kernel(vcpu))
		return;

	if (!kvm_x86_ops.set_apic_access_page_addr)
		return;

	static_call(kvm_x86_set_apic_access_page_addr)(vcpu);
}

void __kvm_request_immediate_exit(struct kvm_vcpu *vcpu)
{
	smp_send_reschedule(vcpu->cpu);
}
EXPORT_SYMBOL_GPL(__kvm_request_immediate_exit);

/*
 * Returns 1 to let vcpu_run() continue the guest execution loop without
 * exiting to the userspace.  Otherwise, the value will be returned to the
 * userspace.
 */
static int vcpu_enter_guest(struct kvm_vcpu *vcpu)
{
	int r;
	bool req_int_win =
		dm_request_for_irq_injection(vcpu) &&
		kvm_cpu_accept_dm_intr(vcpu);
	fastpath_t exit_fastpath;

	bool req_immediate_exit = false;

	/* Forbid vmenter if vcpu dirty ring is soft-full */
	if (unlikely(vcpu->kvm->dirty_ring_size &&
		     kvm_dirty_ring_soft_full(&vcpu->dirty_ring))) {
		vcpu->run->exit_reason = KVM_EXIT_DIRTY_RING_FULL;
		trace_kvm_dirty_ring_exit(vcpu);
		r = 0;
		goto out;
	}

	if (kvm_request_pending(vcpu)) {
		if (kvm_check_request(KVM_REQ_GET_NESTED_STATE_PAGES, vcpu)) {
			if (unlikely(!kvm_x86_ops.nested_ops->get_nested_state_pages(vcpu))) {
				r = 0;
				goto out;
			}
		}
		if (kvm_check_request(KVM_REQ_MMU_RELOAD, vcpu))
			kvm_mmu_unload(vcpu);
		if (kvm_check_request(KVM_REQ_MIGRATE_TIMER, vcpu))
			__kvm_migrate_timers(vcpu);
		if (kvm_check_request(KVM_REQ_MASTERCLOCK_UPDATE, vcpu))
			kvm_gen_update_masterclock(vcpu->kvm);
		if (kvm_check_request(KVM_REQ_GLOBAL_CLOCK_UPDATE, vcpu))
			kvm_gen_kvmclock_update(vcpu);
		if (kvm_check_request(KVM_REQ_CLOCK_UPDATE, vcpu)) {
			r = kvm_guest_time_update(vcpu);
			if (unlikely(r))
				goto out;
		}
		if (kvm_check_request(KVM_REQ_MMU_SYNC, vcpu))
			kvm_mmu_sync_roots(vcpu);
		if (kvm_check_request(KVM_REQ_LOAD_MMU_PGD, vcpu))
			kvm_mmu_load_pgd(vcpu);
		if (kvm_check_request(KVM_REQ_TLB_FLUSH, vcpu)) {
			kvm_vcpu_flush_tlb_all(vcpu);

			/* Flushing all ASIDs flushes the current ASID... */
			kvm_clear_request(KVM_REQ_TLB_FLUSH_CURRENT, vcpu);
		}
		if (kvm_check_request(KVM_REQ_TLB_FLUSH_CURRENT, vcpu))
			kvm_vcpu_flush_tlb_current(vcpu);
		if (kvm_check_request(KVM_REQ_HV_TLB_FLUSH, vcpu))
			kvm_vcpu_flush_tlb_guest(vcpu);

		if (kvm_check_request(KVM_REQ_REPORT_TPR_ACCESS, vcpu)) {
			vcpu->run->exit_reason = KVM_EXIT_TPR_ACCESS;
			r = 0;
			goto out;
		}
		if (kvm_check_request(KVM_REQ_TRIPLE_FAULT, vcpu)) {
			vcpu->run->exit_reason = KVM_EXIT_SHUTDOWN;
			vcpu->mmio_needed = 0;
			r = 0;
			goto out;
		}
		if (kvm_check_request(KVM_REQ_APF_HALT, vcpu)) {
			/* Page is swapped out. Do synthetic halt */
			vcpu->arch.apf.halted = true;
			r = 1;
			goto out;
		}
		if (kvm_check_request(KVM_REQ_STEAL_UPDATE, vcpu))
			record_steal_time(vcpu);
		if (kvm_check_request(KVM_REQ_SMI, vcpu))
			process_smi(vcpu);
		if (kvm_check_request(KVM_REQ_NMI, vcpu))
			process_nmi(vcpu);
		if (kvm_check_request(KVM_REQ_PMU, vcpu))
			kvm_pmu_handle_event(vcpu);
		if (kvm_check_request(KVM_REQ_PMI, vcpu))
			kvm_pmu_deliver_pmi(vcpu);
		if (kvm_check_request(KVM_REQ_IOAPIC_EOI_EXIT, vcpu)) {
			BUG_ON(vcpu->arch.pending_ioapic_eoi > 255);
			if (test_bit(vcpu->arch.pending_ioapic_eoi,
				     vcpu->arch.ioapic_handled_vectors)) {
				vcpu->run->exit_reason = KVM_EXIT_IOAPIC_EOI;
				vcpu->run->eoi.vector =
						vcpu->arch.pending_ioapic_eoi;
				r = 0;
				goto out;
			}
		}
		if (kvm_check_request(KVM_REQ_SCAN_IOAPIC, vcpu))
			vcpu_scan_ioapic(vcpu);
		if (kvm_check_request(KVM_REQ_LOAD_EOI_EXITMAP, vcpu))
			vcpu_load_eoi_exitmap(vcpu);
		if (kvm_check_request(KVM_REQ_APIC_PAGE_RELOAD, vcpu))
			kvm_vcpu_reload_apic_access_page(vcpu);
		if (kvm_check_request(KVM_REQ_HV_CRASH, vcpu)) {
			vcpu->run->exit_reason = KVM_EXIT_SYSTEM_EVENT;
			vcpu->run->system_event.type = KVM_SYSTEM_EVENT_CRASH;
			r = 0;
			goto out;
		}
		if (kvm_check_request(KVM_REQ_HV_RESET, vcpu)) {
			vcpu->run->exit_reason = KVM_EXIT_SYSTEM_EVENT;
			vcpu->run->system_event.type = KVM_SYSTEM_EVENT_RESET;
			r = 0;
			goto out;
		}
		if (kvm_check_request(KVM_REQ_HV_EXIT, vcpu)) {
			struct kvm_vcpu_hv *hv_vcpu = to_hv_vcpu(vcpu);

			vcpu->run->exit_reason = KVM_EXIT_HYPERV;
			vcpu->run->hyperv = hv_vcpu->exit;
			r = 0;
			goto out;
		}

		/*
		 * KVM_REQ_HV_STIMER has to be processed after
		 * KVM_REQ_CLOCK_UPDATE, because Hyper-V SynIC timers
		 * depend on the guest clock being up-to-date
		 */
		if (kvm_check_request(KVM_REQ_HV_STIMER, vcpu))
			kvm_hv_process_stimers(vcpu);
		if (kvm_check_request(KVM_REQ_APICV_UPDATE, vcpu))
			kvm_vcpu_update_apicv(vcpu);
		if (kvm_check_request(KVM_REQ_APF_READY, vcpu))
			kvm_check_async_pf_completion(vcpu);
		if (kvm_check_request(KVM_REQ_MSR_FILTER_CHANGED, vcpu))
			static_call(kvm_x86_msr_filter_changed)(vcpu);

		if (kvm_check_request(KVM_REQ_UPDATE_CPU_DIRTY_LOGGING, vcpu))
			static_call(kvm_x86_update_cpu_dirty_logging)(vcpu);
	}

	if (kvm_check_request(KVM_REQ_EVENT, vcpu) || req_int_win ||
	    kvm_xen_has_interrupt(vcpu)) {
		++vcpu->stat.req_event;
		kvm_apic_accept_events(vcpu);
		if (vcpu->arch.mp_state == KVM_MP_STATE_INIT_RECEIVED) {
			r = 1;
			goto out;
		}

		inject_pending_event(vcpu, &req_immediate_exit);
		if (req_int_win)
			static_call(kvm_x86_enable_irq_window)(vcpu);

		if (kvm_lapic_enabled(vcpu)) {
			update_cr8_intercept(vcpu);
			kvm_lapic_sync_to_vapic(vcpu);
		}
	}

	r = kvm_mmu_reload(vcpu);
	if (unlikely(r)) {
		goto cancel_injection;
	}

	preempt_disable();

	static_call(kvm_x86_prepare_guest_switch)(vcpu);

	/*
	 * Disable IRQs before setting IN_GUEST_MODE.  Posted interrupt
	 * IPI are then delayed after guest entry, which ensures that they
	 * result in virtual interrupt delivery.
	 */
	local_irq_disable();
	vcpu->mode = IN_GUEST_MODE;

	srcu_read_unlock(&vcpu->kvm->srcu, vcpu->srcu_idx);

	/*
	 * 1) We should set ->mode before checking ->requests.  Please see
	 * the comment in kvm_vcpu_exiting_guest_mode().
	 *
	 * 2) For APICv, we should set ->mode before checking PID.ON. This
	 * pairs with the memory barrier implicit in pi_test_and_set_on
	 * (see vmx_deliver_posted_interrupt).
	 *
	 * 3) This also orders the write to mode from any reads to the page
	 * tables done while the VCPU is running.  Please see the comment
	 * in kvm_flush_remote_tlbs.
	 */
	smp_mb__after_srcu_read_unlock();

	/*
	 * This handles the case where a posted interrupt was
	 * notified with kvm_vcpu_kick.
	 */
	if (kvm_lapic_enabled(vcpu) && vcpu->arch.apicv_active)
		static_call(kvm_x86_sync_pir_to_irr)(vcpu);

	if (kvm_vcpu_exit_request(vcpu)) {
		vcpu->mode = OUTSIDE_GUEST_MODE;
		smp_wmb();
		local_irq_enable();
		preempt_enable();
		vcpu->srcu_idx = srcu_read_lock(&vcpu->kvm->srcu);
		r = 1;
		goto cancel_injection;
	}

	if (req_immediate_exit) {
		kvm_make_request(KVM_REQ_EVENT, vcpu);
		static_call(kvm_x86_request_immediate_exit)(vcpu);
	}

	fpregs_assert_state_consistent();
	if (test_thread_flag(TIF_NEED_FPU_LOAD))
		switch_fpu_return();

	if (unlikely(vcpu->arch.switch_db_regs)) {
		set_debugreg(0, 7);
		set_debugreg(vcpu->arch.eff_db[0], 0);
		set_debugreg(vcpu->arch.eff_db[1], 1);
		set_debugreg(vcpu->arch.eff_db[2], 2);
		set_debugreg(vcpu->arch.eff_db[3], 3);
		set_debugreg(vcpu->arch.dr6, 6);
		vcpu->arch.switch_db_regs &= ~KVM_DEBUGREG_RELOAD;
	}

	for (;;) {
		exit_fastpath = static_call(kvm_x86_run)(vcpu);
		if (likely(exit_fastpath != EXIT_FASTPATH_REENTER_GUEST))
			break;

                if (unlikely(kvm_vcpu_exit_request(vcpu))) {
			exit_fastpath = EXIT_FASTPATH_EXIT_HANDLED;
			break;
		}

		if (vcpu->arch.apicv_active)
			static_call(kvm_x86_sync_pir_to_irr)(vcpu);
        }

	/*
	 * Do this here before restoring debug registers on the host.  And
	 * since we do this before handling the vmexit, a DR access vmexit
	 * can (a) read the correct value of the debug registers, (b) set
	 * KVM_DEBUGREG_WONT_EXIT again.
	 */
	if (unlikely(vcpu->arch.switch_db_regs & KVM_DEBUGREG_WONT_EXIT)) {
		WARN_ON(vcpu->guest_debug & KVM_GUESTDBG_USE_HW_BP);
		static_call(kvm_x86_sync_dirty_debug_regs)(vcpu);
		kvm_update_dr0123(vcpu);
		kvm_update_dr7(vcpu);
		vcpu->arch.switch_db_regs &= ~KVM_DEBUGREG_RELOAD;
	}

	/*
	 * If the guest has used debug registers, at least dr7
	 * will be disabled while returning to the host.
	 * If we don't have active breakpoints in the host, we don't
	 * care about the messed up debug address registers. But if
	 * we have some of them active, restore the old state.
	 */
	if (hw_breakpoint_active())
		hw_breakpoint_restore();

	vcpu->arch.last_vmentry_cpu = vcpu->cpu;
	vcpu->arch.last_guest_tsc = kvm_read_l1_tsc(vcpu, rdtsc());

	vcpu->mode = OUTSIDE_GUEST_MODE;
	smp_wmb();

	static_call(kvm_x86_handle_exit_irqoff)(vcpu);

	/*
	 * Consume any pending interrupts, including the possible source of
	 * VM-Exit on SVM and any ticks that occur between VM-Exit and now.
	 * An instruction is required after local_irq_enable() to fully unblock
	 * interrupts on processors that implement an interrupt shadow, the
	 * stat.exits increment will do nicely.
	 */
	kvm_before_interrupt(vcpu);
	local_irq_enable();
	++vcpu->stat.exits;
	local_irq_disable();
	kvm_after_interrupt(vcpu);

	if (lapic_in_kernel(vcpu)) {
		s64 delta = vcpu->arch.apic->lapic_timer.advance_expire_delta;
		if (delta != S64_MIN) {
			trace_kvm_wait_lapic_expire(vcpu->vcpu_id, delta);
			vcpu->arch.apic->lapic_timer.advance_expire_delta = S64_MIN;
		}
	}

	local_irq_enable();
	preempt_enable();

	vcpu->srcu_idx = srcu_read_lock(&vcpu->kvm->srcu);

	/*
	 * Profile KVM exit RIPs:
	 */
	if (unlikely(prof_on == KVM_PROFILING)) {
		unsigned long rip = kvm_rip_read(vcpu);
		profile_hit(KVM_PROFILING, (void *)rip);
	}

	if (unlikely(vcpu->arch.tsc_always_catchup))
		kvm_make_request(KVM_REQ_CLOCK_UPDATE, vcpu);

	if (vcpu->arch.apic_attention)
		kvm_lapic_sync_from_vapic(vcpu);

	r = static_call(kvm_x86_handle_exit)(vcpu, exit_fastpath);
	return r;

cancel_injection:
	if (req_immediate_exit)
		kvm_make_request(KVM_REQ_EVENT, vcpu);
	static_call(kvm_x86_cancel_injection)(vcpu);
	if (unlikely(vcpu->arch.apic_attention))
		kvm_lapic_sync_from_vapic(vcpu);
out:
	return r;
}

static inline int vcpu_block(struct kvm *kvm, struct kvm_vcpu *vcpu)
{
	if (!kvm_arch_vcpu_runnable(vcpu) &&
	    (!kvm_x86_ops.pre_block || static_call(kvm_x86_pre_block)(vcpu) == 0)) {
		srcu_read_unlock(&kvm->srcu, vcpu->srcu_idx);
		kvm_vcpu_block(vcpu);
		vcpu->srcu_idx = srcu_read_lock(&kvm->srcu);

		if (kvm_x86_ops.post_block)
			static_call(kvm_x86_post_block)(vcpu);

		if (!kvm_check_request(KVM_REQ_UNHALT, vcpu))
			return 1;
	}

	kvm_apic_accept_events(vcpu);
	switch(vcpu->arch.mp_state) {
	case KVM_MP_STATE_HALTED:
	case KVM_MP_STATE_AP_RESET_HOLD:
		vcpu->arch.pv.pv_unhalted = false;
		vcpu->arch.mp_state =
			KVM_MP_STATE_RUNNABLE;
		fallthrough;
	case KVM_MP_STATE_RUNNABLE:
		vcpu->arch.apf.halted = false;
		break;
	case KVM_MP_STATE_INIT_RECEIVED:
		break;
	default:
		return -EINTR;
	}
	return 1;
}

static inline bool kvm_vcpu_running(struct kvm_vcpu *vcpu)
{
	if (is_guest_mode(vcpu))
		kvm_x86_ops.nested_ops->check_events(vcpu);

	return (vcpu->arch.mp_state == KVM_MP_STATE_RUNNABLE &&
		!vcpu->arch.apf.halted);
}

static int vcpu_run(struct kvm_vcpu *vcpu)
{
	int r;
	struct kvm *kvm = vcpu->kvm;

	vcpu->srcu_idx = srcu_read_lock(&kvm->srcu);
	vcpu->arch.l1tf_flush_l1d = true;

	for (;;) {
		if (kvm_vcpu_running(vcpu)) {
			r = vcpu_enter_guest(vcpu);
		} else {
			r = vcpu_block(kvm, vcpu);
		}

		if (r <= 0)
			break;

		kvm_clear_request(KVM_REQ_PENDING_TIMER, vcpu);
		if (kvm_cpu_has_pending_timer(vcpu))
			kvm_inject_pending_timer_irqs(vcpu);

		if (dm_request_for_irq_injection(vcpu) &&
			kvm_vcpu_ready_for_interrupt_injection(vcpu)) {
			r = 0;
			vcpu->run->exit_reason = KVM_EXIT_IRQ_WINDOW_OPEN;
			++vcpu->stat.request_irq_exits;
			break;
		}

		if (__xfer_to_guest_mode_work_pending()) {
			srcu_read_unlock(&kvm->srcu, vcpu->srcu_idx);
			r = xfer_to_guest_mode_handle_work(vcpu);
			if (r)
				return r;
			vcpu->srcu_idx = srcu_read_lock(&kvm->srcu);
		}
	}

	srcu_read_unlock(&kvm->srcu, vcpu->srcu_idx);

	return r;
}

static inline int complete_emulated_io(struct kvm_vcpu *vcpu)
{
	int r;

	vcpu->srcu_idx = srcu_read_lock(&vcpu->kvm->srcu);
	r = kvm_emulate_instruction(vcpu, EMULTYPE_NO_DECODE);
	srcu_read_unlock(&vcpu->kvm->srcu, vcpu->srcu_idx);
	return r;
}

static int complete_emulated_pio(struct kvm_vcpu *vcpu)
{
	BUG_ON(!vcpu->arch.pio.count);

	return complete_emulated_io(vcpu);
}

/*
 * Implements the following, as a state machine:
 *
 * read:
 *   for each fragment
 *     for each mmio piece in the fragment
 *       write gpa, len
 *       exit
 *       copy data
 *   execute insn
 *
 * write:
 *   for each fragment
 *     for each mmio piece in the fragment
 *       write gpa, len
 *       copy data
 *       exit
 */
static int complete_emulated_mmio(struct kvm_vcpu *vcpu)
{
	struct kvm_run *run = vcpu->run;
	struct kvm_mmio_fragment *frag;
	unsigned len;

	BUG_ON(!vcpu->mmio_needed);

	/* Complete previous fragment */
	frag = &vcpu->mmio_fragments[vcpu->mmio_cur_fragment];
	len = min(8u, frag->len);
	if (!vcpu->mmio_is_write)
		memcpy(frag->data, run->mmio.data, len);

	if (frag->len <= 8) {
		/* Switch to the next fragment. */
		frag++;
		vcpu->mmio_cur_fragment++;
	} else {
		/* Go forward to the next mmio piece. */
		frag->data += len;
		frag->gpa += len;
		frag->len -= len;
	}

	if (vcpu->mmio_cur_fragment >= vcpu->mmio_nr_fragments) {
		vcpu->mmio_needed = 0;

		/* FIXME: return into emulator if single-stepping.  */
		if (vcpu->mmio_is_write)
			return 1;
		vcpu->mmio_read_completed = 1;
		return complete_emulated_io(vcpu);
	}

	run->exit_reason = KVM_EXIT_MMIO;
	run->mmio.phys_addr = frag->gpa;
	if (vcpu->mmio_is_write)
		memcpy(run->mmio.data, frag->data, min(8u, frag->len));
	run->mmio.len = min(8u, frag->len);
	run->mmio.is_write = vcpu->mmio_is_write;
	vcpu->arch.complete_userspace_io = complete_emulated_mmio;
	return 0;
}

static void kvm_save_current_fpu(struct fpu *fpu)
{
	/*
	 * If the target FPU state is not resident in the CPU registers, just
	 * memcpy() from current, else save CPU state directly to the target.
	 */
	if (test_thread_flag(TIF_NEED_FPU_LOAD))
		memcpy(&fpu->state, &current->thread.fpu.state,
		       fpu_kernel_xstate_size);
	else
		copy_fpregs_to_fpstate(fpu);
}

/* Swap (qemu) user FPU context for the guest FPU context. */
static void kvm_load_guest_fpu(struct kvm_vcpu *vcpu)
{
	fpregs_lock();

	kvm_save_current_fpu(vcpu->arch.user_fpu);

	/*
	 * Guests with protected state can't have it set by the hypervisor,
	 * so skip trying to set it.
	 */
	if (vcpu->arch.guest_fpu)
		/* PKRU is separately restored in kvm_x86_ops.run. */
		__copy_kernel_to_fpregs(&vcpu->arch.guest_fpu->state,
					~XFEATURE_MASK_PKRU);

	fpregs_mark_activate();
	fpregs_unlock();

	trace_kvm_fpu(1);
}

/* When vcpu_run ends, restore user space FPU context. */
static void kvm_put_guest_fpu(struct kvm_vcpu *vcpu)
{
	fpregs_lock();

	/*
	 * Guests with protected state can't have it read by the hypervisor,
	 * so skip trying to save it.
	 */
	if (vcpu->arch.guest_fpu)
		kvm_save_current_fpu(vcpu->arch.guest_fpu);

	copy_kernel_to_fpregs(&vcpu->arch.user_fpu->state);

	fpregs_mark_activate();
	fpregs_unlock();

	++vcpu->stat.fpu_reload;
	trace_kvm_fpu(0);
}

int kvm_arch_vcpu_ioctl_run(struct kvm_vcpu *vcpu)
{
	struct kvm_run *kvm_run = vcpu->run;
	int r;

	vcpu_load(vcpu);
	kvm_sigset_activate(vcpu);
	kvm_run->flags = 0;
	kvm_load_guest_fpu(vcpu);

	if (unlikely(vcpu->arch.mp_state == KVM_MP_STATE_UNINITIALIZED)) {
		if (kvm_run->immediate_exit) {
			r = -EINTR;
			goto out;
		}
		kvm_vcpu_block(vcpu);
		kvm_apic_accept_events(vcpu);
		kvm_clear_request(KVM_REQ_UNHALT, vcpu);
		r = -EAGAIN;
		if (signal_pending(current)) {
			r = -EINTR;
			kvm_run->exit_reason = KVM_EXIT_INTR;
			++vcpu->stat.signal_exits;
		}
		goto out;
	}

	if (kvm_run->kvm_valid_regs & ~KVM_SYNC_X86_VALID_FIELDS) {
		r = -EINVAL;
		goto out;
	}

	if (kvm_run->kvm_dirty_regs) {
		r = sync_regs(vcpu);
		if (r != 0)
			goto out;
	}

	/* re-sync apic's tpr */
	if (!lapic_in_kernel(vcpu)) {
		if (kvm_set_cr8(vcpu, kvm_run->cr8) != 0) {
			r = -EINVAL;
			goto out;
		}
	}

	if (unlikely(vcpu->arch.complete_userspace_io)) {
		int (*cui)(struct kvm_vcpu *) = vcpu->arch.complete_userspace_io;
		vcpu->arch.complete_userspace_io = NULL;
		r = cui(vcpu);
		if (r <= 0)
			goto out;
	} else
		WARN_ON(vcpu->arch.pio.count || vcpu->mmio_needed);

	if (kvm_run->immediate_exit)
		r = -EINTR;
	else
		r = vcpu_run(vcpu);

out:
	kvm_put_guest_fpu(vcpu);
	if (kvm_run->kvm_valid_regs)
		store_regs(vcpu);
	post_kvm_run_save(vcpu);
	kvm_sigset_deactivate(vcpu);

	vcpu_put(vcpu);
	return r;
}

static void __get_regs(struct kvm_vcpu *vcpu, struct kvm_regs *regs)
{
	if (vcpu->arch.emulate_regs_need_sync_to_vcpu) {
		/*
		 * We are here if userspace calls get_regs() in the middle of
		 * instruction emulation. Registers state needs to be copied
		 * back from emulation context to vcpu. Userspace shouldn't do
		 * that usually, but some bad designed PV devices (vmware
		 * backdoor interface) need this to work
		 */
		emulator_writeback_register_cache(vcpu->arch.emulate_ctxt);
		vcpu->arch.emulate_regs_need_sync_to_vcpu = false;
	}
	regs->rax = kvm_rax_read(vcpu);
	regs->rbx = kvm_rbx_read(vcpu);
	regs->rcx = kvm_rcx_read(vcpu);
	regs->rdx = kvm_rdx_read(vcpu);
	regs->rsi = kvm_rsi_read(vcpu);
	regs->rdi = kvm_rdi_read(vcpu);
	regs->rsp = kvm_rsp_read(vcpu);
	regs->rbp = kvm_rbp_read(vcpu);
#ifdef CONFIG_X86_64
	regs->r8 = kvm_r8_read(vcpu);
	regs->r9 = kvm_r9_read(vcpu);
	regs->r10 = kvm_r10_read(vcpu);
	regs->r11 = kvm_r11_read(vcpu);
	regs->r12 = kvm_r12_read(vcpu);
	regs->r13 = kvm_r13_read(vcpu);
	regs->r14 = kvm_r14_read(vcpu);
	regs->r15 = kvm_r15_read(vcpu);
#endif

	regs->rip = kvm_rip_read(vcpu);
	regs->rflags = kvm_get_rflags(vcpu);
}

int kvm_arch_vcpu_ioctl_get_regs(struct kvm_vcpu *vcpu, struct kvm_regs *regs)
{
	vcpu_load(vcpu);
	__get_regs(vcpu, regs);
	vcpu_put(vcpu);
	return 0;
}

static void __set_regs(struct kvm_vcpu *vcpu, struct kvm_regs *regs)
{
	vcpu->arch.emulate_regs_need_sync_from_vcpu = true;
	vcpu->arch.emulate_regs_need_sync_to_vcpu = false;

	kvm_rax_write(vcpu, regs->rax);
	kvm_rbx_write(vcpu, regs->rbx);
	kvm_rcx_write(vcpu, regs->rcx);
	kvm_rdx_write(vcpu, regs->rdx);
	kvm_rsi_write(vcpu, regs->rsi);
	kvm_rdi_write(vcpu, regs->rdi);
	kvm_rsp_write(vcpu, regs->rsp);
	kvm_rbp_write(vcpu, regs->rbp);
#ifdef CONFIG_X86_64
	kvm_r8_write(vcpu, regs->r8);
	kvm_r9_write(vcpu, regs->r9);
	kvm_r10_write(vcpu, regs->r10);
	kvm_r11_write(vcpu, regs->r11);
	kvm_r12_write(vcpu, regs->r12);
	kvm_r13_write(vcpu, regs->r13);
	kvm_r14_write(vcpu, regs->r14);
	kvm_r15_write(vcpu, regs->r15);
#endif

	kvm_rip_write(vcpu, regs->rip);
	kvm_set_rflags(vcpu, regs->rflags | X86_EFLAGS_FIXED);

	vcpu->arch.exception.pending = false;

	kvm_make_request(KVM_REQ_EVENT, vcpu);
}

int kvm_arch_vcpu_ioctl_set_regs(struct kvm_vcpu *vcpu, struct kvm_regs *regs)
{
	vcpu_load(vcpu);
	__set_regs(vcpu, regs);
	vcpu_put(vcpu);
	return 0;
}

void kvm_get_cs_db_l_bits(struct kvm_vcpu *vcpu, int *db, int *l)
{
	struct kvm_segment cs;

	kvm_get_segment(vcpu, &cs, VCPU_SREG_CS);
	*db = cs.db;
	*l = cs.l;
}
EXPORT_SYMBOL_GPL(kvm_get_cs_db_l_bits);

static void __get_sregs(struct kvm_vcpu *vcpu, struct kvm_sregs *sregs)
{
	struct desc_ptr dt;

	if (vcpu->arch.guest_state_protected)
		goto skip_protected_regs;

	kvm_get_segment(vcpu, &sregs->cs, VCPU_SREG_CS);
	kvm_get_segment(vcpu, &sregs->ds, VCPU_SREG_DS);
	kvm_get_segment(vcpu, &sregs->es, VCPU_SREG_ES);
	kvm_get_segment(vcpu, &sregs->fs, VCPU_SREG_FS);
	kvm_get_segment(vcpu, &sregs->gs, VCPU_SREG_GS);
	kvm_get_segment(vcpu, &sregs->ss, VCPU_SREG_SS);

	kvm_get_segment(vcpu, &sregs->tr, VCPU_SREG_TR);
	kvm_get_segment(vcpu, &sregs->ldt, VCPU_SREG_LDTR);

	static_call(kvm_x86_get_idt)(vcpu, &dt);
	sregs->idt.limit = dt.size;
	sregs->idt.base = dt.address;
	static_call(kvm_x86_get_gdt)(vcpu, &dt);
	sregs->gdt.limit = dt.size;
	sregs->gdt.base = dt.address;

	sregs->cr2 = vcpu->arch.cr2;
	sregs->cr3 = kvm_read_cr3(vcpu);

skip_protected_regs:
	sregs->cr0 = kvm_read_cr0(vcpu);
	sregs->cr4 = kvm_read_cr4(vcpu);
	sregs->cr8 = kvm_get_cr8(vcpu);
	sregs->efer = vcpu->arch.efer;
	sregs->apic_base = kvm_get_apic_base(vcpu);

	memset(sregs->interrupt_bitmap, 0, sizeof(sregs->interrupt_bitmap));

	if (vcpu->arch.interrupt.injected && !vcpu->arch.interrupt.soft)
		set_bit(vcpu->arch.interrupt.nr,
			(unsigned long *)sregs->interrupt_bitmap);
}

int kvm_arch_vcpu_ioctl_get_sregs(struct kvm_vcpu *vcpu,
				  struct kvm_sregs *sregs)
{
	vcpu_load(vcpu);
	__get_sregs(vcpu, sregs);
	vcpu_put(vcpu);
	return 0;
}

int kvm_arch_vcpu_ioctl_get_mpstate(struct kvm_vcpu *vcpu,
				    struct kvm_mp_state *mp_state)
{
	vcpu_load(vcpu);
	if (kvm_mpx_supported())
		kvm_load_guest_fpu(vcpu);

	kvm_apic_accept_events(vcpu);
	if ((vcpu->arch.mp_state == KVM_MP_STATE_HALTED ||
	     vcpu->arch.mp_state == KVM_MP_STATE_AP_RESET_HOLD) &&
	    vcpu->arch.pv.pv_unhalted)
		mp_state->mp_state = KVM_MP_STATE_RUNNABLE;
	else
		mp_state->mp_state = vcpu->arch.mp_state;

	if (kvm_mpx_supported())
		kvm_put_guest_fpu(vcpu);
	vcpu_put(vcpu);
	return 0;
}

int kvm_arch_vcpu_ioctl_set_mpstate(struct kvm_vcpu *vcpu,
				    struct kvm_mp_state *mp_state)
{
	int ret = -EINVAL;

	vcpu_load(vcpu);

	if (!lapic_in_kernel(vcpu) &&
	    mp_state->mp_state != KVM_MP_STATE_RUNNABLE)
		goto out;

	/*
	 * KVM_MP_STATE_INIT_RECEIVED means the processor is in
	 * INIT state; latched init should be reported using
	 * KVM_SET_VCPU_EVENTS, so reject it here.
	 */
	if ((kvm_vcpu_latch_init(vcpu) || vcpu->arch.smi_pending) &&
	    (mp_state->mp_state == KVM_MP_STATE_SIPI_RECEIVED ||
	     mp_state->mp_state == KVM_MP_STATE_INIT_RECEIVED))
		goto out;

	if (mp_state->mp_state == KVM_MP_STATE_SIPI_RECEIVED) {
		vcpu->arch.mp_state = KVM_MP_STATE_INIT_RECEIVED;
		set_bit(KVM_APIC_SIPI, &vcpu->arch.apic->pending_events);
	} else
		vcpu->arch.mp_state = mp_state->mp_state;
	kvm_make_request(KVM_REQ_EVENT, vcpu);

	ret = 0;
out:
	vcpu_put(vcpu);
	return ret;
}

int kvm_task_switch(struct kvm_vcpu *vcpu, u16 tss_selector, int idt_index,
		    int reason, bool has_error_code, u32 error_code)
{
	struct x86_emulate_ctxt *ctxt = vcpu->arch.emulate_ctxt;
	int ret;

	init_emulate_ctxt(vcpu);

	ret = emulator_task_switch(ctxt, tss_selector, idt_index, reason,
				   has_error_code, error_code);
	if (ret) {
		vcpu->run->exit_reason = KVM_EXIT_INTERNAL_ERROR;
		vcpu->run->internal.suberror = KVM_INTERNAL_ERROR_EMULATION;
		vcpu->run->internal.ndata = 0;
		return 0;
	}

	kvm_rip_write(vcpu, ctxt->eip);
	kvm_set_rflags(vcpu, ctxt->eflags);
	return 1;
}
EXPORT_SYMBOL_GPL(kvm_task_switch);

static bool kvm_is_valid_sregs(struct kvm_vcpu *vcpu, struct kvm_sregs *sregs)
{
	if ((sregs->efer & EFER_LME) && (sregs->cr0 & X86_CR0_PG)) {
		/*
		 * When EFER.LME and CR0.PG are set, the processor is in
		 * 64-bit mode (though maybe in a 32-bit code segment).
		 * CR4.PAE and EFER.LMA must be set.
		 */
		if (!(sregs->cr4 & X86_CR4_PAE) || !(sregs->efer & EFER_LMA))
			return false;
		if (kvm_vcpu_is_illegal_gpa(vcpu, sregs->cr3))
			return false;
	} else {
		/*
		 * Not in 64-bit mode: EFER.LMA is clear and the code
		 * segment cannot be 64-bit.
		 */
		if (sregs->efer & EFER_LMA || sregs->cs.l)
			return false;
	}

	return kvm_is_valid_cr4(vcpu, sregs->cr4);
}

static int __set_sregs(struct kvm_vcpu *vcpu, struct kvm_sregs *sregs)
{
	struct msr_data apic_base_msr;
	int mmu_reset_needed = 0;
	int pending_vec, max_bits, idx;
	struct desc_ptr dt;
	int ret = -EINVAL;

	if (!kvm_is_valid_sregs(vcpu, sregs))
		goto out;

	apic_base_msr.data = sregs->apic_base;
	apic_base_msr.host_initiated = true;
	if (kvm_set_apic_base(vcpu, &apic_base_msr))
		goto out;

	if (vcpu->arch.guest_state_protected)
		goto skip_protected_regs;

	dt.size = sregs->idt.limit;
	dt.address = sregs->idt.base;
	static_call(kvm_x86_set_idt)(vcpu, &dt);
	dt.size = sregs->gdt.limit;
	dt.address = sregs->gdt.base;
	static_call(kvm_x86_set_gdt)(vcpu, &dt);

	vcpu->arch.cr2 = sregs->cr2;
	mmu_reset_needed |= kvm_read_cr3(vcpu) != sregs->cr3;
	vcpu->arch.cr3 = sregs->cr3;
	kvm_register_mark_available(vcpu, VCPU_EXREG_CR3);

	kvm_set_cr8(vcpu, sregs->cr8);

	mmu_reset_needed |= vcpu->arch.efer != sregs->efer;
	static_call(kvm_x86_set_efer)(vcpu, sregs->efer);

	mmu_reset_needed |= kvm_read_cr0(vcpu) != sregs->cr0;
	static_call(kvm_x86_set_cr0)(vcpu, sregs->cr0);
	vcpu->arch.cr0 = sregs->cr0;

	mmu_reset_needed |= kvm_read_cr4(vcpu) != sregs->cr4;
	static_call(kvm_x86_set_cr4)(vcpu, sregs->cr4);

	idx = srcu_read_lock(&vcpu->kvm->srcu);
	if (is_pae_paging(vcpu)) {
		load_pdptrs(vcpu, vcpu->arch.walk_mmu, kvm_read_cr3(vcpu));
		mmu_reset_needed = 1;
	}
	srcu_read_unlock(&vcpu->kvm->srcu, idx);

	if (mmu_reset_needed)
		kvm_mmu_reset_context(vcpu);

	kvm_set_segment(vcpu, &sregs->cs, VCPU_SREG_CS);
	kvm_set_segment(vcpu, &sregs->ds, VCPU_SREG_DS);
	kvm_set_segment(vcpu, &sregs->es, VCPU_SREG_ES);
	kvm_set_segment(vcpu, &sregs->fs, VCPU_SREG_FS);
	kvm_set_segment(vcpu, &sregs->gs, VCPU_SREG_GS);
	kvm_set_segment(vcpu, &sregs->ss, VCPU_SREG_SS);

	kvm_set_segment(vcpu, &sregs->tr, VCPU_SREG_TR);
	kvm_set_segment(vcpu, &sregs->ldt, VCPU_SREG_LDTR);

	update_cr8_intercept(vcpu);

	/* Older userspace won't unhalt the vcpu on reset. */
	if (kvm_vcpu_is_bsp(vcpu) && kvm_rip_read(vcpu) == 0xfff0 &&
	    sregs->cs.selector == 0xf000 && sregs->cs.base == 0xffff0000 &&
	    !is_protmode(vcpu))
		vcpu->arch.mp_state = KVM_MP_STATE_RUNNABLE;

skip_protected_regs:
	max_bits = KVM_NR_INTERRUPTS;
	pending_vec = find_first_bit(
		(const unsigned long *)sregs->interrupt_bitmap, max_bits);
	if (pending_vec < max_bits) {
		kvm_queue_interrupt(vcpu, pending_vec, false);
		pr_debug("Set back pending irq %d\n", pending_vec);
	}

	kvm_make_request(KVM_REQ_EVENT, vcpu);

	ret = 0;
out:
	return ret;
}

int kvm_arch_vcpu_ioctl_set_sregs(struct kvm_vcpu *vcpu,
				  struct kvm_sregs *sregs)
{
	int ret;

	vcpu_load(vcpu);
	ret = __set_sregs(vcpu, sregs);
	vcpu_put(vcpu);
	return ret;
}

int kvm_arch_vcpu_ioctl_set_guest_debug(struct kvm_vcpu *vcpu,
					struct kvm_guest_debug *dbg)
{
	unsigned long rflags;
	int i, r;

	if (vcpu->arch.guest_state_protected)
		return -EINVAL;

	vcpu_load(vcpu);

	if (dbg->control & (KVM_GUESTDBG_INJECT_DB | KVM_GUESTDBG_INJECT_BP)) {
		r = -EBUSY;
		if (vcpu->arch.exception.pending)
			goto out;
		if (dbg->control & KVM_GUESTDBG_INJECT_DB)
			kvm_queue_exception(vcpu, DB_VECTOR);
		else
			kvm_queue_exception(vcpu, BP_VECTOR);
	}

	/*
	 * Read rflags as long as potentially injected trace flags are still
	 * filtered out.
	 */
	rflags = kvm_get_rflags(vcpu);

	vcpu->guest_debug = dbg->control;
	if (!(vcpu->guest_debug & KVM_GUESTDBG_ENABLE))
		vcpu->guest_debug = 0;

	if (vcpu->guest_debug & KVM_GUESTDBG_USE_HW_BP) {
		for (i = 0; i < KVM_NR_DB_REGS; ++i)
			vcpu->arch.eff_db[i] = dbg->arch.debugreg[i];
		vcpu->arch.guest_debug_dr7 = dbg->arch.debugreg[7];
	} else {
		for (i = 0; i < KVM_NR_DB_REGS; i++)
			vcpu->arch.eff_db[i] = vcpu->arch.db[i];
	}
	kvm_update_dr7(vcpu);

	if (vcpu->guest_debug & KVM_GUESTDBG_SINGLESTEP)
		vcpu->arch.singlestep_rip = kvm_rip_read(vcpu) +
			get_segment_base(vcpu, VCPU_SREG_CS);

	/*
	 * Trigger an rflags update that will inject or remove the trace
	 * flags.
	 */
	kvm_set_rflags(vcpu, rflags);

	static_call(kvm_x86_update_exception_bitmap)(vcpu);

	r = 0;

out:
	vcpu_put(vcpu);
	return r;
}

/*
 * Translate a guest virtual address to a guest physical address.
 */
int kvm_arch_vcpu_ioctl_translate(struct kvm_vcpu *vcpu,
				    struct kvm_translation *tr)
{
	unsigned long vaddr = tr->linear_address;
	gpa_t gpa;
	int idx;

	vcpu_load(vcpu);

	idx = srcu_read_lock(&vcpu->kvm->srcu);
	gpa = kvm_mmu_gva_to_gpa_system(vcpu, vaddr, NULL);
	srcu_read_unlock(&vcpu->kvm->srcu, idx);
	tr->physical_address = gpa;
	tr->valid = gpa != UNMAPPED_GVA;
	tr->writeable = 1;
	tr->usermode = 0;

	vcpu_put(vcpu);
	return 0;
}

int kvm_arch_vcpu_ioctl_get_fpu(struct kvm_vcpu *vcpu, struct kvm_fpu *fpu)
{
	struct fxregs_state *fxsave;

	if (!vcpu->arch.guest_fpu)
		return 0;

	vcpu_load(vcpu);

	fxsave = &vcpu->arch.guest_fpu->state.fxsave;
	memcpy(fpu->fpr, fxsave->st_space, 128);
	fpu->fcw = fxsave->cwd;
	fpu->fsw = fxsave->swd;
	fpu->ftwx = fxsave->twd;
	fpu->last_opcode = fxsave->fop;
	fpu->last_ip = fxsave->rip;
	fpu->last_dp = fxsave->rdp;
	memcpy(fpu->xmm, fxsave->xmm_space, sizeof(fxsave->xmm_space));

	vcpu_put(vcpu);
	return 0;
}

int kvm_arch_vcpu_ioctl_set_fpu(struct kvm_vcpu *vcpu, struct kvm_fpu *fpu)
{
	struct fxregs_state *fxsave;

	if (!vcpu->arch.guest_fpu)
		return 0;

	vcpu_load(vcpu);

	fxsave = &vcpu->arch.guest_fpu->state.fxsave;

	memcpy(fxsave->st_space, fpu->fpr, 128);
	fxsave->cwd = fpu->fcw;
	fxsave->swd = fpu->fsw;
	fxsave->twd = fpu->ftwx;
	fxsave->fop = fpu->last_opcode;
	fxsave->rip = fpu->last_ip;
	fxsave->rdp = fpu->last_dp;
	memcpy(fxsave->xmm_space, fpu->xmm, sizeof(fxsave->xmm_space));

	vcpu_put(vcpu);
	return 0;
}

static void store_regs(struct kvm_vcpu *vcpu)
{
	BUILD_BUG_ON(sizeof(struct kvm_sync_regs) > SYNC_REGS_SIZE_BYTES);

	if (vcpu->run->kvm_valid_regs & KVM_SYNC_X86_REGS)
		__get_regs(vcpu, &vcpu->run->s.regs.regs);

	if (vcpu->run->kvm_valid_regs & KVM_SYNC_X86_SREGS)
		__get_sregs(vcpu, &vcpu->run->s.regs.sregs);

	if (vcpu->run->kvm_valid_regs & KVM_SYNC_X86_EVENTS)
		kvm_vcpu_ioctl_x86_get_vcpu_events(
				vcpu, &vcpu->run->s.regs.events);
}

static int sync_regs(struct kvm_vcpu *vcpu)
{
	if (vcpu->run->kvm_dirty_regs & ~KVM_SYNC_X86_VALID_FIELDS)
		return -EINVAL;

	if (vcpu->run->kvm_dirty_regs & KVM_SYNC_X86_REGS) {
		__set_regs(vcpu, &vcpu->run->s.regs.regs);
		vcpu->run->kvm_dirty_regs &= ~KVM_SYNC_X86_REGS;
	}
	if (vcpu->run->kvm_dirty_regs & KVM_SYNC_X86_SREGS) {
		if (__set_sregs(vcpu, &vcpu->run->s.regs.sregs))
			return -EINVAL;
		vcpu->run->kvm_dirty_regs &= ~KVM_SYNC_X86_SREGS;
	}
	if (vcpu->run->kvm_dirty_regs & KVM_SYNC_X86_EVENTS) {
		if (kvm_vcpu_ioctl_x86_set_vcpu_events(
				vcpu, &vcpu->run->s.regs.events))
			return -EINVAL;
		vcpu->run->kvm_dirty_regs &= ~KVM_SYNC_X86_EVENTS;
	}

	return 0;
}

static void fx_init(struct kvm_vcpu *vcpu)
{
	if (!vcpu->arch.guest_fpu)
		return;

	fpstate_init(&vcpu->arch.guest_fpu->state);
	if (boot_cpu_has(X86_FEATURE_XSAVES))
		vcpu->arch.guest_fpu->state.xsave.header.xcomp_bv =
			host_xcr0 | XSTATE_COMPACTION_ENABLED;

	/*
	 * Ensure guest xcr0 is valid for loading
	 */
	vcpu->arch.xcr0 = XFEATURE_MASK_FP;

	vcpu->arch.cr0 |= X86_CR0_ET;
}

void kvm_free_guest_fpu(struct kvm_vcpu *vcpu)
{
	if (vcpu->arch.guest_fpu) {
		kmem_cache_free(x86_fpu_cache, vcpu->arch.guest_fpu);
		vcpu->arch.guest_fpu = NULL;
	}
}
EXPORT_SYMBOL_GPL(kvm_free_guest_fpu);

int kvm_arch_vcpu_precreate(struct kvm *kvm, unsigned int id)
{
	if (kvm_check_tsc_unstable() && atomic_read(&kvm->online_vcpus) != 0)
		pr_warn_once("kvm: SMP vm created on host with unstable TSC; "
			     "guest TSC will not be reliable\n");

	return 0;
}

int kvm_arch_vcpu_create(struct kvm_vcpu *vcpu)
{
	struct page *page;
	int r;

	if (!irqchip_in_kernel(vcpu->kvm) || kvm_vcpu_is_reset_bsp(vcpu))
		vcpu->arch.mp_state = KVM_MP_STATE_RUNNABLE;
	else
		vcpu->arch.mp_state = KVM_MP_STATE_UNINITIALIZED;

	kvm_set_tsc_khz(vcpu, max_tsc_khz);

	r = kvm_mmu_create(vcpu);
	if (r < 0)
		return r;

	if (irqchip_in_kernel(vcpu->kvm)) {
		r = kvm_create_lapic(vcpu, lapic_timer_advance_ns);
		if (r < 0)
			goto fail_mmu_destroy;
		if (kvm_apicv_activated(vcpu->kvm))
			vcpu->arch.apicv_active = true;
	} else
		static_branch_inc(&kvm_has_noapic_vcpu);

	r = -ENOMEM;

	page = alloc_page(GFP_KERNEL_ACCOUNT | __GFP_ZERO);
	if (!page)
		goto fail_free_lapic;
	vcpu->arch.pio_data = page_address(page);

	vcpu->arch.mce_banks = kzalloc(KVM_MAX_MCE_BANKS * sizeof(u64) * 4,
				       GFP_KERNEL_ACCOUNT);
	if (!vcpu->arch.mce_banks)
		goto fail_free_pio_data;
	vcpu->arch.mcg_cap = KVM_MAX_MCE_BANKS;

	if (!zalloc_cpumask_var(&vcpu->arch.wbinvd_dirty_mask,
				GFP_KERNEL_ACCOUNT))
		goto fail_free_mce_banks;

	if (!alloc_emulate_ctxt(vcpu))
		goto free_wbinvd_dirty_mask;

	vcpu->arch.user_fpu = kmem_cache_zalloc(x86_fpu_cache,
						GFP_KERNEL_ACCOUNT);
	if (!vcpu->arch.user_fpu) {
		pr_err("kvm: failed to allocate userspace's fpu\n");
		goto free_emulate_ctxt;
	}

	vcpu->arch.guest_fpu = kmem_cache_zalloc(x86_fpu_cache,
						 GFP_KERNEL_ACCOUNT);
	if (!vcpu->arch.guest_fpu) {
		pr_err("kvm: failed to allocate vcpu's fpu\n");
		goto free_user_fpu;
	}
	fx_init(vcpu);

	vcpu->arch.maxphyaddr = cpuid_query_maxphyaddr(vcpu);
	vcpu->arch.reserved_gpa_bits = kvm_vcpu_reserved_gpa_bits_raw(vcpu);

	vcpu->arch.pat = MSR_IA32_CR_PAT_DEFAULT;

	kvm_async_pf_hash_reset(vcpu);
	kvm_pmu_init(vcpu);

	vcpu->arch.pending_external_vector = -1;
	vcpu->arch.preempted_in_kernel = false;

	r = static_call(kvm_x86_vcpu_create)(vcpu);
	if (r)
		goto free_guest_fpu;

	vcpu->arch.arch_capabilities = kvm_get_arch_capabilities();
	vcpu->arch.msr_platform_info = MSR_PLATFORM_INFO_CPUID_FAULT;
	kvm_vcpu_mtrr_init(vcpu);
	vcpu_load(vcpu);
	kvm_vcpu_reset(vcpu, false);
	kvm_init_mmu(vcpu, false);
	vcpu_put(vcpu);
	return 0;

free_guest_fpu:
	kvm_free_guest_fpu(vcpu);
free_user_fpu:
	kmem_cache_free(x86_fpu_cache, vcpu->arch.user_fpu);
free_emulate_ctxt:
	kmem_cache_free(x86_emulator_cache, vcpu->arch.emulate_ctxt);
free_wbinvd_dirty_mask:
	free_cpumask_var(vcpu->arch.wbinvd_dirty_mask);
fail_free_mce_banks:
	kfree(vcpu->arch.mce_banks);
fail_free_pio_data:
	free_page((unsigned long)vcpu->arch.pio_data);
fail_free_lapic:
	kvm_free_lapic(vcpu);
fail_mmu_destroy:
	kvm_mmu_destroy(vcpu);
	return r;
}

void kvm_arch_vcpu_postcreate(struct kvm_vcpu *vcpu)
{
	struct kvm *kvm = vcpu->kvm;

	if (mutex_lock_killable(&vcpu->mutex))
		return;
	vcpu_load(vcpu);
	kvm_synchronize_tsc(vcpu, 0);
	vcpu_put(vcpu);

	/* poll control enabled by default */
	vcpu->arch.msr_kvm_poll_control = 1;

	mutex_unlock(&vcpu->mutex);

	if (kvmclock_periodic_sync && vcpu->vcpu_idx == 0)
		schedule_delayed_work(&kvm->arch.kvmclock_sync_work,
						KVMCLOCK_SYNC_PERIOD);
}

void kvm_arch_vcpu_destroy(struct kvm_vcpu *vcpu)
{
	struct gfn_to_pfn_cache *cache = &vcpu->arch.st.cache;
	int idx;

	kvm_release_pfn(cache->pfn, cache->dirty, cache);

	kvmclock_reset(vcpu);

	static_call(kvm_x86_vcpu_free)(vcpu);

	kmem_cache_free(x86_emulator_cache, vcpu->arch.emulate_ctxt);
	free_cpumask_var(vcpu->arch.wbinvd_dirty_mask);
	kmem_cache_free(x86_fpu_cache, vcpu->arch.user_fpu);
	kvm_free_guest_fpu(vcpu);

	kvm_hv_vcpu_uninit(vcpu);
	kvm_pmu_destroy(vcpu);
	kfree(vcpu->arch.mce_banks);
	kvm_free_lapic(vcpu);
	idx = srcu_read_lock(&vcpu->kvm->srcu);
	kvm_mmu_destroy(vcpu);
	srcu_read_unlock(&vcpu->kvm->srcu, idx);
	free_page((unsigned long)vcpu->arch.pio_data);
	kvfree(vcpu->arch.cpuid_entries);
	if (!lapic_in_kernel(vcpu))
		static_branch_dec(&kvm_has_noapic_vcpu);
}

void kvm_vcpu_reset(struct kvm_vcpu *vcpu, bool init_event)
{
	kvm_lapic_reset(vcpu, init_event);

	vcpu->arch.hflags = 0;

	vcpu->arch.smi_pending = 0;
	vcpu->arch.smi_count = 0;
	atomic_set(&vcpu->arch.nmi_queued, 0);
	vcpu->arch.nmi_pending = 0;
	vcpu->arch.nmi_injected = false;
	kvm_clear_interrupt_queue(vcpu);
	kvm_clear_exception_queue(vcpu);

	memset(vcpu->arch.db, 0, sizeof(vcpu->arch.db));
	kvm_update_dr0123(vcpu);
	vcpu->arch.dr6 = DR6_ACTIVE_LOW;
	vcpu->arch.dr7 = DR7_FIXED_1;
	kvm_update_dr7(vcpu);

	vcpu->arch.cr2 = 0;

	kvm_make_request(KVM_REQ_EVENT, vcpu);
	vcpu->arch.apf.msr_en_val = 0;
	vcpu->arch.apf.msr_int_val = 0;
	vcpu->arch.st.msr_val = 0;

	kvmclock_reset(vcpu);

	kvm_clear_async_pf_completion_queue(vcpu);
	kvm_async_pf_hash_reset(vcpu);
	vcpu->arch.apf.halted = false;

	if (vcpu->arch.guest_fpu && kvm_mpx_supported()) {
		void *mpx_state_buffer;

		/*
		 * To avoid have the INIT path from kvm_apic_has_events() that be
		 * called with loaded FPU and does not let userspace fix the state.
		 */
		if (init_event)
			kvm_put_guest_fpu(vcpu);
		mpx_state_buffer = get_xsave_addr(&vcpu->arch.guest_fpu->state.xsave,
					XFEATURE_BNDREGS);
		if (mpx_state_buffer)
			memset(mpx_state_buffer, 0, sizeof(struct mpx_bndreg_state));
		mpx_state_buffer = get_xsave_addr(&vcpu->arch.guest_fpu->state.xsave,
					XFEATURE_BNDCSR);
		if (mpx_state_buffer)
			memset(mpx_state_buffer, 0, sizeof(struct mpx_bndcsr));
		if (init_event)
			kvm_load_guest_fpu(vcpu);
	}

	if (!init_event) {
		kvm_pmu_reset(vcpu);
		vcpu->arch.smbase = 0x30000;

		vcpu->arch.msr_misc_features_enables = 0;

		vcpu->arch.xcr0 = XFEATURE_MASK_FP;
	}

	memset(vcpu->arch.regs, 0, sizeof(vcpu->arch.regs));
	vcpu->arch.regs_avail = ~0;
	vcpu->arch.regs_dirty = ~0;

	vcpu->arch.ia32_xss = 0;

	static_call(kvm_x86_vcpu_reset)(vcpu, init_event);
}

void kvm_vcpu_deliver_sipi_vector(struct kvm_vcpu *vcpu, u8 vector)
{
	struct kvm_segment cs;

	kvm_get_segment(vcpu, &cs, VCPU_SREG_CS);
	cs.selector = vector << 8;
	cs.base = vector << 12;
	kvm_set_segment(vcpu, &cs, VCPU_SREG_CS);
	kvm_rip_write(vcpu, 0);
}
EXPORT_SYMBOL_GPL(kvm_vcpu_deliver_sipi_vector);

int kvm_arch_hardware_enable(void)
{
	struct kvm *kvm;
	struct kvm_vcpu *vcpu;
	int i;
	int ret;
	u64 local_tsc;
	u64 max_tsc = 0;
	bool stable, backwards_tsc = false;

	kvm_user_return_msr_cpu_online();
	ret = static_call(kvm_x86_hardware_enable)();
	if (ret != 0)
		return ret;

	local_tsc = rdtsc();
	stable = !kvm_check_tsc_unstable();
	list_for_each_entry(kvm, &vm_list, vm_list) {
		kvm_for_each_vcpu(i, vcpu, kvm) {
			if (!stable && vcpu->cpu == smp_processor_id())
				kvm_make_request(KVM_REQ_CLOCK_UPDATE, vcpu);
			if (stable && vcpu->arch.last_host_tsc > local_tsc) {
				backwards_tsc = true;
				if (vcpu->arch.last_host_tsc > max_tsc)
					max_tsc = vcpu->arch.last_host_tsc;
			}
		}
	}

	/*
	 * Sometimes, even reliable TSCs go backwards.  This happens on
	 * platforms that reset TSC during suspend or hibernate actions, but
	 * maintain synchronization.  We must compensate.  Fortunately, we can
	 * detect that condition here, which happens early in CPU bringup,
	 * before any KVM threads can be running.  Unfortunately, we can't
	 * bring the TSCs fully up to date with real time, as we aren't yet far
	 * enough into CPU bringup that we know how much real time has actually
	 * elapsed; our helper function, ktime_get_boottime_ns() will be using boot
	 * variables that haven't been updated yet.
	 *
	 * So we simply find the maximum observed TSC above, then record the
	 * adjustment to TSC in each VCPU.  When the VCPU later gets loaded,
	 * the adjustment will be applied.  Note that we accumulate
	 * adjustments, in case multiple suspend cycles happen before some VCPU
	 * gets a chance to run again.  In the event that no KVM threads get a
	 * chance to run, we will miss the entire elapsed period, as we'll have
	 * reset last_host_tsc, so VCPUs will not have the TSC adjusted and may
	 * loose cycle time.  This isn't too big a deal, since the loss will be
	 * uniform across all VCPUs (not to mention the scenario is extremely
	 * unlikely). It is possible that a second hibernate recovery happens
	 * much faster than a first, causing the observed TSC here to be
	 * smaller; this would require additional padding adjustment, which is
	 * why we set last_host_tsc to the local tsc observed here.
	 *
	 * N.B. - this code below runs only on platforms with reliable TSC,
	 * as that is the only way backwards_tsc is set above.  Also note
	 * that this runs for ALL vcpus, which is not a bug; all VCPUs should
	 * have the same delta_cyc adjustment applied if backwards_tsc
	 * is detected.  Note further, this adjustment is only done once,
	 * as we reset last_host_tsc on all VCPUs to stop this from being
	 * called multiple times (one for each physical CPU bringup).
	 *
	 * Platforms with unreliable TSCs don't have to deal with this, they
	 * will be compensated by the logic in vcpu_load, which sets the TSC to
	 * catchup mode.  This will catchup all VCPUs to real time, but cannot
	 * guarantee that they stay in perfect synchronization.
	 */
	if (backwards_tsc) {
		u64 delta_cyc = max_tsc - local_tsc;
		list_for_each_entry(kvm, &vm_list, vm_list) {
			kvm->arch.backwards_tsc_observed = true;
			kvm_for_each_vcpu(i, vcpu, kvm) {
				vcpu->arch.tsc_offset_adjustment += delta_cyc;
				vcpu->arch.last_host_tsc = local_tsc;
				kvm_make_request(KVM_REQ_MASTERCLOCK_UPDATE, vcpu);
			}

			/*
			 * We have to disable TSC offset matching.. if you were
			 * booting a VM while issuing an S4 host suspend....
			 * you may have some problem.  Solving this issue is
			 * left as an exercise to the reader.
			 */
			kvm->arch.last_tsc_nsec = 0;
			kvm->arch.last_tsc_write = 0;
		}

	}
	return 0;
}

void kvm_arch_hardware_disable(void)
{
	static_call(kvm_x86_hardware_disable)();
	drop_user_return_notifiers();
}

int kvm_arch_hardware_setup(void *opaque)
{
	struct kvm_x86_init_ops *ops = opaque;
	int r;

	rdmsrl_safe(MSR_EFER, &host_efer);

	if (boot_cpu_has(X86_FEATURE_XSAVES))
		rdmsrl(MSR_IA32_XSS, host_xss);

	r = ops->hardware_setup();
	if (r != 0)
		return r;

	memcpy(&kvm_x86_ops, ops->runtime_ops, sizeof(kvm_x86_ops));
	kvm_ops_static_call_update();

	if (!kvm_cpu_cap_has(X86_FEATURE_XSAVES))
		supported_xss = 0;

#define __kvm_cpu_cap_has(UNUSED_, f) kvm_cpu_cap_has(f)
	cr4_reserved_bits = __cr4_reserved_bits(__kvm_cpu_cap_has, UNUSED_);
#undef __kvm_cpu_cap_has

	if (kvm_has_tsc_control) {
		/*
		 * Make sure the user can only configure tsc_khz values that
		 * fit into a signed integer.
		 * A min value is not calculated because it will always
		 * be 1 on all machines.
		 */
		u64 max = min(0x7fffffffULL,
			      __scale_tsc(kvm_max_tsc_scaling_ratio, tsc_khz));
		kvm_max_guest_tsc_khz = max;

		kvm_default_tsc_scaling_ratio = 1ULL << kvm_tsc_scaling_ratio_frac_bits;
	}

	kvm_init_msr_list();
	return 0;
}

void kvm_arch_hardware_unsetup(void)
{
	static_call(kvm_x86_hardware_unsetup)();
}

int kvm_arch_check_processor_compat(void *opaque)
{
	struct cpuinfo_x86 *c = &cpu_data(smp_processor_id());
	struct kvm_x86_init_ops *ops = opaque;

	WARN_ON(!irqs_disabled());

	if (__cr4_reserved_bits(cpu_has, c) !=
	    __cr4_reserved_bits(cpu_has, &boot_cpu_data))
		return -EIO;

	return ops->check_processor_compatibility();
}

bool kvm_vcpu_is_reset_bsp(struct kvm_vcpu *vcpu)
{
	return vcpu->kvm->arch.bsp_vcpu_id == vcpu->vcpu_id;
}
EXPORT_SYMBOL_GPL(kvm_vcpu_is_reset_bsp);

bool kvm_vcpu_is_bsp(struct kvm_vcpu *vcpu)
{
	return (vcpu->arch.apic_base & MSR_IA32_APICBASE_BSP) != 0;
}

__read_mostly DEFINE_STATIC_KEY_FALSE(kvm_has_noapic_vcpu);
EXPORT_SYMBOL_GPL(kvm_has_noapic_vcpu);

void kvm_arch_sched_in(struct kvm_vcpu *vcpu, int cpu)
{
	struct kvm_pmu *pmu = vcpu_to_pmu(vcpu);

	vcpu->arch.l1tf_flush_l1d = true;
	if (pmu->version && unlikely(pmu->event_count)) {
		pmu->need_cleanup = true;
		kvm_make_request(KVM_REQ_PMU, vcpu);
	}
	static_call(kvm_x86_sched_in)(vcpu, cpu);
}

void kvm_arch_free_vm(struct kvm *kvm)
{
	kfree(to_kvm_hv(kvm)->hv_pa_pg);
	vfree(kvm);
}


int kvm_arch_init_vm(struct kvm *kvm, unsigned long type)
{
	if (type)
		return -EINVAL;

	INIT_HLIST_HEAD(&kvm->arch.mask_notifier_list);
	INIT_LIST_HEAD(&kvm->arch.active_mmu_pages);
	INIT_LIST_HEAD(&kvm->arch.zapped_obsolete_pages);
	INIT_LIST_HEAD(&kvm->arch.lpage_disallowed_mmu_pages);
	INIT_LIST_HEAD(&kvm->arch.assigned_dev_head);
	atomic_set(&kvm->arch.noncoherent_dma_count, 0);

	/* Reserve bit 0 of irq_sources_bitmap for userspace irq source */
	set_bit(KVM_USERSPACE_IRQ_SOURCE_ID, &kvm->arch.irq_sources_bitmap);
	/* Reserve bit 1 of irq_sources_bitmap for irqfd-resampler */
	set_bit(KVM_IRQFD_RESAMPLE_IRQ_SOURCE_ID,
		&kvm->arch.irq_sources_bitmap);

	raw_spin_lock_init(&kvm->arch.tsc_write_lock);
	mutex_init(&kvm->arch.apic_map_lock);
	spin_lock_init(&kvm->arch.pvclock_gtod_sync_lock);

	kvm->arch.kvmclock_offset = -get_kvmclock_base_ns();
	pvclock_update_vm_gtod_copy(kvm);

	kvm->arch.guest_can_read_msr_platform_info = true;

	INIT_DELAYED_WORK(&kvm->arch.kvmclock_update_work, kvmclock_update_fn);
	INIT_DELAYED_WORK(&kvm->arch.kvmclock_sync_work, kvmclock_sync_fn);

	kvm_hv_init_vm(kvm);
	kvm_page_track_init(kvm);
	kvm_mmu_init_vm(kvm);

	return static_call(kvm_x86_vm_init)(kvm);
}

int kvm_arch_post_init_vm(struct kvm *kvm)
{
	return kvm_mmu_post_init_vm(kvm);
}

static void kvm_unload_vcpu_mmu(struct kvm_vcpu *vcpu)
{
	vcpu_load(vcpu);
	kvm_mmu_unload(vcpu);
	vcpu_put(vcpu);
}

static void kvm_free_vcpus(struct kvm *kvm)
{
	unsigned int i;
	struct kvm_vcpu *vcpu;

	/*
	 * Unpin any mmu pages first.
	 */
	kvm_for_each_vcpu(i, vcpu, kvm) {
		kvm_clear_async_pf_completion_queue(vcpu);
		kvm_unload_vcpu_mmu(vcpu);
	}
	kvm_for_each_vcpu(i, vcpu, kvm)
		kvm_vcpu_destroy(vcpu);

	mutex_lock(&kvm->lock);
	for (i = 0; i < atomic_read(&kvm->online_vcpus); i++)
		kvm->vcpus[i] = NULL;

	atomic_set(&kvm->online_vcpus, 0);
	mutex_unlock(&kvm->lock);
}

void kvm_arch_sync_events(struct kvm *kvm)
{
	cancel_delayed_work_sync(&kvm->arch.kvmclock_sync_work);
	cancel_delayed_work_sync(&kvm->arch.kvmclock_update_work);
	kvm_free_pit(kvm);
}

#define  ERR_PTR_USR(e)  ((void __user *)ERR_PTR(e))

/**
 * __x86_set_memory_region: Setup KVM internal memory slot
 *
 * @kvm: the kvm pointer to the VM.
 * @id: the slot ID to setup.
 * @gpa: the GPA to install the slot (unused when @size == 0).
 * @size: the size of the slot. Set to zero to uninstall a slot.
 *
 * This function helps to setup a KVM internal memory slot.  Specify
 * @size > 0 to install a new slot, while @size == 0 to uninstall a
 * slot.  The return code can be one of the following:
 *
 *   HVA:           on success (uninstall will return a bogus HVA)
 *   -errno:        on error
 *
 * The caller should always use IS_ERR() to check the return value
 * before use.  Note, the KVM internal memory slots are guaranteed to
 * remain valid and unchanged until the VM is destroyed, i.e., the
 * GPA->HVA translation will not change.  However, the HVA is a user
 * address, i.e. its accessibility is not guaranteed, and must be
 * accessed via __copy_{to,from}_user().
 */
void __user * __x86_set_memory_region(struct kvm *kvm, int id, gpa_t gpa,
				      u32 size)
{
	int i, r;
	unsigned long hva, old_npages;
	struct kvm_memslots *slots = kvm_memslots(kvm);
	struct kvm_memory_slot *slot;

	/* Called with kvm->slots_lock held.  */
	if (WARN_ON(id >= KVM_MEM_SLOTS_NUM))
		return ERR_PTR_USR(-EINVAL);

	slot = id_to_memslot(slots, id);
	if (size) {
		if (slot && slot->npages)
			return ERR_PTR_USR(-EEXIST);

		/*
		 * MAP_SHARED to prevent internal slot pages from being moved
		 * by fork()/COW.
		 */
		hva = vm_mmap(NULL, 0, size, PROT_READ | PROT_WRITE,
			      MAP_SHARED | MAP_ANONYMOUS, 0);
		if (IS_ERR((void *)hva))
			return (void __user *)hva;
	} else {
		if (!slot || !slot->npages)
			return NULL;

		old_npages = slot->npages;
		hva = slot->userspace_addr;
	}

	for (i = 0; i < KVM_ADDRESS_SPACE_NUM; i++) {
		struct kvm_userspace_memory_region m;

		m.slot = id | (i << 16);
		m.flags = 0;
		m.guest_phys_addr = gpa;
		m.userspace_addr = hva;
		m.memory_size = size;
		r = __kvm_set_memory_region(kvm, &m);
		if (r < 0)
			return ERR_PTR_USR(r);
	}

	if (!size)
		vm_munmap(hva, old_npages * PAGE_SIZE);

	return (void __user *)hva;
}
EXPORT_SYMBOL_GPL(__x86_set_memory_region);

void kvm_arch_pre_destroy_vm(struct kvm *kvm)
{
	kvm_mmu_pre_destroy_vm(kvm);
}

void kvm_arch_destroy_vm(struct kvm *kvm)
{
	if (current->mm == kvm->mm) {
		/*
		 * Free memory regions allocated on behalf of userspace,
		 * unless the the memory map has changed due to process exit
		 * or fd copying.
		 */
		mutex_lock(&kvm->slots_lock);
		__x86_set_memory_region(kvm, APIC_ACCESS_PAGE_PRIVATE_MEMSLOT,
					0, 0);
		__x86_set_memory_region(kvm, IDENTITY_PAGETABLE_PRIVATE_MEMSLOT,
					0, 0);
		__x86_set_memory_region(kvm, TSS_PRIVATE_MEMSLOT, 0, 0);
		mutex_unlock(&kvm->slots_lock);
	}
	static_call_cond(kvm_x86_vm_destroy)(kvm);
	kvm_free_msr_filter(srcu_dereference_check(kvm->arch.msr_filter, &kvm->srcu, 1));
	kvm_pic_destroy(kvm);
	kvm_ioapic_destroy(kvm);
	kvm_free_vcpus(kvm);
	kvfree(rcu_dereference_check(kvm->arch.apic_map, 1));
	kfree(srcu_dereference_check(kvm->arch.pmu_event_filter, &kvm->srcu, 1));
	kvm_mmu_uninit_vm(kvm);
	kvm_page_track_cleanup(kvm);
	kvm_xen_destroy_vm(kvm);
	kvm_hv_destroy_vm(kvm);
}

void kvm_arch_free_memslot(struct kvm *kvm, struct kvm_memory_slot *slot)
{
	int i;

	for (i = 0; i < KVM_NR_PAGE_SIZES; ++i) {
		kvfree(slot->arch.rmap[i]);
		slot->arch.rmap[i] = NULL;

		if (i == 0)
			continue;

		kvfree(slot->arch.lpage_info[i - 1]);
		slot->arch.lpage_info[i - 1] = NULL;
	}

	kvm_page_track_free_memslot(slot);
}

static int kvm_alloc_memslot_metadata(struct kvm_memory_slot *slot,
				      unsigned long npages)
{
	int i;

	/*
	 * Clear out the previous array pointers for the KVM_MR_MOVE case.  The
	 * old arrays will be freed by __kvm_set_memory_region() if installing
	 * the new memslot is successful.
	 */
	memset(&slot->arch, 0, sizeof(slot->arch));

	for (i = 0; i < KVM_NR_PAGE_SIZES; ++i) {
		struct kvm_lpage_info *linfo;
		unsigned long ugfn;
		int lpages;
		int level = i + 1;

		lpages = gfn_to_index(slot->base_gfn + npages - 1,
				      slot->base_gfn, level) + 1;

		slot->arch.rmap[i] =
			kvcalloc(lpages, sizeof(*slot->arch.rmap[i]),
				 GFP_KERNEL_ACCOUNT);
		if (!slot->arch.rmap[i])
			goto out_free;
		if (i == 0)
			continue;

		linfo = kvcalloc(lpages, sizeof(*linfo), GFP_KERNEL_ACCOUNT);
		if (!linfo)
			goto out_free;

		slot->arch.lpage_info[i - 1] = linfo;

		if (slot->base_gfn & (KVM_PAGES_PER_HPAGE(level) - 1))
			linfo[0].disallow_lpage = 1;
		if ((slot->base_gfn + npages) & (KVM_PAGES_PER_HPAGE(level) - 1))
			linfo[lpages - 1].disallow_lpage = 1;
		ugfn = slot->userspace_addr >> PAGE_SHIFT;
		/*
		 * If the gfn and userspace address are not aligned wrt each
		 * other, disable large page support for this slot.
		 */
		if ((slot->base_gfn ^ ugfn) & (KVM_PAGES_PER_HPAGE(level) - 1)) {
			unsigned long j;

			for (j = 0; j < lpages; ++j)
				linfo[j].disallow_lpage = 1;
		}
	}

	if (kvm_page_track_create_memslot(slot, npages))
		goto out_free;

	return 0;

out_free:
	for (i = 0; i < KVM_NR_PAGE_SIZES; ++i) {
		kvfree(slot->arch.rmap[i]);
		slot->arch.rmap[i] = NULL;
		if (i == 0)
			continue;

		kvfree(slot->arch.lpage_info[i - 1]);
		slot->arch.lpage_info[i - 1] = NULL;
	}
	return -ENOMEM;
}

void kvm_arch_memslots_updated(struct kvm *kvm, u64 gen)
{
	struct kvm_vcpu *vcpu;
	int i;

	/*
	 * memslots->generation has been incremented.
	 * mmio generation may have reached its maximum value.
	 */
	kvm_mmu_invalidate_mmio_sptes(kvm, gen);

	/* Force re-initialization of steal_time cache */
	kvm_for_each_vcpu(i, vcpu, kvm)
		kvm_vcpu_kick(vcpu);
}

int kvm_arch_prepare_memory_region(struct kvm *kvm,
				struct kvm_memory_slot *memslot,
				const struct kvm_userspace_memory_region *mem,
				enum kvm_mr_change change)
{
	if (change == KVM_MR_CREATE || change == KVM_MR_MOVE)
		return kvm_alloc_memslot_metadata(memslot,
						  mem->memory_size >> PAGE_SHIFT);
	return 0;
}


static void kvm_mmu_update_cpu_dirty_logging(struct kvm *kvm, bool enable)
{
	struct kvm_arch *ka = &kvm->arch;

	if (!kvm_x86_ops.cpu_dirty_log_size)
		return;

	if ((enable && ++ka->cpu_dirty_logging_count == 1) ||
	    (!enable && --ka->cpu_dirty_logging_count == 0))
		kvm_make_all_cpus_request(kvm, KVM_REQ_UPDATE_CPU_DIRTY_LOGGING);

	WARN_ON_ONCE(ka->cpu_dirty_logging_count < 0);
}

static void kvm_mmu_slot_apply_flags(struct kvm *kvm,
				     struct kvm_memory_slot *old,
				     struct kvm_memory_slot *new,
				     enum kvm_mr_change change)
{
	bool log_dirty_pages = new->flags & KVM_MEM_LOG_DIRTY_PAGES;

	/*
	 * Update CPU dirty logging if dirty logging is being toggled.  This
	 * applies to all operations.
	 */
	if ((old->flags ^ new->flags) & KVM_MEM_LOG_DIRTY_PAGES)
		kvm_mmu_update_cpu_dirty_logging(kvm, log_dirty_pages);

	/*
	 * Nothing more to do for RO slots (which can't be dirtied and can't be
	 * made writable) or CREATE/MOVE/DELETE of a slot.
	 *
	 * For a memslot with dirty logging disabled:
	 * CREATE:      No dirty mappings will already exist.
	 * MOVE/DELETE: The old mappings will already have been cleaned up by
	 *		kvm_arch_flush_shadow_memslot()
	 *
	 * For a memslot with dirty logging enabled:
	 * CREATE:      No shadow pages exist, thus nothing to write-protect
	 *		and no dirty bits to clear.
	 * MOVE/DELETE: The old mappings will already have been cleaned up by
	 *		kvm_arch_flush_shadow_memslot().
	 */
	if ((change != KVM_MR_FLAGS_ONLY) || (new->flags & KVM_MEM_READONLY))
		return;

	/*
	 * READONLY and non-flags changes were filtered out above, and the only
	 * other flag is LOG_DIRTY_PAGES, i.e. something is wrong if dirty
	 * logging isn't being toggled on or off.
	 */
	if (WARN_ON_ONCE(!((old->flags ^ new->flags) & KVM_MEM_LOG_DIRTY_PAGES)))
		return;

	if (!log_dirty_pages) {
		/*
		 * Dirty logging tracks sptes in 4k granularity, meaning that
		 * large sptes have to be split.  If live migration succeeds,
		 * the guest in the source machine will be destroyed and large
		 * sptes will be created in the destination.  However, if the
		 * guest continues to run in the source machine (for example if
		 * live migration fails), small sptes will remain around and
		 * cause bad performance.
		 *
		 * Scan sptes if dirty logging has been stopped, dropping those
		 * which can be collapsed into a single large-page spte.  Later
		 * page faults will create the large-page sptes.
		 */
		kvm_mmu_zap_collapsible_sptes(kvm, new);
	} else {
		/* By default, write-protect everything to log writes. */
		int level = PG_LEVEL_4K;

		if (kvm_x86_ops.cpu_dirty_log_size) {
			/*
			 * Clear all dirty bits, unless pages are treated as
			 * dirty from the get-go.
			 */
			if (!kvm_dirty_log_manual_protect_and_init_set(kvm))
				kvm_mmu_slot_leaf_clear_dirty(kvm, new);

			/*
			 * Write-protect large pages on write so that dirty
			 * logging happens at 4k granularity.  No need to
			 * write-protect small SPTEs since write accesses are
			 * logged by the CPU via dirty bits.
			 */
			level = PG_LEVEL_2M;
		} else if (kvm_dirty_log_manual_protect_and_init_set(kvm)) {
			/*
			 * If we're with initial-all-set, we don't need
			 * to write protect any small page because
			 * they're reported as dirty already.  However
			 * we still need to write-protect huge pages
			 * so that the page split can happen lazily on
			 * the first write to the huge page.
			 */
			level = PG_LEVEL_2M;
		}
		kvm_mmu_slot_remove_write_access(kvm, new, level);
	}
}

void kvm_arch_commit_memory_region(struct kvm *kvm,
				const struct kvm_userspace_memory_region *mem,
				struct kvm_memory_slot *old,
				const struct kvm_memory_slot *new,
				enum kvm_mr_change change)
{
	if (!kvm->arch.n_requested_mmu_pages)
		kvm_mmu_change_mmu_pages(kvm,
				kvm_mmu_calculate_default_mmu_pages(kvm));

	/*
	 * FIXME: const-ify all uses of struct kvm_memory_slot.
	 */
	kvm_mmu_slot_apply_flags(kvm, old, (struct kvm_memory_slot *) new, change);

	/* Free the arrays associated with the old memslot. */
	if (change == KVM_MR_MOVE)
		kvm_arch_free_memslot(kvm, old);
}

void kvm_arch_flush_shadow_all(struct kvm *kvm)
{
	kvm_mmu_zap_all(kvm);
}

void kvm_arch_flush_shadow_memslot(struct kvm *kvm,
				   struct kvm_memory_slot *slot)
{
	kvm_page_track_flush_slot(kvm, slot);
}

static inline bool kvm_guest_apic_has_interrupt(struct kvm_vcpu *vcpu)
{
	return (is_guest_mode(vcpu) &&
			kvm_x86_ops.guest_apic_has_interrupt &&
			static_call(kvm_x86_guest_apic_has_interrupt)(vcpu));
}

static inline bool kvm_vcpu_has_events(struct kvm_vcpu *vcpu)
{
	if (!list_empty_careful(&vcpu->async_pf.done))
		return true;

	if (kvm_apic_has_events(vcpu))
		return true;

	if (vcpu->arch.pv.pv_unhalted)
		return true;

	if (vcpu->arch.exception.pending)
		return true;

	if (kvm_test_request(KVM_REQ_NMI, vcpu) ||
	    (vcpu->arch.nmi_pending &&
	     static_call(kvm_x86_nmi_allowed)(vcpu, false)))
		return true;

	if (kvm_test_request(KVM_REQ_SMI, vcpu) ||
	    (vcpu->arch.smi_pending &&
	     static_call(kvm_x86_smi_allowed)(vcpu, false)))
		return true;

	if (kvm_arch_interrupt_allowed(vcpu) &&
	    (kvm_cpu_has_interrupt(vcpu) ||
	    kvm_guest_apic_has_interrupt(vcpu)))
		return true;

	if (kvm_hv_has_stimer_pending(vcpu))
		return true;

	if (is_guest_mode(vcpu) &&
	    kvm_x86_ops.nested_ops->hv_timer_pending &&
	    kvm_x86_ops.nested_ops->hv_timer_pending(vcpu))
		return true;

	return false;
}

int kvm_arch_vcpu_runnable(struct kvm_vcpu *vcpu)
{
	return kvm_vcpu_running(vcpu) || kvm_vcpu_has_events(vcpu);
}

bool kvm_arch_dy_runnable(struct kvm_vcpu *vcpu)
{
	if (READ_ONCE(vcpu->arch.pv.pv_unhalted))
		return true;

	if (kvm_test_request(KVM_REQ_NMI, vcpu) ||
		kvm_test_request(KVM_REQ_SMI, vcpu) ||
		 kvm_test_request(KVM_REQ_EVENT, vcpu))
		return true;

	if (vcpu->arch.apicv_active && static_call(kvm_x86_dy_apicv_has_pending_interrupt)(vcpu))
		return true;

	return false;
}

bool kvm_arch_vcpu_in_kernel(struct kvm_vcpu *vcpu)
{
	return vcpu->arch.preempted_in_kernel;
}

int kvm_arch_vcpu_should_kick(struct kvm_vcpu *vcpu)
{
	return kvm_vcpu_exiting_guest_mode(vcpu) == IN_GUEST_MODE;
}

int kvm_arch_interrupt_allowed(struct kvm_vcpu *vcpu)
{
	return static_call(kvm_x86_interrupt_allowed)(vcpu, false);
}

unsigned long kvm_get_linear_rip(struct kvm_vcpu *vcpu)
{
	/* Can't read the RIP when guest state is protected, just return 0 */
	if (vcpu->arch.guest_state_protected)
		return 0;

	if (is_64_bit_mode(vcpu))
		return kvm_rip_read(vcpu);
	return (u32)(get_segment_base(vcpu, VCPU_SREG_CS) +
		     kvm_rip_read(vcpu));
}
EXPORT_SYMBOL_GPL(kvm_get_linear_rip);

bool kvm_is_linear_rip(struct kvm_vcpu *vcpu, unsigned long linear_rip)
{
	return kvm_get_linear_rip(vcpu) == linear_rip;
}
EXPORT_SYMBOL_GPL(kvm_is_linear_rip);

unsigned long kvm_get_rflags(struct kvm_vcpu *vcpu)
{
	unsigned long rflags;

	rflags = static_call(kvm_x86_get_rflags)(vcpu);
	if (vcpu->guest_debug & KVM_GUESTDBG_SINGLESTEP)
		rflags &= ~X86_EFLAGS_TF;
	return rflags;
}
EXPORT_SYMBOL_GPL(kvm_get_rflags);

static void __kvm_set_rflags(struct kvm_vcpu *vcpu, unsigned long rflags)
{
	if (vcpu->guest_debug & KVM_GUESTDBG_SINGLESTEP &&
	    kvm_is_linear_rip(vcpu, vcpu->arch.singlestep_rip))
		rflags |= X86_EFLAGS_TF;
	static_call(kvm_x86_set_rflags)(vcpu, rflags);
}

void kvm_set_rflags(struct kvm_vcpu *vcpu, unsigned long rflags)
{
	__kvm_set_rflags(vcpu, rflags);
	kvm_make_request(KVM_REQ_EVENT, vcpu);
}
EXPORT_SYMBOL_GPL(kvm_set_rflags);

void kvm_arch_async_page_ready(struct kvm_vcpu *vcpu, struct kvm_async_pf *work)
{
	int r;

	if ((vcpu->arch.mmu->direct_map != work->arch.direct_map) ||
	      work->wakeup_all)
		return;

	r = kvm_mmu_reload(vcpu);
	if (unlikely(r))
		return;

	if (!vcpu->arch.mmu->direct_map &&
	      work->arch.cr3 != vcpu->arch.mmu->get_guest_pgd(vcpu))
		return;

	kvm_mmu_do_page_fault(vcpu, work->cr2_or_gpa, 0, true);
}

static inline u32 kvm_async_pf_hash_fn(gfn_t gfn)
{
	BUILD_BUG_ON(!is_power_of_2(ASYNC_PF_PER_VCPU));

	return hash_32(gfn & 0xffffffff, order_base_2(ASYNC_PF_PER_VCPU));
}

static inline u32 kvm_async_pf_next_probe(u32 key)
{
	return (key + 1) & (ASYNC_PF_PER_VCPU - 1);
}

static void kvm_add_async_pf_gfn(struct kvm_vcpu *vcpu, gfn_t gfn)
{
	u32 key = kvm_async_pf_hash_fn(gfn);

	while (vcpu->arch.apf.gfns[key] != ~0)
		key = kvm_async_pf_next_probe(key);

	vcpu->arch.apf.gfns[key] = gfn;
}

static u32 kvm_async_pf_gfn_slot(struct kvm_vcpu *vcpu, gfn_t gfn)
{
	int i;
	u32 key = kvm_async_pf_hash_fn(gfn);

	for (i = 0; i < ASYNC_PF_PER_VCPU &&
		     (vcpu->arch.apf.gfns[key] != gfn &&
		      vcpu->arch.apf.gfns[key] != ~0); i++)
		key = kvm_async_pf_next_probe(key);

	return key;
}

bool kvm_find_async_pf_gfn(struct kvm_vcpu *vcpu, gfn_t gfn)
{
	return vcpu->arch.apf.gfns[kvm_async_pf_gfn_slot(vcpu, gfn)] == gfn;
}

static void kvm_del_async_pf_gfn(struct kvm_vcpu *vcpu, gfn_t gfn)
{
	u32 i, j, k;

	i = j = kvm_async_pf_gfn_slot(vcpu, gfn);

	if (WARN_ON_ONCE(vcpu->arch.apf.gfns[i] != gfn))
		return;

	while (true) {
		vcpu->arch.apf.gfns[i] = ~0;
		do {
			j = kvm_async_pf_next_probe(j);
			if (vcpu->arch.apf.gfns[j] == ~0)
				return;
			k = kvm_async_pf_hash_fn(vcpu->arch.apf.gfns[j]);
			/*
			 * k lies cyclically in ]i,j]
			 * |    i.k.j |
			 * |....j i.k.| or  |.k..j i...|
			 */
		} while ((i <= j) ? (i < k && k <= j) : (i < k || k <= j));
		vcpu->arch.apf.gfns[i] = vcpu->arch.apf.gfns[j];
		i = j;
	}
}

static inline int apf_put_user_notpresent(struct kvm_vcpu *vcpu)
{
	u32 reason = KVM_PV_REASON_PAGE_NOT_PRESENT;

	return kvm_write_guest_cached(vcpu->kvm, &vcpu->arch.apf.data, &reason,
				      sizeof(reason));
}

static inline int apf_put_user_ready(struct kvm_vcpu *vcpu, u32 token)
{
	unsigned int offset = offsetof(struct kvm_vcpu_pv_apf_data, token);

	return kvm_write_guest_offset_cached(vcpu->kvm, &vcpu->arch.apf.data,
					     &token, offset, sizeof(token));
}

static inline bool apf_pageready_slot_free(struct kvm_vcpu *vcpu)
{
	unsigned int offset = offsetof(struct kvm_vcpu_pv_apf_data, token);
	u32 val;

	if (kvm_read_guest_offset_cached(vcpu->kvm, &vcpu->arch.apf.data,
					 &val, offset, sizeof(val)))
		return false;

	return !val;
}

static bool kvm_can_deliver_async_pf(struct kvm_vcpu *vcpu)
{
	if (!vcpu->arch.apf.delivery_as_pf_vmexit && is_guest_mode(vcpu))
		return false;

	if (!kvm_pv_async_pf_enabled(vcpu) ||
	    (vcpu->arch.apf.send_user_only && static_call(kvm_x86_get_cpl)(vcpu) == 0))
		return false;

	return true;
}

bool kvm_can_do_async_pf(struct kvm_vcpu *vcpu)
{
	if (unlikely(!lapic_in_kernel(vcpu) ||
		     kvm_event_needs_reinjection(vcpu) ||
		     vcpu->arch.exception.pending))
		return false;

	if (kvm_hlt_in_guest(vcpu->kvm) && !kvm_can_deliver_async_pf(vcpu))
		return false;

	/*
	 * If interrupts are off we cannot even use an artificial
	 * halt state.
	 */
	return kvm_arch_interrupt_allowed(vcpu);
}

bool kvm_arch_async_page_not_present(struct kvm_vcpu *vcpu,
				     struct kvm_async_pf *work)
{
	struct x86_exception fault;

	trace_kvm_async_pf_not_present(work->arch.token, work->cr2_or_gpa);
	kvm_add_async_pf_gfn(vcpu, work->arch.gfn);

	if (kvm_can_deliver_async_pf(vcpu) &&
	    !apf_put_user_notpresent(vcpu)) {
		fault.vector = PF_VECTOR;
		fault.error_code_valid = true;
		fault.error_code = 0;
		fault.nested_page_fault = false;
		fault.address = work->arch.token;
		fault.async_page_fault = true;
		kvm_inject_page_fault(vcpu, &fault);
		return true;
	} else {
		/*
		 * It is not possible to deliver a paravirtualized asynchronous
		 * page fault, but putting the guest in an artificial halt state
		 * can be beneficial nevertheless: if an interrupt arrives, we
		 * can deliver it timely and perhaps the guest will schedule
		 * another process.  When the instruction that triggered a page
		 * fault is retried, hopefully the page will be ready in the host.
		 */
		kvm_make_request(KVM_REQ_APF_HALT, vcpu);
		return false;
	}
}

void kvm_arch_async_page_present(struct kvm_vcpu *vcpu,
				 struct kvm_async_pf *work)
{
	struct kvm_lapic_irq irq = {
		.delivery_mode = APIC_DM_FIXED,
		.vector = vcpu->arch.apf.vec
	};

	if (work->wakeup_all)
		work->arch.token = ~0; /* broadcast wakeup */
	else
		kvm_del_async_pf_gfn(vcpu, work->arch.gfn);
	trace_kvm_async_pf_ready(work->arch.token, work->cr2_or_gpa);

	if ((work->wakeup_all || work->notpresent_injected) &&
	    kvm_pv_async_pf_enabled(vcpu) &&
	    !apf_put_user_ready(vcpu, work->arch.token)) {
		vcpu->arch.apf.pageready_pending = true;
		kvm_apic_set_irq(vcpu, &irq, NULL);
	}

	vcpu->arch.apf.halted = false;
	vcpu->arch.mp_state = KVM_MP_STATE_RUNNABLE;
}

void kvm_arch_async_page_present_queued(struct kvm_vcpu *vcpu)
{
	kvm_make_request(KVM_REQ_APF_READY, vcpu);
	if (!vcpu->arch.apf.pageready_pending)
		kvm_vcpu_kick(vcpu);
}

bool kvm_arch_can_dequeue_async_page_present(struct kvm_vcpu *vcpu)
{
	if (!kvm_pv_async_pf_enabled(vcpu))
		return true;
	else
		return apf_pageready_slot_free(vcpu);
}

void kvm_arch_start_assignment(struct kvm *kvm)
{
	atomic_inc(&kvm->arch.assigned_device_count);
}
EXPORT_SYMBOL_GPL(kvm_arch_start_assignment);

void kvm_arch_end_assignment(struct kvm *kvm)
{
	atomic_dec(&kvm->arch.assigned_device_count);
}
EXPORT_SYMBOL_GPL(kvm_arch_end_assignment);

bool kvm_arch_has_assigned_device(struct kvm *kvm)
{
	return atomic_read(&kvm->arch.assigned_device_count);
}
EXPORT_SYMBOL_GPL(kvm_arch_has_assigned_device);

void kvm_arch_register_noncoherent_dma(struct kvm *kvm)
{
	atomic_inc(&kvm->arch.noncoherent_dma_count);
}
EXPORT_SYMBOL_GPL(kvm_arch_register_noncoherent_dma);

void kvm_arch_unregister_noncoherent_dma(struct kvm *kvm)
{
	atomic_dec(&kvm->arch.noncoherent_dma_count);
}
EXPORT_SYMBOL_GPL(kvm_arch_unregister_noncoherent_dma);

bool kvm_arch_has_noncoherent_dma(struct kvm *kvm)
{
	return atomic_read(&kvm->arch.noncoherent_dma_count);
}
EXPORT_SYMBOL_GPL(kvm_arch_has_noncoherent_dma);

bool kvm_arch_has_irq_bypass(void)
{
	return true;
}

int kvm_arch_irq_bypass_add_producer(struct irq_bypass_consumer *cons,
				      struct irq_bypass_producer *prod)
{
	struct kvm_kernel_irqfd *irqfd =
		container_of(cons, struct kvm_kernel_irqfd, consumer);
	int ret;

	irqfd->producer = prod;
	kvm_arch_start_assignment(irqfd->kvm);
	ret = static_call(kvm_x86_update_pi_irte)(irqfd->kvm,
					 prod->irq, irqfd->gsi, 1);

	if (ret)
		kvm_arch_end_assignment(irqfd->kvm);

	return ret;
}

void kvm_arch_irq_bypass_del_producer(struct irq_bypass_consumer *cons,
				      struct irq_bypass_producer *prod)
{
	int ret;
	struct kvm_kernel_irqfd *irqfd =
		container_of(cons, struct kvm_kernel_irqfd, consumer);

	WARN_ON(irqfd->producer != prod);
	irqfd->producer = NULL;

	/*
	 * When producer of consumer is unregistered, we change back to
	 * remapped mode, so we can re-use the current implementation
	 * when the irq is masked/disabled or the consumer side (KVM
	 * int this case doesn't want to receive the interrupts.
	*/
	ret = static_call(kvm_x86_update_pi_irte)(irqfd->kvm, prod->irq, irqfd->gsi, 0);
	if (ret)
		printk(KERN_INFO "irq bypass consumer (token %p) unregistration"
		       " fails: %d\n", irqfd->consumer.token, ret);

	kvm_arch_end_assignment(irqfd->kvm);
}

int kvm_arch_update_irqfd_routing(struct kvm *kvm, unsigned int host_irq,
				   uint32_t guest_irq, bool set)
{
	return static_call(kvm_x86_update_pi_irte)(kvm, host_irq, guest_irq, set);
}

bool kvm_vector_hashing_enabled(void)
{
	return vector_hashing;
}

bool kvm_arch_no_poll(struct kvm_vcpu *vcpu)
{
	return (vcpu->arch.msr_kvm_poll_control & 1) == 0;
}
EXPORT_SYMBOL_GPL(kvm_arch_no_poll);


int kvm_spec_ctrl_test_value(u64 value)
{
	/*
	 * test that setting IA32_SPEC_CTRL to given value
	 * is allowed by the host processor
	 */

	u64 saved_value;
	unsigned long flags;
	int ret = 0;

	local_irq_save(flags);

	if (rdmsrl_safe(MSR_IA32_SPEC_CTRL, &saved_value))
		ret = 1;
	else if (wrmsrl_safe(MSR_IA32_SPEC_CTRL, value))
		ret = 1;
	else
		wrmsrl(MSR_IA32_SPEC_CTRL, saved_value);

	local_irq_restore(flags);

	return ret;
}
EXPORT_SYMBOL_GPL(kvm_spec_ctrl_test_value);

void kvm_fixup_and_inject_pf_error(struct kvm_vcpu *vcpu, gva_t gva, u16 error_code)
{
	struct x86_exception fault;
	u32 access = error_code &
		(PFERR_WRITE_MASK | PFERR_FETCH_MASK | PFERR_USER_MASK);

	if (!(error_code & PFERR_PRESENT_MASK) ||
	    vcpu->arch.walk_mmu->gva_to_gpa(vcpu, gva, access, &fault) != UNMAPPED_GVA) {
		/*
		 * If vcpu->arch.walk_mmu->gva_to_gpa succeeded, the page
		 * tables probably do not match the TLB.  Just proceed
		 * with the error code that the processor gave.
		 */
		fault.vector = PF_VECTOR;
		fault.error_code_valid = true;
		fault.error_code = error_code;
		fault.nested_page_fault = false;
		fault.address = gva;
	}
	vcpu->arch.walk_mmu->inject_page_fault(vcpu, &fault);
}
EXPORT_SYMBOL_GPL(kvm_fixup_and_inject_pf_error);

/*
 * Handles kvm_read/write_guest_virt*() result and either injects #PF or returns
 * KVM_EXIT_INTERNAL_ERROR for cases not currently handled by KVM. Return value
 * indicates whether exit to userspace is needed.
 */
int kvm_handle_memory_failure(struct kvm_vcpu *vcpu, int r,
			      struct x86_exception *e)
{
	if (r == X86EMUL_PROPAGATE_FAULT) {
		kvm_inject_emulated_page_fault(vcpu, e);
		return 1;
	}

	/*
	 * In case kvm_read/write_guest_virt*() failed with X86EMUL_IO_NEEDED
	 * while handling a VMX instruction KVM could've handled the request
	 * correctly by exiting to userspace and performing I/O but there
	 * doesn't seem to be a real use-case behind such requests, just return
	 * KVM_EXIT_INTERNAL_ERROR for now.
	 */
	vcpu->run->exit_reason = KVM_EXIT_INTERNAL_ERROR;
	vcpu->run->internal.suberror = KVM_INTERNAL_ERROR_EMULATION;
	vcpu->run->internal.ndata = 0;

	return 0;
}
EXPORT_SYMBOL_GPL(kvm_handle_memory_failure);

int kvm_handle_invpcid(struct kvm_vcpu *vcpu, unsigned long type, gva_t gva)
{
	bool pcid_enabled;
	struct x86_exception e;
	unsigned i;
	unsigned long roots_to_free = 0;
	struct {
		u64 pcid;
		u64 gla;
	} operand;
	int r;

	r = kvm_read_guest_virt(vcpu, gva, &operand, sizeof(operand), &e);
	if (r != X86EMUL_CONTINUE)
		return kvm_handle_memory_failure(vcpu, r, &e);

	if (operand.pcid >> 12 != 0) {
		kvm_inject_gp(vcpu, 0);
		return 1;
	}

	pcid_enabled = kvm_read_cr4_bits(vcpu, X86_CR4_PCIDE);

	switch (type) {
	case INVPCID_TYPE_INDIV_ADDR:
		if ((!pcid_enabled && (operand.pcid != 0)) ||
		    is_noncanonical_address(operand.gla, vcpu)) {
			kvm_inject_gp(vcpu, 0);
			return 1;
		}
		kvm_mmu_invpcid_gva(vcpu, operand.gla, operand.pcid);
		return kvm_skip_emulated_instruction(vcpu);

	case INVPCID_TYPE_SINGLE_CTXT:
		if (!pcid_enabled && (operand.pcid != 0)) {
			kvm_inject_gp(vcpu, 0);
			return 1;
		}

		if (kvm_get_active_pcid(vcpu) == operand.pcid) {
			kvm_mmu_sync_roots(vcpu);
			kvm_make_request(KVM_REQ_TLB_FLUSH_CURRENT, vcpu);
		}

		for (i = 0; i < KVM_MMU_NUM_PREV_ROOTS; i++)
			if (kvm_get_pcid(vcpu, vcpu->arch.mmu->prev_roots[i].pgd)
			    == operand.pcid)
				roots_to_free |= KVM_MMU_ROOT_PREVIOUS(i);

		kvm_mmu_free_roots(vcpu, vcpu->arch.mmu, roots_to_free);
		/*
		 * If neither the current cr3 nor any of the prev_roots use the
		 * given PCID, then nothing needs to be done here because a
		 * resync will happen anyway before switching to any other CR3.
		 */

		return kvm_skip_emulated_instruction(vcpu);

	case INVPCID_TYPE_ALL_NON_GLOBAL:
		/*
		 * Currently, KVM doesn't mark global entries in the shadow
		 * page tables, so a non-global flush just degenerates to a
		 * global flush. If needed, we could optimize this later by
		 * keeping track of global entries in shadow page tables.
		 */

		fallthrough;
	case INVPCID_TYPE_ALL_INCL_GLOBAL:
		kvm_mmu_unload(vcpu);
		return kvm_skip_emulated_instruction(vcpu);

	default:
		BUG(); /* We have already checked above that type <= 3 */
	}
}
EXPORT_SYMBOL_GPL(kvm_handle_invpcid);

static int complete_sev_es_emulated_mmio(struct kvm_vcpu *vcpu)
{
	struct kvm_run *run = vcpu->run;
	struct kvm_mmio_fragment *frag;
	unsigned int len;

	BUG_ON(!vcpu->mmio_needed);

	/* Complete previous fragment */
	frag = &vcpu->mmio_fragments[vcpu->mmio_cur_fragment];
	len = min(8u, frag->len);
	if (!vcpu->mmio_is_write)
		memcpy(frag->data, run->mmio.data, len);

	if (frag->len <= 8) {
		/* Switch to the next fragment. */
		frag++;
		vcpu->mmio_cur_fragment++;
	} else {
		/* Go forward to the next mmio piece. */
		frag->data += len;
		frag->gpa += len;
		frag->len -= len;
	}

	if (vcpu->mmio_cur_fragment >= vcpu->mmio_nr_fragments) {
		vcpu->mmio_needed = 0;

		// VMG change, at this point, we're always done
		// RIP has already been advanced
		return 1;
	}

	// More MMIO is needed
	run->mmio.phys_addr = frag->gpa;
	run->mmio.len = min(8u, frag->len);
	run->mmio.is_write = vcpu->mmio_is_write;
	if (run->mmio.is_write)
		memcpy(run->mmio.data, frag->data, min(8u, frag->len));
	run->exit_reason = KVM_EXIT_MMIO;

	vcpu->arch.complete_userspace_io = complete_sev_es_emulated_mmio;

	return 0;
}

int kvm_sev_es_mmio_write(struct kvm_vcpu *vcpu, gpa_t gpa, unsigned int bytes,
			  void *data)
{
	int handled;
	struct kvm_mmio_fragment *frag;

	if (!data)
		return -EINVAL;

	handled = write_emultor.read_write_mmio(vcpu, gpa, bytes, data);
	if (handled == bytes)
		return 1;

	bytes -= handled;
	gpa += handled;
	data += handled;

	/*TODO: Check if need to increment number of frags */
	frag = vcpu->mmio_fragments;
	vcpu->mmio_nr_fragments = 1;
	frag->len = bytes;
	frag->gpa = gpa;
	frag->data = data;

	vcpu->mmio_needed = 1;
	vcpu->mmio_cur_fragment = 0;

	vcpu->run->mmio.phys_addr = gpa;
	vcpu->run->mmio.len = min(8u, frag->len);
	vcpu->run->mmio.is_write = 1;
	memcpy(vcpu->run->mmio.data, frag->data, min(8u, frag->len));
	vcpu->run->exit_reason = KVM_EXIT_MMIO;

	vcpu->arch.complete_userspace_io = complete_sev_es_emulated_mmio;

	return 0;
}
EXPORT_SYMBOL_GPL(kvm_sev_es_mmio_write);

int kvm_sev_es_mmio_read(struct kvm_vcpu *vcpu, gpa_t gpa, unsigned int bytes,
			 void *data)
{
	int handled;
	struct kvm_mmio_fragment *frag;

	if (!data)
		return -EINVAL;

	handled = read_emultor.read_write_mmio(vcpu, gpa, bytes, data);
	if (handled == bytes)
		return 1;

	bytes -= handled;
	gpa += handled;
	data += handled;

	/*TODO: Check if need to increment number of frags */
	frag = vcpu->mmio_fragments;
	vcpu->mmio_nr_fragments = 1;
	frag->len = bytes;
	frag->gpa = gpa;
	frag->data = data;

	vcpu->mmio_needed = 1;
	vcpu->mmio_cur_fragment = 0;

	vcpu->run->mmio.phys_addr = gpa;
	vcpu->run->mmio.len = min(8u, frag->len);
	vcpu->run->mmio.is_write = 0;
	vcpu->run->exit_reason = KVM_EXIT_MMIO;

	vcpu->arch.complete_userspace_io = complete_sev_es_emulated_mmio;

	return 0;
}
EXPORT_SYMBOL_GPL(kvm_sev_es_mmio_read);

static int complete_sev_es_emulated_ins(struct kvm_vcpu *vcpu)
{
	memcpy(vcpu->arch.guest_ins_data, vcpu->arch.pio_data,
	       vcpu->arch.pio.count * vcpu->arch.pio.size);
	vcpu->arch.pio.count = 0;

	return 1;
}

static int kvm_sev_es_outs(struct kvm_vcpu *vcpu, unsigned int size,
			   unsigned int port, void *data,  unsigned int count)
{
	int ret;

	ret = emulator_pio_out_emulated(vcpu->arch.emulate_ctxt, size, port,
					data, count);
	if (ret)
		return ret;

	vcpu->arch.pio.count = 0;

	return 0;
}

static int kvm_sev_es_ins(struct kvm_vcpu *vcpu, unsigned int size,
			  unsigned int port, void *data, unsigned int count)
{
	int ret;

	ret = emulator_pio_in_emulated(vcpu->arch.emulate_ctxt, size, port,
				       data, count);
	if (ret) {
		vcpu->arch.pio.count = 0;
	} else {
		vcpu->arch.guest_ins_data = data;
		vcpu->arch.complete_userspace_io = complete_sev_es_emulated_ins;
	}

	return 0;
}

int kvm_sev_es_string_io(struct kvm_vcpu *vcpu, unsigned int size,
			 unsigned int port, void *data,  unsigned int count,
			 int in)
{
	return in ? kvm_sev_es_ins(vcpu, size, port, data, count)
		  : kvm_sev_es_outs(vcpu, size, port, data, count);
}
EXPORT_SYMBOL_GPL(kvm_sev_es_string_io);

EXPORT_TRACEPOINT_SYMBOL_GPL(kvm_entry);
EXPORT_TRACEPOINT_SYMBOL_GPL(kvm_exit);
EXPORT_TRACEPOINT_SYMBOL_GPL(kvm_fast_mmio);
EXPORT_TRACEPOINT_SYMBOL_GPL(kvm_inj_virq);
EXPORT_TRACEPOINT_SYMBOL_GPL(kvm_page_fault);
EXPORT_TRACEPOINT_SYMBOL_GPL(kvm_msr);
EXPORT_TRACEPOINT_SYMBOL_GPL(kvm_cr);
EXPORT_TRACEPOINT_SYMBOL_GPL(kvm_nested_vmrun);
EXPORT_TRACEPOINT_SYMBOL_GPL(kvm_nested_vmexit);
EXPORT_TRACEPOINT_SYMBOL_GPL(kvm_nested_vmexit_inject);
EXPORT_TRACEPOINT_SYMBOL_GPL(kvm_nested_intr_vmexit);
EXPORT_TRACEPOINT_SYMBOL_GPL(kvm_nested_vmenter_failed);
EXPORT_TRACEPOINT_SYMBOL_GPL(kvm_invlpga);
EXPORT_TRACEPOINT_SYMBOL_GPL(kvm_skinit);
EXPORT_TRACEPOINT_SYMBOL_GPL(kvm_nested_intercepts);
EXPORT_TRACEPOINT_SYMBOL_GPL(kvm_write_tsc_offset);
EXPORT_TRACEPOINT_SYMBOL_GPL(kvm_ple_window_update);
EXPORT_TRACEPOINT_SYMBOL_GPL(kvm_pml_full);
EXPORT_TRACEPOINT_SYMBOL_GPL(kvm_pi_irte_update);
EXPORT_TRACEPOINT_SYMBOL_GPL(kvm_avic_unaccelerated_access);
EXPORT_TRACEPOINT_SYMBOL_GPL(kvm_avic_incomplete_ipi);
EXPORT_TRACEPOINT_SYMBOL_GPL(kvm_avic_ga_log);
EXPORT_TRACEPOINT_SYMBOL_GPL(kvm_apicv_update_request);
EXPORT_TRACEPOINT_SYMBOL_GPL(kvm_vmgexit_enter);
EXPORT_TRACEPOINT_SYMBOL_GPL(kvm_vmgexit_exit);
EXPORT_TRACEPOINT_SYMBOL_GPL(kvm_vmgexit_msr_protocol_enter);
EXPORT_TRACEPOINT_SYMBOL_GPL(kvm_vmgexit_msr_protocol_exit);<|MERGE_RESOLUTION|>--- conflicted
+++ resolved
@@ -2562,12 +2562,6 @@
 
 	kvm_hv_invalidate_tsc_page(kvm);
 
-<<<<<<< HEAD
-	kvm_hv_invalidate_tsc_page(kvm);
-
-	spin_lock(&ka->pvclock_gtod_sync_lock);
-=======
->>>>>>> ffc9841d
 	kvm_make_mclock_inprogress_request(kvm);
 
 	/* no guest entries from this point */
