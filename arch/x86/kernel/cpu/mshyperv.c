// SPDX-License-Identifier: GPL-2.0-only
/*
 * HyperV  Detection code.
 *
 * Copyright (C) 2010, Novell, Inc.
 * Author : K. Y. Srinivasan <ksrinivasan@novell.com>
 */

#include <linux/types.h>
#include <linux/time.h>
#include <linux/clocksource.h>
#include <linux/init.h>
#include <linux/export.h>
#include <linux/hardirq.h>
#include <linux/efi.h>
#include <linux/interrupt.h>
#include <linux/irq.h>
#include <linux/kexec.h>
#include <linux/i8253.h>
#include <linux/random.h>
#include <linux/swiotlb.h>
#include <asm/processor.h>
#include <asm/hypervisor.h>
#include <asm/hyperv-tlfs.h>
#include <asm/mshyperv.h>
#include <asm/desc.h>
#include <asm/idtentry.h>
#include <asm/irq_regs.h>
#include <asm/i8259.h>
#include <asm/apic.h>
#include <asm/timer.h>
#include <asm/reboot.h>
#include <asm/nmi.h>
#include <clocksource/hyperv_timer.h>
#include <asm/numa.h>

/* Is Linux running as the root partition? */
bool hv_root_partition;
struct ms_hyperv_info ms_hyperv;

#if IS_ENABLED(CONFIG_HYPERV)
static void (*vmbus_handler)(void);
static void (*hv_stimer0_handler)(void);
static void (*hv_kexec_handler)(void);
static void (*hv_crash_handler)(struct pt_regs *regs);

DEFINE_IDTENTRY_SYSVEC(sysvec_hyperv_callback)
{
	struct pt_regs *old_regs = set_irq_regs(regs);

	inc_irq_stat(irq_hv_callback_count);
	if (vmbus_handler)
		vmbus_handler();

	if (ms_hyperv.hints & HV_DEPRECATING_AEOI_RECOMMENDED)
		ack_APIC_irq();

	set_irq_regs(old_regs);
}

void hv_setup_vmbus_handler(void (*handler)(void))
{
	vmbus_handler = handler;
}

void hv_remove_vmbus_handler(void)
{
	/* We have no way to deallocate the interrupt gate */
	vmbus_handler = NULL;
}

/*
 * Routines to do per-architecture handling of stimer0
 * interrupts when in Direct Mode
 */
DEFINE_IDTENTRY_SYSVEC(sysvec_hyperv_stimer0)
{
	struct pt_regs *old_regs = set_irq_regs(regs);

	inc_irq_stat(hyperv_stimer0_count);
	if (hv_stimer0_handler)
		hv_stimer0_handler();
	add_interrupt_randomness(HYPERV_STIMER0_VECTOR);
	ack_APIC_irq();

	set_irq_regs(old_regs);
}

/* For x86/x64, override weak placeholders in hyperv_timer.c */
void hv_setup_stimer0_handler(void (*handler)(void))
{
	hv_stimer0_handler = handler;
}

void hv_remove_stimer0_handler(void)
{
	/* We have no way to deallocate the interrupt gate */
	hv_stimer0_handler = NULL;
}

void hv_setup_kexec_handler(void (*handler)(void))
{
	hv_kexec_handler = handler;
}

void hv_remove_kexec_handler(void)
{
	hv_kexec_handler = NULL;
}

void hv_setup_crash_handler(void (*handler)(struct pt_regs *regs))
{
	hv_crash_handler = handler;
}

void hv_remove_crash_handler(void)
{
	hv_crash_handler = NULL;
}

#ifdef CONFIG_KEXEC_CORE
static void hv_machine_shutdown(void)
{
	if (kexec_in_progress && hv_kexec_handler)
		hv_kexec_handler();

	/*
	 * Call hv_cpu_die() on all the CPUs, otherwise later the hypervisor
	 * corrupts the old VP Assist Pages and can crash the kexec kernel.
	 */
	if (kexec_in_progress && hyperv_init_cpuhp > 0)
		cpuhp_remove_state(hyperv_init_cpuhp);

	/* The function calls stop_other_cpus(). */
	native_machine_shutdown();

	/* Disable the hypercall page when there is only 1 active CPU. */
	if (kexec_in_progress)
		hyperv_cleanup();
}

static void hv_machine_crash_shutdown(struct pt_regs *regs)
{
	if (hv_crash_handler)
		hv_crash_handler(regs);

	/* The function calls crash_smp_send_stop(). */
	native_machine_crash_shutdown(regs);

	/* Disable the hypercall page when there is only 1 active CPU. */
	hyperv_cleanup();
}
#endif /* CONFIG_KEXEC_CORE */
#endif /* CONFIG_HYPERV */

static uint32_t  __init ms_hyperv_platform(void)
{
	u32 eax;
	u32 hyp_signature[3];

	if (!boot_cpu_has(X86_FEATURE_HYPERVISOR))
		return 0;

	cpuid(HYPERV_CPUID_VENDOR_AND_MAX_FUNCTIONS,
	      &eax, &hyp_signature[0], &hyp_signature[1], &hyp_signature[2]);

	if (eax < HYPERV_CPUID_MIN || eax > HYPERV_CPUID_MAX ||
	    memcmp("Microsoft Hv", hyp_signature, 12))
		return 0;

	/* HYPERCALL and VP_INDEX MSRs are mandatory for all features. */
	eax = cpuid_eax(HYPERV_CPUID_FEATURES);
	if (!(eax & HV_MSR_HYPERCALL_AVAILABLE)) {
		pr_warn("x86/hyperv: HYPERCALL MSR not available.\n");
		return 0;
	}
	if (!(eax & HV_MSR_VP_INDEX_AVAILABLE)) {
		pr_warn("x86/hyperv: VP_INDEX MSR not available.\n");
		return 0;
	}

	return HYPERV_CPUID_VENDOR_AND_MAX_FUNCTIONS;
}

static unsigned char hv_get_nmi_reason(void)
{
	return 0;
}

#ifdef CONFIG_X86_LOCAL_APIC
/*
 * Prior to WS2016 Debug-VM sends NMIs to all CPUs which makes
 * it difficult to process CHANNELMSG_UNLOAD in case of crash. Handle
 * unknown NMI on the first CPU which gets it.
 */
static int hv_nmi_unknown(unsigned int val, struct pt_regs *regs)
{
	static atomic_t nmi_cpu = ATOMIC_INIT(-1);

	if (!unknown_nmi_panic)
		return NMI_DONE;

	if (atomic_cmpxchg(&nmi_cpu, -1, raw_smp_processor_id()) != -1)
		return NMI_HANDLED;

	return NMI_DONE;
}
#endif

static unsigned long hv_get_tsc_khz(void)
{
	unsigned long freq;

	rdmsrl(HV_X64_MSR_TSC_FREQUENCY, freq);

	return freq / 1000;
}

#if defined(CONFIG_SMP) && IS_ENABLED(CONFIG_HYPERV)
static void __init hv_smp_prepare_boot_cpu(void)
{
	native_smp_prepare_boot_cpu();
#if defined(CONFIG_X86_64) && defined(CONFIG_PARAVIRT_SPINLOCKS)
	hv_init_spinlocks();
#endif
}

static void __init hv_smp_prepare_cpus(unsigned int max_cpus)
{
#ifdef CONFIG_X86_64
	int i;
	int ret;
#endif

	native_smp_prepare_cpus(max_cpus);

#ifdef CONFIG_X86_64
	for_each_present_cpu(i) {
		if (i == 0)
			continue;
		ret = hv_call_add_logical_proc(numa_cpu_node(i), i, cpu_physical_id(i));
		BUG_ON(ret);
	}

	for_each_present_cpu(i) {
		if (i == 0)
			continue;
		ret = hv_call_create_vp(numa_cpu_node(i), hv_current_partition_id, i, i);
		BUG_ON(ret);
	}
#endif
}
#endif

static void __init ms_hyperv_init_platform(void)
{
	int hv_max_functions_eax;
	int hv_host_info_eax;
	int hv_host_info_ebx;
	int hv_host_info_ecx;
	int hv_host_info_edx;

#ifdef CONFIG_PARAVIRT
	pv_info.name = "Hyper-V";
#endif

	/*
	 * Extract the features and hints
	 */
	ms_hyperv.features = cpuid_eax(HYPERV_CPUID_FEATURES);
	ms_hyperv.priv_high = cpuid_ebx(HYPERV_CPUID_FEATURES);
	ms_hyperv.misc_features = cpuid_edx(HYPERV_CPUID_FEATURES);
	ms_hyperv.hints    = cpuid_eax(HYPERV_CPUID_ENLIGHTMENT_INFO);

	hv_max_functions_eax = cpuid_eax(HYPERV_CPUID_VENDOR_AND_MAX_FUNCTIONS);

	pr_info("Hyper-V: privilege flags low 0x%x, high 0x%x, hints 0x%x, misc 0x%x\n",
		ms_hyperv.features, ms_hyperv.priv_high, ms_hyperv.hints,
		ms_hyperv.misc_features);

	ms_hyperv.max_vp_index = cpuid_eax(HYPERV_CPUID_IMPLEMENT_LIMITS);
	ms_hyperv.max_lp_index = cpuid_ebx(HYPERV_CPUID_IMPLEMENT_LIMITS);

	pr_debug("Hyper-V: max %u virtual processors, %u logical processors\n",
		 ms_hyperv.max_vp_index, ms_hyperv.max_lp_index);

	/*
	 * Check CPU management privilege.
	 *
	 * To mirror what Windows does we should extract CPU management
	 * features and use the ReservedIdentityBit to detect if Linux is the
	 * root partition. But that requires negotiating CPU management
	 * interface (a process to be finalized).
	 *
	 * For now, use the privilege flag as the indicator for running as
	 * root.
	 */
	if (cpuid_ebx(HYPERV_CPUID_FEATURES) & HV_CPU_MANAGEMENT) {
		hv_root_partition = true;
		pr_info("Hyper-V: running as root partition\n");
	}

	/*
	 * Extract host information.
	 */
	if (hv_max_functions_eax >= HYPERV_CPUID_VERSION) {
		hv_host_info_eax = cpuid_eax(HYPERV_CPUID_VERSION);
		hv_host_info_ebx = cpuid_ebx(HYPERV_CPUID_VERSION);
		hv_host_info_ecx = cpuid_ecx(HYPERV_CPUID_VERSION);
		hv_host_info_edx = cpuid_edx(HYPERV_CPUID_VERSION);

		pr_info("Hyper-V Host Build:%d-%d.%d-%d-%d.%d\n",
			hv_host_info_eax, hv_host_info_ebx >> 16,
			hv_host_info_ebx & 0xFFFF, hv_host_info_ecx,
			hv_host_info_edx >> 24, hv_host_info_edx & 0xFFFFFF);
	}

	if (ms_hyperv.features & HV_ACCESS_FREQUENCY_MSRS &&
	    ms_hyperv.misc_features & HV_FEATURE_FREQUENCY_MSRS_AVAILABLE) {
		x86_platform.calibrate_tsc = hv_get_tsc_khz;
		x86_platform.calibrate_cpu = hv_get_tsc_khz;
	}

	if (ms_hyperv.priv_high & HV_ISOLATION) {
		ms_hyperv.isolation_config_a = cpuid_eax(HYPERV_CPUID_ISOLATION_CONFIG);
		ms_hyperv.isolation_config_b = cpuid_ebx(HYPERV_CPUID_ISOLATION_CONFIG);
		ms_hyperv.shared_gpa_boundary =
			BIT_ULL(ms_hyperv.shared_gpa_boundary_bits);

		pr_info("Hyper-V: Isolation Config: Group A 0x%x, Group B 0x%x\n",
			ms_hyperv.isolation_config_a, ms_hyperv.isolation_config_b);

<<<<<<< HEAD
		if (hv_get_isolation_type() == HV_ISOLATION_TYPE_SNP)
			static_branch_enable(&isolation_type_snp);
=======
		if (hv_get_isolation_type() == HV_ISOLATION_TYPE_SNP) {
			static_branch_enable(&isolation_type_snp);
#ifdef CONFIG_SWIOTLB
			swiotlb_unencrypted_base = ms_hyperv.shared_gpa_boundary;
#endif
		}

#ifdef CONFIG_SWIOTLB
		/*
		 * Enable swiotlb force mode in Isolation VM to
		 * use swiotlb bounce buffer for dma transaction.
		 */
		swiotlb_force = SWIOTLB_FORCE;
#endif
>>>>>>> 754e0b0e
	}

	if (hv_max_functions_eax >= HYPERV_CPUID_NESTED_FEATURES) {
		ms_hyperv.nested_features =
			cpuid_eax(HYPERV_CPUID_NESTED_FEATURES);
		pr_info("Hyper-V: Nested features: 0x%x\n",
			ms_hyperv.nested_features);
	}

#ifdef CONFIG_X86_LOCAL_APIC
	if (ms_hyperv.features & HV_ACCESS_FREQUENCY_MSRS &&
	    ms_hyperv.misc_features & HV_FEATURE_FREQUENCY_MSRS_AVAILABLE) {
		/*
		 * Get the APIC frequency.
		 */
		u64	hv_lapic_frequency;

		rdmsrl(HV_X64_MSR_APIC_FREQUENCY, hv_lapic_frequency);
		hv_lapic_frequency = div_u64(hv_lapic_frequency, HZ);
		lapic_timer_period = hv_lapic_frequency;
		pr_info("Hyper-V: LAPIC Timer Frequency: %#x\n",
			lapic_timer_period);
	}

	register_nmi_handler(NMI_UNKNOWN, hv_nmi_unknown, NMI_FLAG_FIRST,
			     "hv_nmi_unknown");
#endif

#ifdef CONFIG_X86_IO_APIC
	no_timer_check = 1;
#endif

#if IS_ENABLED(CONFIG_HYPERV) && defined(CONFIG_KEXEC_CORE)
	machine_ops.shutdown = hv_machine_shutdown;
	machine_ops.crash_shutdown = hv_machine_crash_shutdown;
#endif
	if (ms_hyperv.features & HV_ACCESS_TSC_INVARIANT) {
		/*
		 * Writing to synthetic MSR 0x40000118 updates/changes the
		 * guest visible CPUIDs. Setting bit 0 of this MSR  enables
		 * guests to report invariant TSC feature through CPUID
		 * instruction, CPUID 0x800000007/EDX, bit 8. See code in
		 * early_init_intel() where this bit is examined. The
		 * setting of this MSR bit should happen before init_intel()
		 * is called.
		 */
		wrmsrl(HV_X64_MSR_TSC_INVARIANT_CONTROL, 0x1);
		setup_force_cpu_cap(X86_FEATURE_TSC_RELIABLE);
	}

	/*
	 * Generation 2 instances don't support reading the NMI status from
	 * 0x61 port.
	 */
	if (efi_enabled(EFI_BOOT))
		x86_platform.get_nmi_reason = hv_get_nmi_reason;

	/*
	 * Hyper-V VMs have a PIT emulation quirk such that zeroing the
	 * counter register during PIT shutdown restarts the PIT. So it
	 * continues to interrupt @18.2 HZ. Setting i8253_clear_counter
	 * to false tells pit_shutdown() not to zero the counter so that
	 * the PIT really is shutdown. Generation 2 VMs don't have a PIT,
	 * and setting this value has no effect.
	 */
	i8253_clear_counter_on_shutdown = false;

#if IS_ENABLED(CONFIG_HYPERV)
	/*
	 * Setup the hook to get control post apic initialization.
	 */
	x86_platform.apic_post_init = hyperv_init;
	hyperv_setup_mmu_ops();
	/* Setup the IDT for hypervisor callback */
	alloc_intr_gate(HYPERVISOR_CALLBACK_VECTOR, asm_sysvec_hyperv_callback);

	/* Setup the IDT for reenlightenment notifications */
	if (ms_hyperv.features & HV_ACCESS_REENLIGHTENMENT) {
		alloc_intr_gate(HYPERV_REENLIGHTENMENT_VECTOR,
				asm_sysvec_hyperv_reenlightenment);
	}

	/* Setup the IDT for stimer0 */
	if (ms_hyperv.misc_features & HV_STIMER_DIRECT_MODE_AVAILABLE) {
		alloc_intr_gate(HYPERV_STIMER0_VECTOR,
				asm_sysvec_hyperv_stimer0);
	}

# ifdef CONFIG_SMP
	smp_ops.smp_prepare_boot_cpu = hv_smp_prepare_boot_cpu;
	if (hv_root_partition)
		smp_ops.smp_prepare_cpus = hv_smp_prepare_cpus;
# endif

	/*
	 * Hyper-V doesn't provide irq remapping for IO-APIC. To enable x2apic,
	 * set x2apic destination mode to physical mode when x2apic is available
	 * and Hyper-V IOMMU driver makes sure cpus assigned with IO-APIC irqs
	 * have 8-bit APIC id.
	 */
# ifdef CONFIG_X86_X2APIC
	if (x2apic_supported())
		x2apic_phys = 1;
# endif

	/* Register Hyper-V specific clocksource */
	hv_init_clocksource();
#endif
	/*
	 * TSC should be marked as unstable only after Hyper-V
	 * clocksource has been initialized. This ensures that the
	 * stability of the sched_clock is not altered.
	 */
	if (!(ms_hyperv.features & HV_ACCESS_TSC_INVARIANT))
		mark_tsc_unstable("running on Hyper-V");
}

static bool __init ms_hyperv_x2apic_available(void)
{
	return x2apic_supported();
}

/*
 * If ms_hyperv_msi_ext_dest_id() returns true, hyperv_prepare_irq_remapping()
 * returns -ENODEV and the Hyper-V IOMMU driver is not used; instead, the
 * generic support of the 15-bit APIC ID is used: see __irq_msi_compose_msg().
 *
 * Note: for a VM on Hyper-V, the I/O-APIC is the only device which
 * (logically) generates MSIs directly to the system APIC irq domain.
 * There is no HPET, and PCI MSI/MSI-X interrupts are remapped by the
 * pci-hyperv host bridge.
 */
static bool __init ms_hyperv_msi_ext_dest_id(void)
{
	u32 eax;

	eax = cpuid_eax(HYPERV_CPUID_VIRT_STACK_INTERFACE);
	if (eax != HYPERV_VS_INTERFACE_EAX_SIGNATURE)
		return false;

	eax = cpuid_eax(HYPERV_CPUID_VIRT_STACK_PROPERTIES);
	return eax & HYPERV_VS_PROPERTIES_EAX_EXTENDED_IOAPIC_RTE;
}

const __initconst struct hypervisor_x86 x86_hyper_ms_hyperv = {
	.name			= "Microsoft Hyper-V",
	.detect			= ms_hyperv_platform,
	.type			= X86_HYPER_MS_HYPERV,
	.init.x2apic_available	= ms_hyperv_x2apic_available,
	.init.msi_ext_dest_id	= ms_hyperv_msi_ext_dest_id,
	.init.init_platform	= ms_hyperv_init_platform,
};<|MERGE_RESOLUTION|>--- conflicted
+++ resolved
@@ -330,10 +330,6 @@
 		pr_info("Hyper-V: Isolation Config: Group A 0x%x, Group B 0x%x\n",
 			ms_hyperv.isolation_config_a, ms_hyperv.isolation_config_b);
 
-<<<<<<< HEAD
-		if (hv_get_isolation_type() == HV_ISOLATION_TYPE_SNP)
-			static_branch_enable(&isolation_type_snp);
-=======
 		if (hv_get_isolation_type() == HV_ISOLATION_TYPE_SNP) {
 			static_branch_enable(&isolation_type_snp);
 #ifdef CONFIG_SWIOTLB
@@ -348,7 +344,6 @@
 		 */
 		swiotlb_force = SWIOTLB_FORCE;
 #endif
->>>>>>> 754e0b0e
 	}
 
 	if (hv_max_functions_eax >= HYPERV_CPUID_NESTED_FEATURES) {
