// SPDX-License-Identifier: (GPL-2.0+ OR MIT)
/*
 * Supports Symphony evaluation board versions >= 1.4a.
 *
 * Copyright 2019-2020 Variscite Ltd.
 * Copyright (C) 2020 Krzysztof Kozlowski <krzk@kernel.org>
 */

/dts-v1/;

#include <dt-bindings/usb/pd.h>
#include "imx8mn-var-som.dtsi"

/ {
	model = "Variscite VAR-SOM-MX8MN Symphony evaluation board";
	compatible = "variscite,var-som-mx8mn-symphony", "variscite,var-som-mx8mn", "fsl,imx8mn";

	reg_usdhc2_vmmc: regulator-usdhc2-vmmc {
		compatible = "regulator-fixed";
		pinctrl-names = "default";
		pinctrl-0 = <&pinctrl_reg_usdhc2_vmmc>;
		regulator-name = "VSD_3V3";
		regulator-min-microvolt = <3300000>;
		regulator-max-microvolt = <3300000>;
		gpio = <&gpio4 22 GPIO_ACTIVE_HIGH>;
		enable-active-high;
	};

	gpio-keys {
		compatible = "gpio-keys";

		key-back {
			label = "Back";
			gpios = <&pca9534 1 GPIO_ACTIVE_LOW>;
			linux,code = <KEY_BACK>;
		};

		key-home {
			label = "Home";
			gpios = <&pca9534 2 GPIO_ACTIVE_LOW>;
			linux,code = <KEY_HOME>;
		};

		key-menu {
			label = "Menu";
			gpios = <&pca9534 3 GPIO_ACTIVE_LOW>;
			linux,code = <KEY_MENU>;
		};
	};

	leds {
		compatible = "gpio-leds";

		led {
			label = "Heartbeat";
			gpios = <&pca9534 0 GPIO_ACTIVE_LOW>;
			linux,default-trigger = "heartbeat";
		};
	};

	/* Peripherals supply, enabled by Q2 after SOM_3V3 rises. */
	reg_per_3v3: regulator-peripheral-3v3 {
		compatible = "regulator-fixed";
		regulator-name = "per_3v3";
		regulator-min-microvolt = <3300000>;
		regulator-max-microvolt = <3300000>;
		regulator-always-on;
	};
};

&ethphy {
	reset-gpios = <&pca9534 5 GPIO_ACTIVE_HIGH>;
};

&i2c2 {
	clock-frequency = <400000>;
	pinctrl-names = "default";
	pinctrl-0 = <&pinctrl_i2c2>;
	status = "okay";

	pca9534: gpio@20 {
		compatible = "nxp,pca9534";
		reg = <0x20>;
		gpio-controller;
		pinctrl-names = "default";
		pinctrl-0 = <&pinctrl_pca9534>;
		interrupt-parent = <&gpio1>;
		interrupts = <7 IRQ_TYPE_EDGE_FALLING>;
		#gpio-cells = <2>;
		wakeup-source;
		vcc-supply = <&reg_per_3v3>;

		/* USB 3.0 OTG (usbotg1) / SATA port switch, set to USB 3.0 */
		usb3-sata-sel-hog {
			gpio-hog;
			gpios = <4 GPIO_ACTIVE_HIGH>;
			output-low;
			line-name = "usb3_sata_sel";
		};

		som-vselect-hog {
			gpio-hog;
			gpios = <6 GPIO_ACTIVE_HIGH>;
			output-low;
			line-name = "som_vselect";
		};

		enet-sel-hog {
			gpio-hog;
			gpios = <7 GPIO_ACTIVE_HIGH>;
			output-low;
			line-name = "enet_sel";
		};
	};

	/*
	 * For Symphony board version <= 1.4, the PTN5150 IRQ pin is connected
	 * to GPIO1_IO11 on the SoM (R106 present, R132 absent). From Symphony
	 * board version >= 1.4a, the PTN5150 ID pin is connected to GPIO1_IO11
	 * on the SoM (R106 absent, R132 present).
	 */
	extcon_usbotg1: typec@3d {
		compatible = "nxp,ptn5150";
		reg = <0x3d>;
		interrupt-parent = <&gpio1>;
		interrupts = <11 IRQ_TYPE_EDGE_FALLING>;
		pinctrl-names = "default";
		pinctrl-0 = <&pinctrl_ptn5150>;
<<<<<<< HEAD
		status = "okay";
=======
>>>>>>> 0c383648

		port {
			typec1_dr_sw: endpoint {
				remote-endpoint = <&usb1_drd_sw>;
			};
		};
	};
};

&i2c3 {
	/* Capacitive touch controller */
	ft5x06_ts: touchscreen@38 {
		compatible = "edt,edt-ft5406";
		reg = <0x38>;
		pinctrl-names = "default";
		pinctrl-0 = <&pinctrl_captouch>;
		interrupt-parent = <&gpio5>;
		interrupts = <4 IRQ_TYPE_LEVEL_HIGH>;

		touchscreen-size-x = <800>;
		touchscreen-size-y = <480>;
		touchscreen-inverted-x;
		touchscreen-inverted-y;
	};

	rtc@68 {
		compatible = "dallas,ds1337";
		reg = <0x68>;
	};
};

/* Header */
&uart1 {
	pinctrl-names = "default";
	pinctrl-0 = <&pinctrl_uart1>;
	status = "okay";
};

/* Header */
&uart3 {
	pinctrl-names = "default";
	pinctrl-0 = <&pinctrl_uart3>;
	status = "okay";
};

&usbotg1 {
	dr_mode = "otg";
	hnp-disable;
	srp-disable;
	adp-disable;
	usb-role-switch;
	disable-over-current;
	samsung,picophy-pre-emp-curr-control = <3>;
	samsung,picophy-dc-vol-level-adjust = <7>;
	status = "okay";

	port {
		usb1_drd_sw: endpoint {
			remote-endpoint = <&typec1_dr_sw>;
		};
	};
};

&iomuxc {
	pinctrl_captouch: captouchgrp {
		fsl,pins = <
			MX8MN_IOMUXC_SPDIF_RX_GPIO5_IO4		0x16
		>;
	};

	pinctrl_i2c2: i2c2grp {
		fsl,pins = <
			MX8MN_IOMUXC_I2C2_SCL_I2C2_SCL		0x400001c3
			MX8MN_IOMUXC_I2C2_SDA_I2C2_SDA		0x400001c3
		>;
	};

	pinctrl_pca9534: pca9534grp {
		fsl,pins = <
			MX8MN_IOMUXC_GPIO1_IO07_GPIO1_IO7	0x16
		>;
	};

	pinctrl_ptn5150: ptn5150grp {
		fsl,pins = <
			MX8MN_IOMUXC_GPIO1_IO11_GPIO1_IO11	0x16
		>;
	};

	pinctrl_reg_usdhc2_vmmc: regusdhc2vmmcgrp {
		fsl,pins = <
			MX8MN_IOMUXC_SAI2_RXC_GPIO4_IO22	0x41
		>;
	};

	pinctrl_uart1: uart1grp {
		fsl,pins = <
			MX8MN_IOMUXC_UART1_RXD_UART1_DCE_RX	0x140
			MX8MN_IOMUXC_UART1_TXD_UART1_DCE_TX	0x140
		>;
	};

	pinctrl_uart3: uart3grp {
		fsl,pins = <
			MX8MN_IOMUXC_UART3_RXD_UART3_DCE_RX	0x140
			MX8MN_IOMUXC_UART3_TXD_UART3_DCE_TX	0x140
		>;
	};
};<|MERGE_RESOLUTION|>--- conflicted
+++ resolved
@@ -126,10 +126,6 @@
 		interrupts = <11 IRQ_TYPE_EDGE_FALLING>;
 		pinctrl-names = "default";
 		pinctrl-0 = <&pinctrl_ptn5150>;
-<<<<<<< HEAD
-		status = "okay";
-=======
->>>>>>> 0c383648
 
 		port {
 			typec1_dr_sw: endpoint {
